--- conflicted
+++ resolved
@@ -8,21 +8,13 @@
   push:
     paths:
       - 'data-plane/**'
-<<<<<<< HEAD
-      - '!data-plane/mcp-proxy/**'
-=======
       - '!data-plane/integrations/mcp-proxy/**'
->>>>>>> 1bd550a5
     branches:
       - main
   pull_request:
     paths:
       - 'data-plane/**'
-<<<<<<< HEAD
-      - '!data-plane/mcp-proxy/**'
-=======
       - '!data-plane/integrations/mcp-proxy/**'
->>>>>>> 1bd550a5
 
 concurrency:
   group: ${{ github.workflow }}-${{ github.ref }}
