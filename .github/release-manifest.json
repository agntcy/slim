--- conflicted
+++ resolved
@@ -1,8 +1,4 @@
 {
-<<<<<<< HEAD
-    "data-plane/python-bindings": "0.1.4",
+    "data-plane/python-bindings": "0.1.5",
     "charts/agp": "0.1.0"
-=======
-    "data-plane/python-bindings": "0.1.5"
->>>>>>> 447075e0
 }