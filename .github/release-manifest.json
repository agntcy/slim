{
    "data-plane/python/bindings": "0.5.0",
    "charts/slim": "0.1.9",
    "data-plane/python/integrations/slim-mcp": "0.1.6",
    "control-plane/slimctl": "0.2.1",
    "control-plane/control-pane": "0.0.1",
    "data-plane/python/integrations/slim-mcp/examples/llamaindex-time-agent": "0.1.2",
    "data-plane/python/integrations/slim-mcp/examples/mcp-server-time": "0.1.2",
    "data-plane/testing": "0.2.1",
    "control-plane/control-plane": "0.1.0",
    "charts/slim-control-plane": "0.1.3",
    "data-plane/python/examples": "0.1.0",
<<<<<<< HEAD
    "data-plane/python/integrations/slimrpc": "0.0.1",
    "data-plane/python/integrations/slima2a": "0.1.0"
=======
    "data-plane/python/integrations/slimrpc": "0.1.0"
>>>>>>> a7181206
}<|MERGE_RESOLUTION|>--- conflicted
+++ resolved
@@ -10,10 +10,6 @@
     "control-plane/control-plane": "0.1.0",
     "charts/slim-control-plane": "0.1.3",
     "data-plane/python/examples": "0.1.0",
-<<<<<<< HEAD
-    "data-plane/python/integrations/slimrpc": "0.0.1",
-    "data-plane/python/integrations/slima2a": "0.1.0"
-=======
+    "data-plane/python/integrations/slima2a": "0.1.0",
     "data-plane/python/integrations/slimrpc": "0.1.0"
->>>>>>> a7181206
 }