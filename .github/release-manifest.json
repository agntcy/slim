{
<<<<<<< HEAD
    "data-plane/python/bindings": "0.4.1",
    "charts/slim": "0.1.9",
    "data-plane/python/integrations/slim-mcp": "0.1.7",
=======
    "data-plane/python/bindings": "0.5.0",
    "charts/slim": "0.2.0",
    "data-plane/python/integrations/slim-mcp": "0.1.6",
>>>>>>> 0d9f9e4e
    "control-plane/slimctl": "0.2.1",
    "control-plane/control-pane": "0.0.1",
    "data-plane/python/integrations/slim-mcp/examples/llamaindex-time-agent": "0.1.2",
    "data-plane/python/integrations/slim-mcp/examples/mcp-server-time": "0.1.2",
    "data-plane/testing": "0.2.1",
    "control-plane/control-plane": "0.1.0",
    "charts/slim-control-plane": "0.1.3",
    "data-plane/python/examples": "0.1.0",
    "data-plane/python/integrations/slima2a": "0.1.0",
    "data-plane/python/integrations/slimrpc": "0.1.0"
}<|MERGE_RESOLUTION|>--- conflicted
+++ resolved
@@ -1,13 +1,7 @@
 {
-<<<<<<< HEAD
-    "data-plane/python/bindings": "0.4.1",
-    "charts/slim": "0.1.9",
-    "data-plane/python/integrations/slim-mcp": "0.1.7",
-=======
     "data-plane/python/bindings": "0.5.0",
     "charts/slim": "0.2.0",
-    "data-plane/python/integrations/slim-mcp": "0.1.6",
->>>>>>> 0d9f9e4e
+    "data-plane/python/integrations/slim-mcp": "0.1.7",
     "control-plane/slimctl": "0.2.1",
     "control-plane/control-pane": "0.0.1",
     "data-plane/python/integrations/slim-mcp/examples/llamaindex-time-agent": "0.1.2",
