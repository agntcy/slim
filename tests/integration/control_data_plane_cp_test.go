--- conflicted
+++ resolved
@@ -175,11 +175,7 @@
 
 			Eventually(serverBSession.Out, 15*time.Second).Should(gbytes.Say(`notify control plane about lost subscription`))
 
-<<<<<<< HEAD
-			time.Sleep(5 * time.Second)
-=======
 			time.Sleep(6 * time.Second)
->>>>>>> b48750dd
 
 			// test listing routes for node a
 			routeListOutA, err = exec.Command(
