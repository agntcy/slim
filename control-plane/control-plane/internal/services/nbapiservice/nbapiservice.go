--- conflicted
+++ resolved
@@ -62,27 +62,16 @@
 	config config.APIConfig
 
 	logConfig    config.LogConfig
-<<<<<<< HEAD
-	nodeService  NodeManager
-	routeService RouteManager
-
-=======
 	nodeService  *NodeService
 	routeService *routes.RouteService
->>>>>>> e6f65bb9
 	groupService *groupservice.GroupService
 }
 
 func NewNorthboundAPIServer(
 	config config.APIConfig,
 	logConfig config.LogConfig,
-<<<<<<< HEAD
-	nodeService NodeManager,
-	routeService RouteManager,
-=======
 	nodeService *NodeService,
 	routeService *routes.RouteService,
->>>>>>> e6f65bb9
 	groupService *groupservice.GroupService,
 ) NorthboundAPIServer {
 	cpServer := &nbAPIService{
@@ -163,16 +152,6 @@
 	if err != nil {
 		return nil, fmt.Errorf("invalid source nodeID: %w", err)
 	}
-<<<<<<< HEAD
-
-	createSubscriptionRequest.Subscription.ConnectionId = endpoint
-
-	err = s.routeService.CreateSubscription(ctx, nodeEntry, createSubscriptionRequest.Subscription)
-	if err != nil {
-		zlog.Error().Msgf("router error: %v\n", err.Error())
-
-		return nil, fmt.Errorf("failed to create subscription: %w", err)
-=======
 	if addRouteRequest.DestNodeId != "" {
 		_, err = s.nodeService.GetNodeByID(addRouteRequest.DestNodeId)
 		if err != nil {
@@ -187,7 +166,6 @@
 		if err != nil {
 			return nil, fmt.Errorf("invalid connection: %w", err)
 		}
->>>>>>> e6f65bb9
 	}
 
 	route := routes.Route{
@@ -204,13 +182,7 @@
 	}
 	routeID, err := s.routeService.AddRoute(ctx, route)
 	if err != nil {
-<<<<<<< HEAD
-		zlog.Error().Msgf("save error: %v\n", err.Error())
-
-		return nil, fmt.Errorf("failed to save subscription: %w", err)
-=======
 		return nil, fmt.Errorf("failed to add route: %w", err)
->>>>>>> e6f65bb9
 	}
 
 	response := &controlplaneApi.AddRouteResponse{
