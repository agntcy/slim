// groupservice_test.go - clean, valid tests for groupservice
package groupservice

import (
	"context"
	"errors"
	"reflect"
	"testing"

	"github.com/stretchr/testify/assert"

	controllerapi "github.com/agntcy/slim/control-plane/common/proto/controller/v1"
	db "github.com/agntcy/slim/control-plane/control-plane/internal/db"
	"github.com/agntcy/slim/control-plane/control-plane/internal/services/nodecontrol"

	controlplaneApi "github.com/agntcy/slim/control-plane/common/proto/controlplane/v1"
)

// mockDB implements the data access interface for testing.
type mockDB struct {
	saveChannelErr error
}

func (m *mockDB) SaveChannel(_ string, _ []string) error {
	return m.saveChannelErr
}
func (m *mockDB) DeleteConnection(_ string) error { return nil }

// Stubs for node operations
func (m *mockDB) ListNodes() []db.Node { return nil }
func (m *mockDB) GetNode(_ string) (*db.Node, error) {
	return nil, nil
}
func (m *mockDB) SaveNode(_ db.Node) (string, error) {
	return "", nil
}
func (m *mockDB) DeleteNode(_ string) error { return nil }

// Stubs for channel operations
func (m *mockDB) DeleteChannel(_ string) error            { return nil }
func (m *mockDB) GetChannel(_ string) (db.Channel, error) { return db.Channel{}, nil }
func (m *mockDB) UpdateChannel(_ db.Channel) error        { return nil }
func (m *mockDB) ListChannels() ([]db.Channel, error)     { return nil, nil }

<<<<<<< HEAD
type mockNodeCommandHandler struct{}

func (m *mockNodeCommandHandler) SendMessage(
	_ context.Context, _ string, _ *controllerapi.ControlMessage) error {
	return nil
}

func (m *mockNodeCommandHandler) AddStream(
	_ context.Context, _ string, _ controllerapi.ControllerService_OpenControlChannelServer) {
}

func (m *mockNodeCommandHandler) RemoveStream(_ context.Context, _ string) error {
	return nil
}

func (m *mockNodeCommandHandler) GetConnectionStatus(
	_ context.Context, _ string) (nodecontrol.NodeStatus, error) {
	return nodecontrol.NodeStatusUnknown, nil
}

func (m *mockNodeCommandHandler) UpdateConnectionStatus(
	_ context.Context, _ string, _ nodecontrol.NodeStatus) {
}

func (m *mockNodeCommandHandler) WaitForResponse(
	_ context.Context, _ string, _ reflect.Type, _ string,
) (*controllerapi.ControlMessage, error) {
	return nil, nil
}

func (m *mockNodeCommandHandler) ResponseReceived(
	_ context.Context, _ string, _ *controllerapi.ControlMessage) {
=======
// Mock implementations for route operations
func (m *mockDB) AddRoute(_ db.Route) string {
	return "mockRouteID"
}
func (m *mockDB) GetRoutesForNodeID(_ string) []db.Route {
	return nil
}
func (m *mockDB) GetRouteByID(_ string) *db.Route {
	return nil
}
func (m *mockDB) DeleteRoute(_ string) error {
	return nil
}
func (m *mockDB) MarkRouteAsDeleted(_ string) error {
	return nil
>>>>>>> e6f65bb9
}

// TestCreateChannel_Success verifies that creating a channel with moderators succeeds.
func TestCreateChannel_Success(t *testing.T) {
	db := &mockDB{}
	cmdHandler := &mockNodeCommandHandler{}
	svc := NewGroupService(db, cmdHandler)
	ctx := context.Background()
	request := &controlplaneApi.CreateChannelRequest{
		Moderators: []string{"mod1"},
	}
	resp, err := svc.CreateChannel(ctx, request, nil)
	assert.NoError(t, err)
	assert.NotEmpty(t, resp.ChannelId)
}

// TestCreateChannel_SaveChannelError verifies that an error from SaveChannel is propagated.
func TestCreateChannel_SaveChannelError(t *testing.T) {
	db := &mockDB{saveChannelErr: errors.New("db error")}
	cmdHandler := &mockNodeCommandHandler{}
	svc := NewGroupService(db, cmdHandler)
	ctx := context.Background()
	request := &controlplaneApi.CreateChannelRequest{
		Moderators: []string{"mod1"},
	}
	_, err := svc.CreateChannel(ctx, request, nil)
	assert.Error(t, err)
}

// TestCreateChannel_NoModerators verifies that missing moderators yields an error.
func TestCreateChannel_NoModerators(t *testing.T) {
	db := &mockDB{}
	cmdHandler := &mockNodeCommandHandler{}
	svc := NewGroupService(db, cmdHandler)
	ctx := context.Background()
	request := &controlplaneApi.CreateChannelRequest{}
	_, err := svc.CreateChannel(ctx, request, nil)
	assert.Error(t, err)
}<|MERGE_RESOLUTION|>--- conflicted
+++ resolved
@@ -21,6 +21,31 @@
 	saveChannelErr error
 }
 
+// AddRoute implements db.DataAccess.
+func (m *mockDB) AddRoute(route db.Route) string {
+	panic("unimplemented")
+}
+
+// DeleteRoute implements db.DataAccess.
+func (m *mockDB) DeleteRoute(routeID string) error {
+	panic("unimplemented")
+}
+
+// GetRouteByID implements db.DataAccess.
+func (m *mockDB) GetRouteByID(routeID string) *db.Route {
+	panic("unimplemented")
+}
+
+// GetRoutesForNodeID implements db.DataAccess.
+func (m *mockDB) GetRoutesForNodeID(nodeID string) []db.Route {
+	panic("unimplemented")
+}
+
+// MarkRouteAsDeleted implements db.DataAccess.
+func (m *mockDB) MarkRouteAsDeleted(routeID string) error {
+	panic("unimplemented")
+}
+
 func (m *mockDB) SaveChannel(_ string, _ []string) error {
 	return m.saveChannelErr
 }
@@ -42,7 +67,6 @@
 func (m *mockDB) UpdateChannel(_ db.Channel) error        { return nil }
 func (m *mockDB) ListChannels() ([]db.Channel, error)     { return nil, nil }
 
-<<<<<<< HEAD
 type mockNodeCommandHandler struct{}
 
 func (m *mockNodeCommandHandler) SendMessage(
@@ -75,23 +99,6 @@
 
 func (m *mockNodeCommandHandler) ResponseReceived(
 	_ context.Context, _ string, _ *controllerapi.ControlMessage) {
-=======
-// Mock implementations for route operations
-func (m *mockDB) AddRoute(_ db.Route) string {
-	return "mockRouteID"
-}
-func (m *mockDB) GetRoutesForNodeID(_ string) []db.Route {
-	return nil
-}
-func (m *mockDB) GetRouteByID(_ string) *db.Route {
-	return nil
-}
-func (m *mockDB) DeleteRoute(_ string) error {
-	return nil
-}
-func (m *mockDB) MarkRouteAsDeleted(_ string) error {
-	return nil
->>>>>>> e6f65bb9
 }
 
 // TestCreateChannel_Success verifies that creating a channel with moderators succeeds.
