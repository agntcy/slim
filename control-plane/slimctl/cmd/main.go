--- conflicted
+++ resolved
@@ -31,14 +31,6 @@
 func initConfig(opts *options.CommonOptions, flagSet *pflag.FlagSet) error {
 	// defaults
 	defaults := map[string]interface{}{
-<<<<<<< HEAD
-		"server":        "localhost:50051",
-		"timeout":       "15s",
-		"tls.insecure":  true,
-		"tls.ca_file":   "",
-		"tls.cert_file": "",
-		"tls.key_file":  "",
-=======
 		"basic_auth_creds": "",
 		"server":           "localhost:50051",
 		"timeout":          "15s",
@@ -46,7 +38,6 @@
 		"tls.ca_file":      "",
 		"tls.cert_file":    "",
 		"tls.key_file":     "",
->>>>>>> b064d0d1
 	}
 	if err := k.Load(confmap.Provider(defaults, "."), nil); err != nil {
 		return fmt.Errorf("error loading defaults: %w", err)
