// Copyright AGNTCY Contributors (https://github.com/agntcy)
// SPDX-License-Identifier: Apache-2.0

package controller

import (
	"context"
	"fmt"

	"github.com/spf13/cobra"

	cpApi "github.com/agntcy/slim/control-plane/common/controlplane"
	"github.com/agntcy/slim/control-plane/common/options"
	grpcapi "github.com/agntcy/slim/control-plane/common/proto/controller/v1"
)

const channelIDFlag = "channel-id"

func NewParticipantCmd(opts *options.CommonOptions) *cobra.Command {
	cmd := &cobra.Command{
		Use:   "participant",
		Short: "Manage channel participants",
		Long:  `Manage channel participants`,
	}

	cmd.PersistentFlags().StringP(channelIDFlag, "c", "", "ID of the channel to manage participants for")
	err := cmd.MarkPersistentFlagRequired(channelIDFlag)
	if err != nil {
		fmt.Printf("Error marking persistent flag required: %v\n", err)
	}

	cmd.AddCommand(newAddParticipantCmd(opts))
	cmd.AddCommand(newDeleteParticipantCmd(opts))
	cmd.AddCommand(newListParticipantsCmd(opts))

	return cmd
}

func newDeleteParticipantCmd(opts *options.CommonOptions) *cobra.Command {
	cmd := &cobra.Command{
		Use:   "delete",
		Short: "delete participantID",
		Long:  "delete participantID",
		Args:  cobra.ExactArgs(1),
		RunE: func(cmd *cobra.Command, args []string) error {
			channelID, _ := cmd.Flags().GetString(channelIDFlag)
			if channelID == "" {
				return fmt.Errorf("channel ID is required")
			}
			participantID := args[0]
			if participantID == "" {
				return fmt.Errorf("participant ID is required")
			}
			fmt.Printf("Deleting participant from channel ID %s: %v\n", channelID, participantID)

			ctx, cancel := context.WithTimeout(cmd.Context(), opts.Timeout)
			defer cancel()

			cpClient, ctx, err := cpApi.GetClient(ctx, opts)
			if err != nil {
				return fmt.Errorf("failed to get control plane client: %w", err)
			}

			deleteParticipantResponse, err := cpClient.DeleteParticipant(ctx, &grpcapi.DeleteParticipantRequest{
				ParticipantId: participantID,
				ChannelName:   channelID,
			})
			if err != nil {
				return fmt.Errorf("failed to delete participant: %w", err)
			}
			if !deleteParticipantResponse.Success {
				return fmt.Errorf("failed to delete participant")
			}
			fmt.Printf("Participant deleted successfully from channel ID %s: %v\n", channelID, participantID)
			return nil
		},
	}
	return cmd
}

func newAddParticipantCmd(opts *options.CommonOptions) *cobra.Command {
	cmd := &cobra.Command{
		Use:   "add",
		Short: "add participantID",
		Long:  "add participantID",
		Args:  cobra.ExactArgs(1),
		RunE: func(cmd *cobra.Command, args []string) error {
			channelID, _ := cmd.Flags().GetString(channelIDFlag)
			if channelID == "" {
				return fmt.Errorf("channel ID is required")
			}
			participantID := args[0]
			if participantID == "" {
				return fmt.Errorf("participant ID is required")
			}

			fmt.Printf("Adding participant to channel ID %s: %v\n", channelID, participantID)

			ctx, cancel := context.WithTimeout(cmd.Context(), opts.Timeout)
			defer cancel()

			cpClient, ctx, err := cpApi.GetClient(ctx, opts)
			if err != nil {
				return fmt.Errorf("failed to get control plane client: %w", err)
			}

			addParticipantResponse, err := cpClient.AddParticipant(ctx, &grpcapi.AddParticipantRequest{
				ParticipantId: participantID,
				ChannelName:   channelID,
			})
			if err != nil {
				return fmt.Errorf("failed to add participants: %w", err)
			}
			if !addParticipantResponse.Success {
				return fmt.Errorf("failed to add participants")
			}
			fmt.Printf("Participant added successfully to channel ID %s: %v\n", channelID, participantID)
			return nil
		},
	}
	return cmd
}

func newListParticipantsCmd(opts *options.CommonOptions) *cobra.Command {
	cmd := &cobra.Command{
		Use:   "list",
		Short: "List participants",
		Long:  `List participants`,
		RunE: func(cmd *cobra.Command, _ []string) error {
			channelName, _ := cmd.Flags().GetString(channelIDFlag)
			if channelName == "" {
				return fmt.Errorf("channel ID is required")
			}
<<<<<<< HEAD
			fmt.Printf("Listing participants for channel ID: %s\n", channelName)

=======
			fmt.Printf("Listing participants for channel ID: %s\n", channelID)
>>>>>>> b064d0d1
			ctx, cancel := context.WithTimeout(cmd.Context(), opts.Timeout)
			defer cancel()

			cpClient, ctx, err := cpApi.GetClient(ctx, opts)
			if err != nil {
				return fmt.Errorf("failed to get control plane client: %w", err)
			}

<<<<<<< HEAD
			listParticipantsResponse, err := cpCLient.ListParticipants(ctx, &grpcapi.ListParticipantsRequest{
				ChannelName: channelName,
=======
			listParticipantsResponse, err := cpClient.ListParticipants(ctx, &grpcapi.ListParticipantsRequest{
				ChannelId: channelID,
>>>>>>> b064d0d1
			})
			if err != nil {
				return fmt.Errorf("failed to list participants: %w", err)
			}
			participantIDs := listParticipantsResponse.GetParticipantId()
			fmt.Printf("Following participants found for channel ID %s: %v\n", channelName, participantIDs)
			return nil
		},
	}
	return cmd
}<|MERGE_RESOLUTION|>--- conflicted
+++ resolved
@@ -131,12 +131,8 @@
 			if channelName == "" {
 				return fmt.Errorf("channel ID is required")
 			}
-<<<<<<< HEAD
+
 			fmt.Printf("Listing participants for channel ID: %s\n", channelName)
-
-=======
-			fmt.Printf("Listing participants for channel ID: %s\n", channelID)
->>>>>>> b064d0d1
 			ctx, cancel := context.WithTimeout(cmd.Context(), opts.Timeout)
 			defer cancel()
 
@@ -145,13 +141,8 @@
 				return fmt.Errorf("failed to get control plane client: %w", err)
 			}
 
-<<<<<<< HEAD
-			listParticipantsResponse, err := cpCLient.ListParticipants(ctx, &grpcapi.ListParticipantsRequest{
+			listParticipantsResponse, err := cpClient.ListParticipants(ctx, &grpcapi.ListParticipantsRequest{
 				ChannelName: channelName,
-=======
-			listParticipantsResponse, err := cpClient.ListParticipants(ctx, &grpcapi.ListParticipantsRequest{
-				ChannelId: channelID,
->>>>>>> b064d0d1
 			})
 			if err != nil {
 				return fmt.Errorf("failed to list participants: %w", err)
