--- conflicted
+++ resolved
@@ -33,11 +33,11 @@
 
 Follow these steps to deploy SLIM using the naive deployment strategy:
 
-<<<<<<< HEAD
+
 1. Set up the Kubernetes cluster.
 
     ```bash
-    task templates:cluster:up
+    task cluster:up
     ```
 
 1. Deploy SLIM using the naive strategy.
@@ -53,58 +53,27 @@
     ```
 
 1. View SLIM logs.
-=======
-### 1. Set up the Kubernetes cluster
-```bash
-task cluster:up
->>>>>>> 8b54bb1a
 
     ```bash
     task slim:show-logs
     ```
 
-<<<<<<< HEAD
 1. Start the receiver application pod.
-=======
-### 2. Deploy SLIM using the naive strategy
-```bash
-task slim:deploy
-
-```
->>>>>>> 8b54bb1a
 
     ```bash
-    task apps:receiver:deploy
+    task test:receiver:deploy
     ```
 
 1. Start the sender application pod.
 
-<<<<<<< HEAD
     ```bash
-    task apps:sender:deploy
+    task test:sender:deploy
     ```
-
 
 1. Clean up when done.
 
     ```bash
-    task templates:cluster:down
+    task cluster:down
     ```
-=======
-### Start the receiver application pod
-```bash
-task test:receiver:deploy
-``` 
-
-### Start the sender application pod
-```bash
-task test:sender:deploy
-``` 
-
-### 6. Clean up when done
-```bash
-task cluster:down
-```
->>>>>>> 8b54bb1a
 
 > **Note:** The naive strategy uses the `naive-values.yaml` file for Helm chart configuration. You can customize this file to adjust deployment parameters as needed.