--- conflicted
+++ resolved
@@ -102,16 +102,8 @@
 
 1. Clean up when done
 
-<<<<<<< HEAD
-    ```bash
-    task slim:delete
-    task templates:cluster:down
-    ```
-=======
-### 8. Clean up when done
 ```bash
 task cluster:down
 ```
->>>>>>> 8b54bb1a
 
 > **Note:** The DaemonSet strategy uses the `daemonset-values.yaml` file for Helm chart configuration. This values file contains specific settings for DaemonSet deployment, including node-selector configurations, resource limits optimized for node-local deployment, and SLIM-specific parameters tailored for distributed operations. Review and customize this file according to your node requirements and SLIM configuration needs.