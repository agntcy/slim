// Copyright AGNTCY Contributors (https://github.com/agntcy)
// SPDX-License-Identifier: Apache-2.0

use std::time::Duration;

use clap::Parser;
use slim::config;
use tracing::{error, info};

use slim_auth::simple::SimpleGroup;
use slim_datapath::messages::{Agent, AgentType, utils::SlimHeaderFlags};
use slim_service::streaming::StreamingConfiguration;

#[derive(Parser, Debug)]
#[command(version, about, long_about = None)]
pub struct Args {
    /// Slim config file
    #[arg(short, long, value_name = "CONFIGURATION", required = true)]
    config: String,

    /// Local endpoint name in the form org/ns/type/id
    #[arg(short, long, value_name = "ENDOPOINT", required = true)]
    name: String,

    /// Runs the endpoint in moderator mode.
    #[arg(
        short,
        long,
        value_name = "IS_MODERATOR",
        required = false,
        default_value_t = false
    )]
    is_moderator: bool,

    /// Runs the endpoint in attacker mode.
    #[arg(
        short,
        long,
        value_name = "IS_ATTACKER",
        required = false,
        default_value_t = false
    )]
    is_attacker: bool,

    /// Runs the endpoint with MLS disabled.
    #[arg(
        short,
        long,
        value_name = "MSL_DISABLED",
        required = false,
        default_value_t = false
    )]
    mls_disabled: bool,

    // List of paticipants types to add to the channel in the form org/ns/type. used only in moderator mode
    #[clap(short, long, value_name = "PARITICIPANTS", num_args = 1.., value_delimiter = ' ', required = false)]
    participants: Vec<String>,

    // Moderator name in the for org/ns/type/id. used only in participant mode
    #[arg(
        short,
        long,
        value_name = "MODERATOR_NAME",
        required = false,
        default_value = ""
    )]
    moderator_name: String,

    /// Time between publications in milliseconds
    #[arg(
        short,
        long,
        value_name = "FREQUENCY",
        required = false,
        default_value_t = 1000
    )]
    frequency: u32,

    /// Maximum number of packets to send. used only by the moderator
    #[arg(short, long, value_name = "MAX_PACKETS", required = false)]
    max_packets: Option<u64>,
}

impl Args {
    pub fn name(&self) -> &String {
        &self.name
    }

    pub fn config(&self) -> &String {
        &self.config
    }

    pub fn is_moderator(&self) -> &bool {
        &self.is_moderator
    }

    pub fn is_attacker(&self) -> &bool {
        &self.is_attacker
    }

    pub fn mls_disabled(&self) -> &bool {
        &self.mls_disabled
    }

    pub fn moderator_name(&self) -> &String {
        &self.moderator_name
    }

    pub fn participants(&self) -> &Vec<String> {
        &self.participants
    }

    pub fn frequency(&self) -> &u32 {
        &self.frequency
    }

    pub fn max_packets(&self) -> &Option<u64> {
        &self.max_packets
    }
}

fn parse_string_name(name: String) -> Agent {
    let mut strs = name.split('/');
    Agent::from_strings(
        strs.next().expect("error parsing local_name string"),
        strs.next().expect("error parsing local_name string"),
        strs.next().expect("error parsing local_name string"),
        strs.next()
            .expect("error parsing local_name string")
            .parse::<u64>()
            .expect("error parsing local_name string"),
    )
}

fn parse_string_type(name: String) -> AgentType {
    let mut strs = name.split('/');
    AgentType::from_strings(
        strs.next().expect("error parsing local_name string"),
        strs.next().expect("error parsing local_name string"),
        strs.next().expect("error parsing local_name string"),
    )
}

#[tokio::main]
async fn main() {
    let args = Args::parse();

    let config_file = args.config();
    let local_name_str = args.name().clone();
    let frequency = *args.frequency();
    let is_moderator = *args.is_moderator();
    let is_attacker = *args.is_attacker();
    let msl_enabled = !*args.mls_disabled();
    let moderator_name = args.moderator_name().clone();
    let max_packets = args.max_packets;
    let participants_str = args.participants().clone();
    let mut participants = vec![];

    let msg_payload_str = if is_moderator {
        "Hello from the moderator. msg id: ".to_owned()
    } else {
        format!("Hello from the participant {}. msg id: ", local_name_str)
    };

    // start local agent
    // get service
    let mut config = config::load_config(config_file).expect("failed to load configuration");
    let _guard = config.tracing.setup_tracing_subscriber();
    let svc_id = slim_config::component::id::ID::new_with_str("slim/0").unwrap();
    let svc = config.services.get_mut(&svc_id).unwrap();

    // parse local name string
    let local_name = parse_string_name(local_name_str.clone());

    let channel_name = AgentType::from_strings("channel", "channel", "channel");

    let (app, mut rx) = svc
        .create_app(
            &local_name,
            SimpleGroup::new(&local_name_str, "group"),
            SimpleGroup::new(&local_name_str, "group"),
        )
        .await
        .expect("failed to create agent");

    // run the service - this will create all the connections provided via the config file.
    svc.run().await.unwrap();

    // get the connection id
    let conn_id = svc
        .get_connection_id(&svc.config().clients()[0].endpoint)
        .unwrap();
    info!("remote connection id = {}", conn_id);

    // subscribe for local name
    app.subscribe(
        local_name.agent_type(),
        local_name.agent_id_option(),
        Some(conn_id),
    )
    .await
    .expect("an error accoured while adding a subscription");

    if is_moderator {
        if participants_str.is_empty() {
            panic!("the participant list is missing.");
        }

        for n in participants_str {
            // add to the participants list
            let p = parse_string_type(n);
            participants.push(p.clone());

            // add route
            app.set_route(&p, None, conn_id)
                .await
                .expect("an error accoured while adding a route");
        }
    }

    // wait for the connection to be established
    tokio::time::sleep(tokio::time::Duration::from_millis(100)).await;

    if is_moderator {
        // create session
        let info = app
            .create_session(
                slim_service::session::SessionConfig::Streaming(StreamingConfiguration::new(
                    slim_service::session::SessionDirection::Bidirectional,
                    Some(channel_name.clone()),
                    true,
                    Some(10),
                    Some(Duration::from_secs(1)),
                    msl_enabled,
                )),
                Some(12345),
            )
            .await
            .expect("error creating session");

        // invite all participants
        for p in participants {
            info!("Invite participant {}", p);
            app.invite_participant(&p, info.clone())
                .await
                .expect("error sending invite message");

            tokio::time::sleep(tokio::time::Duration::from_millis(1000)).await;
        }
        tokio::time::sleep(tokio::time::Duration::from_millis(1000)).await;

        // listen for messages
        tokio::spawn(async move {
            loop {
                match rx.recv().await {
                    None => {
                        info!(%conn_id, "end of stream");
                        break;
                    }
                    Some(msg_info) => match msg_info {
                        Ok(msg) => {
                            let payload = match msg.message.get_payload() {
                                Some(c) => {
                                    let p = &c.blob;
                                    String::from_utf8(p.to_vec())
                                        .expect("error while parsing received message")
                                }
                                None => "".to_string(),
                            };

                            info!("received message: {}", payload);
                        }
                        Err(e) => {
                            error!("received an error message {:?}", e);
                        }
                    },
                }
            }
        });

        for i in 0..max_packets.unwrap_or(u64::MAX) {
            info!("moderator: send message {}", i);
            // create payload
            let mut pstr = msg_payload_str.clone();
            pstr.push_str(&i.to_string());
            let p = pstr.as_bytes().to_vec();

            // set fanout > 1 to send the message in broadcast
            let flags = SlimHeaderFlags::new(10, None, None, None, None);

            if app
                .publish_with_flags(info.clone(), &channel_name, None, flags, p)
                .await
                .is_err()
            {
                panic!("an error occurred sending publication from moderator",);
            }
            if frequency != 0 {
                tokio::time::sleep(tokio::time::Duration::from_millis(frequency as u64)).await;
            }
        }
    } else {
        // participant
        if moderator_name.is_empty() && !is_moderator {
            panic!("missing moderator name in the configuration")
        }
        let moderator = parse_string_name(moderator_name);
        let mut msg_id = 0;

        if is_attacker {
            info!("Starting the attacker");
            let _ = app
                .create_session(
                    slim_service::session::SessionConfig::Streaming(StreamingConfiguration::new(
                        slim_service::session::SessionDirection::Bidirectional,
                        Some(channel_name.clone()),
                        true,
                        Some(10),
                        Some(Duration::from_secs(1)),
                        true,
                    )),
                    Some(12345),
<<<<<<< HEAD
=======
                    false,
>>>>>>> c2c106c3
                )
                .await
                .expect("error creating session");

            // subscribe for local name
            app.subscribe(&channel_name, None, Some(conn_id))
                .await
                .expect("an error accoured while adding a subscription");
        }

        // listen for messages
        loop {
            match rx.recv().await {
                None => {
                    info!(%conn_id, "end of stream");
                    break;
                }
                Some(msg_info) => match msg_info {
                    Ok(msg) => {
                        let publisher = msg.message.get_slim_header().get_source();
                        let payload = match msg.message.get_payload() {
                            Some(c) => {
                                let blob = &c.blob;
                                match String::from_utf8(blob.to_vec()) {
                                    Ok(p) => p,
                                    Err(e) => {
                                        error!("error while parsing the message {}", e.to_string());
                                        continue;
                                    }
                                }
                            }
                            None => "".to_string(),
                        };

                        let info = msg.info;
                        info!("received message: {}", payload,);

                        if publisher == moderator && !is_attacker {
                            // for each message coming from the moderator reply with another message
                            info!("reply to moderator with message {}", msg_id);

                            // create payload
                            let mut pstr = msg_payload_str.clone();
                            pstr.push_str(&msg_id.to_string());
                            let p = pstr.as_bytes().to_vec();
                            msg_id += 1;

                            let flags = SlimHeaderFlags::new(10, None, None, None, None);
                            if app
                                .publish_with_flags(info, &channel_name, None, flags, p)
                                .await
                                .is_err()
                            {
                                panic!("an error occurred sending publication from moderator",);
                            }
                        }
                    }
                    Err(e) => {
                        error!("received an error message {:?}", e);
                    }
                },
            }
        }
    }
}<|MERGE_RESOLUTION|>--- conflicted
+++ resolved
@@ -320,10 +320,6 @@
                         true,
                     )),
                     Some(12345),
-<<<<<<< HEAD
-=======
-                    false,
->>>>>>> c2c106c3
                 )
                 .await
                 .expect("error creating session");
