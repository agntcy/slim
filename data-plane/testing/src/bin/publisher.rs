--- conflicted
+++ resolved
@@ -5,12 +5,8 @@
 use std::io::prelude::*;
 use std::{collections::HashMap, sync::Arc};
 
-<<<<<<< HEAD
 use agp_datapath::messages::{Agent, AgentType};
 use agp_service::AgpHeaderFlags;
-=======
-use agp_datapath::messages::Agent;
->>>>>>> c4f75e79
 use parking_lot::RwLock;
 use testing::parse_line;
 use tokio_util::sync::CancellationToken;
@@ -71,11 +67,11 @@
     #[arg(
         short,
         long,
-        value_name = "FREQUENCE",
+        value_name = "FREQUENCY",
         required = false,
         default_value_t = 0
     )]
-    frequence: u32,
+    frequency: u32,
 
     /// used only in streaming mode, defines the maximum number of packets to send
     #[arg(short, long, value_name = "PACKETS", required = false)]
@@ -107,8 +103,8 @@
         &self.quite
     }
 
-    pub fn frequence(&self) -> &u32 {
-        &self.frequence
+    pub fn frequency(&self) -> &u32 {
+        &self.frequency
     }
 
     pub fn max_packets(&self) -> &Option<u64> {
@@ -124,7 +120,7 @@
     let config_file = args.config();
     let msg_size = *args.msg_size();
     let id = *args.id();
-    let frequence = *args.frequence();
+    let frequency = *args.frequency();
     let mut streaming = *args.streaming();
     let max_packets = args.max_packets;
     if input.is_some() {
@@ -199,10 +195,7 @@
             panic!("error creating fire and forget session");
         }
 
-        // get the session
-        let session_info = res.unwrap();
-        //let session_id = session_info.id;
-
+        // loop to listen to errors coming from the local gateway
         tokio::spawn(async move {
             loop {
                 match rx.recv().await {
@@ -212,15 +205,18 @@
                     }
                     Some(msg_info) => {
                         if msg_info.is_err() {
-                            error!("error receiving message");
+                            error!("received an error message {:?}", msg_info);
                             continue;
                         } else {
-                            info!("received message from the network");
+                            panic!("received a message from the gateway, this should never happen");
                         }
                     }
                 }
             }
         });
+
+        // get the session
+        let session_info = res.unwrap();
 
         for i in 0..max_packets.unwrap_or(u64::MAX) {
             let payload: Vec<u8> = vec![120; msg_size as usize]; // ASCII for 'x' = 120
@@ -241,8 +237,8 @@
             {
                 error!("an error occurred sending publication, the test will fail",);
             }
-            if frequence != 0 {
-                tokio::time::sleep(tokio::time::Duration::from_millis(frequence as u64)).await;
+            if frequency != 0 {
+                tokio::time::sleep(tokio::time::Duration::from_millis(frequency as u64)).await;
             }
         }
         return;
@@ -283,37 +279,6 @@
             Err(e) => {
                 panic!("error while parsing the workload file: {}", e);
             }
-        }
-    }
-
-    // start local agent
-    // get service
-    let svc_id = agp_config::component::id::ID::new_with_str("gateway/0").unwrap();
-    let svc = config.services.get_mut(&svc_id).unwrap();
-
-    // create local agent
-    let agent_name = Agent::from_strings("cisco", "default", "publisher", id);
-    let mut rx = svc
-        .create_agent(&agent_name)
-        .expect("failed to create agent");
-
-    // connect to the remote gateway
-    let conn_id = svc.connect(None).await.unwrap();
-    info!("remote connection id = {}", conn_id);
-
-    // subscribe for local name
-    match svc
-        .subscribe(
-            &agent_name,
-            agent_name.agent_type(),
-            agent_name.agent_id_option(),
-            Some(conn_id),
-        )
-        .await
-    {
-        Ok(_) => {}
-        Err(e) => {
-            panic!("an error accoured while adding a subscription {}", e);
         }
     }
 
@@ -461,8 +426,8 @@
             bar.inc(1);
         }
 
-        if frequence != 0 {
-            tokio::time::sleep(tokio::time::Duration::from_millis(frequence as u64)).await;
+        if frequency != 0 {
+            tokio::time::sleep(tokio::time::Duration::from_millis(frequency as u64)).await;
         }
     }
     let duration = start.elapsed();
