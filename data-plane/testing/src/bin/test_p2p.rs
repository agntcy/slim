--- conflicted
+++ resolved
@@ -203,41 +203,11 @@
         .await
         .map_err(|_| format!("Failed to subscribe for participant {}", name))?;
 
-<<<<<<< HEAD
-=======
     let name_clone = name.clone();
->>>>>>> 787d111d
     loop {
         tokio::select! {
             msg_result = rx.recv() => {
                 match msg_result {
-<<<<<<< HEAD
-                    None => {
-                        println!("Participant {}: end of stream", name);
-                        break;
-                    }
-                    Some(msg_info) => match msg_info {
-                        Ok(msg) => {
-                            let publisher = msg.message.get_slim_header().get_source();
-                            let conn = msg.info.input_connection.unwrap();
-                             if let Some(c) = msg.message.get_payload() {
-                                 let blob = &c.blob;
-                                 match String::from_utf8(blob.to_vec()) {
-                                    Ok(val) => {
-                                        if val != *"hello there" {
-                                            // received corrupted message from the moderator
-                                            continue;
-                                        }
-                                        // reply with the same payload to be sure that is was
-                                        // decoded correctly in case of MLS
-                                        println!("received message {} on app {}", msg.message.get_session_header().get_message_id(), name);
-                                        let payload = val.into_bytes().to_vec();
-                                        if app.publish_to(msg.info, &publisher, conn, payload, None, None)
-                                            .await
-                                            .is_err()
-                                        {
-                                            panic!("an error occurred sending publication from moderator");
-=======
                     None => { println!("Participant {}: end of stream", name_clone); break; }
                     Some(res) => match res {
                         Ok(notification) => match notification {
@@ -261,6 +231,7 @@
                                                             if val != *"hello there" { continue; }
                                                             if let Some(session_arc) = weak.upgrade() {
                                                                 let payload = val.into_bytes();
+                                                                println!("received message {} on app {}", msg.get_session_header().get_message_id(), name_clone_session);
                                                                 if session_arc.publish_to(&publisher, conn, payload, None, None).await.is_err() {
                                                                     panic!("an error occurred sending publication from moderator");
                                                                 }
@@ -274,7 +245,6 @@
                                                 println!("Session receiver: error {:?}", e);
                                                 break;
                                             }
->>>>>>> 787d111d
                                         }
                                     }
                                 });
@@ -372,17 +342,13 @@
         .await
         .map_err(|_| format!("Failed to subscribe for participant {}", name))?;
 
-<<<<<<< HEAD
     let (timeout, max_retries) = if is_reliable {
         (Some(Duration::from_secs(1)), Some(10))
     } else {
         (None, None)
     };
 
-    let info = app
-=======
     let session_ctx = app
->>>>>>> 787d111d
         .create_session(
             slim_service::session::SessionConfig::PointToPoint(PointToPointConfiguration::new(
                 timeout,
