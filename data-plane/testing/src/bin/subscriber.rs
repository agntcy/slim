// Copyright AGNTCY Contributors (https://github.com/agntcy)
// SPDX-License-Identifier: Apache-2.0

use agp_datapath::messages::Agent;
use agp_service::streaming::StreamingConfiguration;
use std::fs::File;
use std::io::prelude::*;
use std::time::Duration;
use testing::parse_line;

use agp_gw::config;
use clap::Parser;
use indicatif::ProgressBar;
use tracing::{debug, info};

#[derive(Parser, Debug)]
#[command(version, about, long_about = None)]
pub struct Args {
    /// Workload input file, required if used in workload mode. If this is set the streaming mode is set to false.
    #[arg(short, long, value_name = "WORKLOAD", required = false)]
    workload: Option<String>,

    /// Runs in streaming mode.
    #[arg(
        short,
        long,
        value_name = "STREAMING",
        required = false,
        default_value_t = false
    )]
    streaming: bool,

    /// Agp configuration file
    #[arg(short, long, value_name = "CONFIGURATION", required = true)]
    config: String,

    /// Subscriber id
    #[arg(short, long, value_name = "ID", required = true)]
    id: u64,
}

impl Args {
    pub fn id(&self) -> &u64 {
        &self.id
    }

    pub fn workload(&self) -> &Option<String> {
        &self.workload
    }

    pub fn streaming(&self) -> &bool {
        &self.streaming
    }

    pub fn config(&self) -> &String {
        &self.config
    }
}

#[tokio::main]
async fn main() {
    let args = Args::parse();

    let input = args.workload();
    let config_file = args.config();
    let id = *args.id();
    let id_bytes = id.to_be_bytes().to_vec();
    let mut streaming = *args.streaming();
    if input.is_some() {
        streaming = false;
    }

    // setup agent config
    let mut config = config::load_config(config_file).expect("failed to load configuration");
    let _guard = config.tracing.setup_tracing_subscriber();

    info!(
        "configuration -- workload file: {}, agent config {}, subscriber id: {}, streaming mode: {}",
        input.as_ref().unwrap_or(&"None".to_string()),
        config_file,
        id,
        streaming,
    );

    // start local agent
    // get service
    let svc_id = agp_config::component::id::ID::new_with_str("gateway/0").unwrap();
    let svc = config.services.get_mut(&svc_id).unwrap();

    // create local agent
    let agent_name = Agent::from_strings("cisco", "default", "subscriber", id);
    let mut rx = svc
        .create_agent(&agent_name)
        .expect("failed to create agent");

    // connect to the remote gateway
    let conn_id = svc.connect(None).await.unwrap();
    info!("remote connection id = {}", conn_id);

    if streaming {
        // run subscriber in streaming mode
        // subscribe for local name
        match svc
            .subscribe(
                &agent_name,
                agent_name.agent_type(),
                agent_name.agent_id_option(),
                Some(conn_id),
            )
            .await
        {
            Ok(_) => {}
            Err(e) => {
                panic!("an error accoured while adding a subscription {}", e);
            }
        }

        tokio::time::sleep(tokio::time::Duration::from_millis(100)).await;

        info!("waiting for incoming messages");
        loop {
            let recv_msg = rx.recv().await.unwrap().expect("error");
            info!(
                "received message {} from session {}",
                recv_msg.info.message_id.unwrap(),
                recv_msg.info.id
            );
        }
    }

    // run subscriber in workload mode
    let mut subscriptions_list = Vec::new();

    let res = File::open(input.as_ref().unwrap());
    if res.is_err() {
        panic!("error opening the input file");
    }

    let mut file = res.unwrap();

    let mut buf = String::new();
    let res = file.read_to_string(&mut buf);
    if res.is_err() {
        panic!("error reading the file");
    }

    info!("loading subscriptios for subscriber {}", id);
    for line in buf.lines() {
        match parse_line(line) {
            Ok(parsed_msg) => {
                if parsed_msg.msg_type == "SUB" && parsed_msg.id == id {
                    subscriptions_list.push(parsed_msg.name);
                } else if parsed_msg.msg_type == "PUB" {
                    // no more subscriptions to process, exit loop
                    break;
                }
            }
            Err(e) => {
                panic!("error while parsing the workload file {}", e);
            }
        }
    }

<<<<<<< HEAD
    // start local agent
    // get service
    let svc_id = agp_config::component::id::ID::new_with_str("gateway/0").unwrap();
    let svc = config.services.get_mut(&svc_id).unwrap();

    // create local agent
    let agent_name = Agent::from_strings("cisco", "default", "subscriber", id);
    let mut rx = svc
        .create_agent(&agent_name)
        .await
        .expect("failed to create agent");

    // connect to the remote gateway
    let conn_id = svc.connect(None).await.unwrap();
    info!("remote connection id = {}", conn_id);
=======
    let res = svc
        .create_session(
            &agent_name,
            agp_service::session::SessionConfig::Streaming(StreamingConfiguration::new(
                agent_name.clone(),
                Some(10),
                Some(Duration::from_millis(1000)),
            )),
        )
        .await;
    if res.is_err() {
        panic!("error creating fire and forget session");
    }
>>>>>>> 70857818

    // wait for the connection to be established
    tokio::time::sleep(tokio::time::Duration::from_millis(100)).await;

    // send all the subscription in the list
    info!("register subscriptions for subscriber {}", id);
    let bar = ProgressBar::new(subscriptions_list.len() as u64);
    for s in subscriptions_list.iter() {
        match svc
            .subscribe(
                &agent_name,
                s.agent_type(),
                Some(s.agent_id()),
                Some(conn_id),
            )
            .await
        {
            Ok(_) => {}
            Err(e) => {
                panic!("an error accoured while adding a subscription {}", e);
            }
        }
        bar.inc(1);
    }
    bar.finish();

    info!("waiting for incoming messages");
    // wait for messages
    loop {
        let recv_msg = rx.recv().await.unwrap().expect("error");
        let pub_id;
        let msg_len;
        let source;
        match &recv_msg.message.message_type {
            None => {
                panic!("message type is missing");
            }
            Some(msg_type) => match msg_type {
                agp_datapath::pubsub::ProtoPublishType(msg) => {
                    let payload = &msg.get_payload().blob;
                    // the payload needs to start with the publication id, so it has to contain
                    // at least 8 bytes
                    msg_len = payload.len();
                    if msg_len < 8 {
                        panic!("error parsing message, unexpected payload format");
                    }
                    pub_id = u64::from_be_bytes(payload[0..8].try_into().unwrap());
                    source = recv_msg.message.get_source();
                }
                t => {
                    panic!("received unexpected message: {:?}", t);
                }
            },
        }

        // create a new message with the same len with the format
        // pub_id 0x00 id 0x00 payload(size = msg_len - 9)
        debug!("received pub {}, size {}", pub_id, msg_len);
        let mut out_vec = pub_id.to_be_bytes().to_vec();
        out_vec.push(0);
        for b in id_bytes.iter() {
            out_vec.push(*b);
        }
        out_vec.push(0);
        while out_vec.len() < msg_len {
            out_vec.push(120); //ASCII for 'x'
        }

        // send message
        svc.publish_to(
            &agent_name,
            recv_msg.info,
            source.agent_type(),
            Some(source.agent_id()),
            conn_id,
            out_vec,
        )
        .await
        .unwrap();
    }
}<|MERGE_RESOLUTION|>--- conflicted
+++ resolved
@@ -91,6 +91,7 @@
     let agent_name = Agent::from_strings("cisco", "default", "subscriber", id);
     let mut rx = svc
         .create_agent(&agent_name)
+        .await
         .expect("failed to create agent");
 
     // connect to the remote gateway
@@ -161,23 +162,6 @@
         }
     }
 
-<<<<<<< HEAD
-    // start local agent
-    // get service
-    let svc_id = agp_config::component::id::ID::new_with_str("gateway/0").unwrap();
-    let svc = config.services.get_mut(&svc_id).unwrap();
-
-    // create local agent
-    let agent_name = Agent::from_strings("cisco", "default", "subscriber", id);
-    let mut rx = svc
-        .create_agent(&agent_name)
-        .await
-        .expect("failed to create agent");
-
-    // connect to the remote gateway
-    let conn_id = svc.connect(None).await.unwrap();
-    info!("remote connection id = {}", conn_id);
-=======
     let res = svc
         .create_session(
             &agent_name,
@@ -191,7 +175,6 @@
     if res.is_err() {
         panic!("error creating fire and forget session");
     }
->>>>>>> 70857818
 
     // wait for the connection to be established
     tokio::time::sleep(tokio::time::Duration::from_millis(100)).await;
