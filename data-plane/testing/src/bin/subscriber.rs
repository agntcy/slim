--- conflicted
+++ resolved
@@ -166,12 +166,8 @@
         .create_session(
             &agent_name,
             agp_service::session::SessionConfig::Streaming(StreamingConfiguration::new(
-<<<<<<< HEAD
-=======
                 agp_service::session::SessionDirection::Receiver,
-                agent_name.clone(),
                 None,
->>>>>>> d8a4c80b
                 Some(10),
                 Some(Duration::from_millis(1000)),
             )),
