// SPDX-FileCopyrightText: Copyright (c) 2025 Cisco and/or its affiliates.
// SPDX-License-Identifier: Apache-2.0

use std::collections::HashSet;

use agp_datapath::pubsub::proto::pubsub::v1::Message;

use thiserror::Error;
use tracing::{debug, error, info, trace};

#[derive(Error, Debug, PartialEq)]
pub enum ReceiverBufferError {
    #[error("Error processing received message: {0}")]
    ProcessingError(String),
}

pub(crate) struct ReceiverBuffer {
    // ID of the last packet sent to the application
    // Init to usize max and it takes the values of the first
    // packet received in the buffer
    last_sent: usize,
    // First valid entry in the buffer. Packets may be
    // removed from the front of the buffer and we want to
    // avoid copies. This pointer keeps track of the valid entries
    first_entry: usize,
    // set of messages definitely lost that cannot be recoverd
    // anymore using RTX messages
    lost_msgs: HashSet<usize>,
    // Buffer of valid messages received Out-of-Order (OOO)
    // waiting to be delivered to the application
    // The first valid entry of the buffer always corresponds to
    // last_sent + 1
    buffer: Vec<Option<Message>>,
}

impl Default for ReceiverBuffer {
    fn default() -> Self {
        ReceiverBuffer {
            last_sent: usize::MAX,
            first_entry: 0,
            lost_msgs: HashSet::new(),
            buffer: vec![],
        }
    }
}

impl ReceiverBuffer {
    // returns a vec of messages to send to the application
    // in case the vector contains a None it means that the packet is lost
    // and cannot be recovered. the second vector contains the ids of the
    // packets lost that requires an RTX. If both vectors are empty the
    // caller has nothing to do
    pub fn on_received_message(
        &mut self,
        msg: Message,
<<<<<<< HEAD
    ) -> Result<Vec<Option<Message>>, ReceiverBufferError> {
        // make sure this is a publish message
        if !msg.is_publish() {
            error!("the message is not a valid publication, drop it");
            return Err(ReceiverBufferError::ProcessingError(
                "wrong packet type".to_string(),
            ));
        }

        let msg_id = msg.session_header().message_id() as usize;

        debug!("Received message id {}", msg_id);
        // no loss detected, return message
        // if this is the first packet received (case last_sent == usize::MAX) we consider it
        // valid one and the buffer is initilaized accordingly. in this way a stream can start from
        // a random number or it can be joined at any time
        if self.last_sent == usize::MAX
            || (msg_id == (self.last_sent + 1)) && (self.buffer.is_empty())
        {
            debug!("No loss detected, return message {}", msg_id);
            self.last_sent = msg_id;
            return Ok(vec![Some(msg)]);
        }

        // the message is an OOO check what to do with the message
        if msg_id <= self.last_sent {
            // this message is not useful anymore because we have already sent
            // content for this ID to the application. It can be a duplicated
            // msg or a message that arrived too late. Log and drop
            info!("Received possibly DUP message, drop it");
            return Ok(vec![]);
        }

        if self.buffer.is_empty() {
            // init the buffer and send required rtx
            self.first_entry = 0;
            // fill the buffer with an empty entry for each hole
            // detected in the message stream
            self.buffer = vec![None; msg_id - (self.last_sent + 1)];
            debug!("Losses found, missing {} packets", self.buffer.len());
            self.buffer.push(Some(msg));

            // TODO: For each None in the buffer send an RTX
            Ok(vec![])
=======
    ) -> Result<(Vec<Option<Message>>, Vec<u32>), ReceiverBufferError> {
        let msg_id = msg.get_id() as usize;

        debug!("Received message id {}", msg_id);
        // no loss detected, return message
        // if this is the first packet received (case last_sent == usize::MAX) we consider it
        // valid one and the buffer is initialized accordingly. in this way a stream can start from
        // a random number or it can be joined at any time
        if self.last_sent == usize::MAX
            || (msg_id == (self.last_sent + 1)) && (self.buffer.is_empty())
        {
            debug!("No loss detected, return message {}", msg_id);
            self.last_sent = msg_id;
            return Ok((vec![Some(msg)], vec![]));
        }

        // the message is an OOO check what to do with the message
        if msg_id <= self.last_sent {
            // this message is not useful anymore because we have already sent
            // content for this ID to the application. It can be a duplicated
            // msg or a message that arrived too late. Log and drop
            info!("Received possibly DUP message, drop it");
            return Ok((vec![], vec![]));
        }

        if self.buffer.is_empty() {
            // init the buffer and send required rtx
            self.first_entry = 0;
            // fill the buffer with an empty entry for each hole
            // detected in the message stream
            self.buffer = vec![None; msg_id - (self.last_sent + 1)];
            debug!("Losses found, missing {} packets", self.buffer.len());
            self.buffer.push(Some(msg));
            let mut rtx: Vec<u32> = Vec::new();
            for i in (self.last_sent + 1)..(msg_id) {
                trace!("add {} to rtx vector", i);
                rtx.push(i as u32);
            }

            Ok((vec![], rtx))
>>>>>>> d2a81961
        } else {
            debug!(
                "buffer is not empty and received OOO packet {}, process it",
                msg_id
            );
            trace!(
                "buffer status: last sent {}, first entry {}, len {}",
                self.last_sent,
                self.first_entry,
                self.buffer.len()
            );
            // check if the msg_id fits inside the buffer range
            if msg_id <= (self.last_sent + (self.buffer.len() - self.first_entry)) {
                debug!(
                    "message {} is inside the buffer range {} - {}",
                    msg_id,
                    (self.last_sent + 1),
                    (self.buffer.len() - self.first_entry)
                );
                // find the position of the message in the buffer
                let pos = msg_id - (self.last_sent + 1) + self.first_entry;
                debug!("try to insert message {} at pos {}", msg_id, pos);
                if self.buffer[pos].is_some() {
                    // this is a duplicate message, drop it and do nothing
                    info!("Received DUP message, drop it");
<<<<<<< HEAD
                    return Ok(vec![]);
=======
                    return Ok((vec![], vec![]));
>>>>>>> d2a81961
                }
                debug!(
                    "add message {} at pos {} and try to release msgs",
                    msg_id, pos
                );
                // add the message to the buffer and check if it is possible
                // to send some message to the application
                self.buffer[pos] = Some(msg);

                // return the messages if possible
<<<<<<< HEAD
                Ok(self.release_msgs())
=======
                Ok((self.release_msgs(), vec![]))
>>>>>>> d2a81961
            } else {
                // the message is out of the current buffer
                // add more entries to it and return an empty vec
                // the next id to add at the end of the buffer is
                // ((self.last_sent + 1) + (self.buffer.len() - self.first_entry))
                // loop up to msg_id - 1 (the last element is not in the range)
<<<<<<< HEAD
                for _i in ((self.last_sent + 1) + (self.buffer.len() - self.first_entry))..msg_id {
                    self.buffer.push(None);
                    // TODO trigger RTX for each missing ID
                    debug!("detect packet loss to add at the end of the buffer");
                }
                debug!("add packet {} at the end of the buffer", msg_id);
                self.buffer.push(Some(msg));
                Ok(vec![])
=======
                let mut rtx = Vec::new();
                for i in ((self.last_sent + 1) + (self.buffer.len() - self.first_entry))..msg_id {
                    self.buffer.push(None);
                    rtx.push(i as u32);
                    debug!("detect packet loss {} to add at the end of the buffer", i);
                }
                debug!("add packet {} at the end of the buffer", msg_id);
                self.buffer.push(Some(msg));
                Ok((vec![], rtx))
>>>>>>> d2a81961
            }
        }
    }

    pub fn on_lost_message(
        &mut self,
        msg_id: u32,
    ) -> Result<Vec<Option<Message>>, ReceiverBufferError> {
        debug!("message {} is definitely lost", msg_id);
        self.lost_msgs.insert(msg_id as usize);
        Ok(self.release_msgs())
    }

    fn release_msgs(&mut self) -> Vec<Option<Message>> {
        let mut i = self.first_entry;
        let mut ret = vec![];
        while i < self.buffer.len() {
            if self.buffer[i].is_some() {
                // this message can be sent to the app
                ret.push(self.buffer[i].take());
                // increase last_sent on first_entry
                self.last_sent += 1;
                self.first_entry += 1;
                debug!(
                    "return message at pos {}, new buffer state: last_sent {}, first_index {}",
                    i, self.last_sent, self.first_entry
                );
            } else {
                // check is the mgs id is in the set of lost messages
                // the id of the message to look for is self.last_sent + 1
                if self.lost_msgs.contains(&(self.last_sent + 1)) {
                    // this message cannot be recovered anymore
                    // add a None in the ret vec and release it
                    ret.push(None);
                    self.lost_msgs.remove(&(self.last_sent + 1));
                    // increase all counters anyway because this
                    // position of the buffer will not be used anymore
                    self.last_sent += 1;
                    self.first_entry += 1;
                    debug!("message {} is lost, return none, new buffer state: last_sent {}, first_index {}", self.last_sent, self.last_sent, self.first_entry);
                } else {
                    // we need to wait a bit more
                    break;
                }
            }
            i += 1;
        }
        // check if the buffer is now empty
        if self.first_entry == self.buffer.len() {
            debug!("clean reception buffer which is empty now");
            // rest the buffer
            self.first_entry = 0;
            self.buffer = vec![];
        }
        // check if the next message in line is the lost set
        // this should never happen in reality
        let mut stop = false;
        while !stop {
            if self.lost_msgs.contains(&(self.last_sent + 1)) {
                self.last_sent += 1;
                ret.push(None);
                self.lost_msgs.remove(&(self.last_sent));
                debug!(
                    "found another lost message to release, last_sent {}",
                    self.last_sent
                );
            } else {
                stop = true;
            }
        }
        ret
    }
}

// tests
#[cfg(test)]
mod tests {
<<<<<<< HEAD
    use tracing_test::traced_test;

    use super::*;
    use agp_datapath::{
        messages::{Agent, AgentType},
        pubsub::{
            proto::pubsub::v1::{AgpHeader, SessionHeaderType},
            SessionHeader,
        },
    };
=======
    use agp_datapath::messages::encoder::{Agent, AgentType};
    use agp_datapath::pubsub::proto::pubsub::v1::SessionHeaderType;
    use agp_datapath::pubsub::{AgpHeader, SessionHeader};
    use tracing_test::traced_test;

    use super::*;
>>>>>>> d2a81961

    #[test]
    #[traced_test]
    fn test_receiver_buffer() {
        let src = Agent::from_strings("org", "ns", "type", 0);
        let name_type = AgentType::from_strings("org", "ns", "type");

        let agp_header = AgpHeader::new(&src, &name_type, Some(1), None);

<<<<<<< HEAD
        let h0 = SessionHeader::new(SessionHeaderType::Fnf.into(), 0, 0, None, None);
        let h1 = SessionHeader::new(SessionHeaderType::Fnf.into(), 0, 1, None, None);
        let h2 = SessionHeader::new(SessionHeaderType::Fnf.into(), 0, 2, None, None);
        let h3 = SessionHeader::new(SessionHeaderType::Fnf.into(), 0, 3, None, None);
        let h4 = SessionHeader::new(SessionHeaderType::Fnf.into(), 0, 4, None, None);
        let h5 = SessionHeader::new(SessionHeaderType::Fnf.into(), 0, 5, None, None);

        let p0 = Message::new_publish_with_headers(Some(agp_header), Some(h0), "", vec![]);
        let p1 = Message::new_publish_with_headers(None, Some(h1), "", vec![]);
        let p2 = Message::new_publish_with_headers(None, Some(h2), "", vec![]);
        let p3 = Message::new_publish_with_headers(None, Some(h3), "", vec![]);
        let p4 = Message::new_publish_with_headers(None, Some(h4), "", vec![]);
        let p5 = Message::new_publish_with_headers(None, Some(h5), "", vec![]);
=======
        let h0 = SessionHeader::new(SessionHeaderType::Fnf.into(), 0, 0);
        let h1 = SessionHeader::new(SessionHeaderType::Fnf.into(), 0, 1);
        let h2 = SessionHeader::new(SessionHeaderType::Fnf.into(), 0, 2);
        let h3 = SessionHeader::new(SessionHeaderType::Fnf.into(), 0, 3);
        let h4 = SessionHeader::new(SessionHeaderType::Fnf.into(), 0, 4);
        let h5 = SessionHeader::new(SessionHeaderType::Fnf.into(), 0, 5);

        let p0 = Message::new_publish_with_headers(Some(agp_header), Some(h0), "", vec![]);
        let p1 = Message::new_publish_with_headers(Some(agp_header), Some(h1), "", vec![]);
        let p2 = Message::new_publish_with_headers(Some(agp_header), Some(h2), "", vec![]);
        let p3 = Message::new_publish_with_headers(Some(agp_header), Some(h3), "", vec![]);
        let p4 = Message::new_publish_with_headers(Some(agp_header), Some(h4), "", vec![]);
        let p5 = Message::new_publish_with_headers(Some(agp_header), Some(h5), "", vec![]);
>>>>>>> d2a81961

        // insert in order
        let mut buffer = ReceiverBuffer::default();

        let ret = buffer.on_received_message(p0.clone());
        assert!(ret.is_ok());
        let (recv, rtx) = ret.unwrap();
        assert_eq!(recv.len(), 1);
        assert_eq!(rtx.len(), 0);
        assert_eq!(recv[0], Some(p0.clone()));

        let ret = buffer.on_received_message(p1.clone());
        assert!(ret.is_ok());
        let (recv, rtx) = ret.unwrap();
        assert_eq!(recv.len(), 1);
        assert_eq!(rtx.len(), 0);
        assert_eq!(recv[0], Some(p1.clone()));

        let ret = buffer.on_received_message(p2.clone());
        assert!(ret.is_ok());
        let (recv, rtx) = ret.unwrap();
        assert_eq!(recv.len(), 1);
        assert_eq!(rtx.len(), 0);
        assert_eq!(recv[0], Some(p2.clone()));

        let ret = buffer.on_received_message(p3.clone());
        assert!(ret.is_ok());
        let (recv, rtx) = ret.unwrap();
        assert_eq!(recv.len(), 1);
        assert_eq!(rtx.len(), 0);
        assert_eq!(recv[0], Some(p3.clone()));

        let ret = buffer.on_received_message(p4.clone());
        assert!(ret.is_ok());
        let (recv, rtx) = ret.unwrap();
        assert_eq!(recv.len(), 1);
        assert_eq!(rtx.len(), 0);
        assert_eq!(recv[0], Some(p4.clone()));

        // insert in order but skip first packets
        let mut buffer = ReceiverBuffer::default();

        let ret = buffer.on_received_message(p2.clone());
        assert!(ret.is_ok());
        let (recv, rtx) = ret.unwrap();
        assert_eq!(recv.len(), 1);
        assert_eq!(rtx.len(), 0);
        assert_eq!(recv[0], Some(p2.clone()));

        let ret = buffer.on_received_message(p3.clone());
        assert!(ret.is_ok());
        let (recv, rtx) = ret.unwrap();
        assert_eq!(recv.len(), 1);
        assert_eq!(rtx.len(), 0);
        assert_eq!(recv[0], Some(p3.clone()));

        let ret = buffer.on_received_message(p4.clone());
        assert!(ret.is_ok());
        let (recv, rtx) = ret.unwrap();
        assert_eq!(recv.len(), 1);
        assert_eq!(rtx.len(), 0);
        assert_eq!(recv[0], Some(p4.clone()));

        // receive DUP packets and old packets
        let mut buffer = ReceiverBuffer::default();

        let ret = buffer.on_received_message(p4.clone());
        assert!(ret.is_ok());
        let (recv, rtx) = ret.unwrap();
        assert_eq!(recv.len(), 1);
        assert_eq!(rtx.len(), 0);
        assert_eq!(recv[0], Some(p4.clone()));

        let ret = buffer.on_received_message(p4.clone());
        assert!(ret.is_ok());
        let (recv, rtx) = ret.unwrap();
        assert_eq!(recv.len(), 0);
        assert_eq!(rtx.len(), 0);

        let ret = buffer.on_received_message(p0.clone());
        assert!(ret.is_ok());
        let (recv, rtx) = ret.unwrap();
        assert_eq!(recv.len(), 0);
        assert_eq!(rtx.len(), 0);

        // insertion order 1, 4, 4, 2, 2, 3
        let mut buffer = ReceiverBuffer::default();

        // release 1
        let ret = buffer.on_received_message(p1.clone());
        assert!(ret.is_ok());
        let (recv, rtx) = ret.unwrap();
        assert_eq!(recv.len(), 1);
        assert_eq!(rtx.len(), 0);
        assert_eq!(recv[0], Some(p1.clone()));

        // detect loss for 2 and 3
        let ret = buffer.on_received_message(p4.clone());
        assert!(ret.is_ok());
        let (recv, rtx) = ret.unwrap();
        assert_eq!(recv.len(), 0);
        assert_eq!(rtx.len(), 2);
        assert_eq!(rtx[0], 2);
        assert_eq!(rtx[1], 3);

        // DUP packet, return nothing
        let ret = buffer.on_received_message(p4.clone());
        assert!(ret.is_ok());
        let (recv, rtx) = ret.unwrap();
        assert_eq!(recv.len(), 0);
        assert_eq!(rtx.len(), 0);

        // release packet 2
        let ret = buffer.on_received_message(p2.clone());
        assert!(ret.is_ok());
        let (recv, rtx) = ret.unwrap();
        assert_eq!(recv.len(), 1);
        assert_eq!(rtx.len(), 0);
        assert_eq!(recv[0], Some(p2.clone()));

        // Old packet, return nothing
        let ret = buffer.on_received_message(p2.clone());
        assert!(ret.is_ok());
        let (recv, rtx) = ret.unwrap();
        assert_eq!(recv.len(), 0);
        assert_eq!(rtx.len(), 0);

        // release packet 3 and 4
        let ret = buffer.on_received_message(p3.clone());
        assert!(ret.is_ok());
        let (recv, rtx) = ret.unwrap();
        assert_eq!(recv.len(), 2);
        assert_eq!(rtx.len(), 0);
        assert_eq!(recv[0], Some(p3.clone()));
        assert_eq!(recv[1], Some(p4.clone()));

        // insertion order 0, 2, 5, 2, 3, 4, 1
        let mut buffer = ReceiverBuffer::default();

        // release 0
        let ret = buffer.on_received_message(p0.clone());
        assert!(ret.is_ok());
        let (recv, rtx) = ret.unwrap();
        assert_eq!(recv.len(), 1);
        assert_eq!(rtx.len(), 0);
        assert_eq!(recv[0], Some(p0.clone()));

        // detect loss for 1
        let ret = buffer.on_received_message(p2.clone());
        assert!(ret.is_ok());
        let (recv, rtx) = ret.unwrap();
        assert_eq!(recv.len(), 0);
        assert_eq!(rtx.len(), 1);
        assert_eq!(rtx[0], 1);

        // detect loss for 3 and 4
        let ret = buffer.on_received_message(p5.clone());
        assert!(ret.is_ok());
        let (recv, rtx) = ret.unwrap();
        assert_eq!(recv.len(), 0);
        assert_eq!(rtx.len(), 2);
        assert_eq!(rtx[0], 3);
        assert_eq!(rtx[1], 4);

        // dup 2 return nothing
        let ret = buffer.on_received_message(p2.clone());
        assert!(ret.is_ok());
        let (recv, rtx) = ret.unwrap();
        assert_eq!(recv.len(), 0);
        assert_eq!(rtx.len(), 0);

        // add 3 to the buffer
        let ret = buffer.on_received_message(p3.clone());
        assert!(ret.is_ok());
        let (recv, rtx) = ret.unwrap();
        assert_eq!(recv.len(), 0);
        assert_eq!(rtx.len(), 0);

        // add 4 to the buffer
        let ret = buffer.on_received_message(p4.clone());
        assert!(ret.is_ok());
        let (recv, rtx) = ret.unwrap();
        assert_eq!(recv.len(), 0);
        assert_eq!(rtx.len(), 0);

        // release 1, 2, 3, 4, 5
        let ret = buffer.on_received_message(p1.clone());
        assert!(ret.is_ok());
        let (recv, rtx) = ret.unwrap();
        assert_eq!(recv.len(), 5);
        assert_eq!(rtx.len(), 0);
        assert_eq!(recv[0], Some(p1.clone()));
        assert_eq!(recv[1], Some(p2.clone()));
        assert_eq!(recv[2], Some(p3.clone()));
        assert_eq!(recv[3], Some(p4.clone()));
        assert_eq!(recv[4], Some(p5.clone()));

        // insertion order 0, 2, 4, loss(1), 5, loss(3)
        let mut buffer = ReceiverBuffer::default();

        // release 0
        let ret = buffer.on_received_message(p0.clone());
        assert!(ret.is_ok());
        let (recv, rtx) = ret.unwrap();
        assert_eq!(recv.len(), 1);
        assert_eq!(rtx.len(), 0);
        assert_eq!(recv[0], Some(p0.clone()));

        // detect loss for 1
        let ret = buffer.on_received_message(p2.clone());
        assert!(ret.is_ok());
        let (recv, rtx) = ret.unwrap();
        assert_eq!(recv.len(), 0);
        assert_eq!(rtx.len(), 1);
        assert_eq!(rtx[0], 1);

        // detect loss for 3
        let ret = buffer.on_received_message(p4.clone());
        assert!(ret.is_ok());
        let (recv, rtx) = ret.unwrap();
        assert_eq!(recv.len(), 0);
        assert_eq!(rtx.len(), 1);
        assert_eq!(rtx[0], 3);

        // 1 is lost, return up to 2
        let ret = buffer.on_lost_message(1);
        assert!(ret.is_ok());
        let recv = ret.unwrap();
        assert_eq!(recv.len(), 2);
        assert_eq!(recv[0], None);
        assert_eq!(recv[1], Some(p2.clone()));

        // 5 is lost
        let ret = buffer.on_lost_message(5);
        assert!(ret.is_ok());
        let recv = ret.unwrap();
        assert_eq!(recv.len(), 0);

        // add 3, return up to 5
        let ret = buffer.on_received_message(p3.clone());
        assert!(ret.is_ok());
        let (recv, rtx) = ret.unwrap();
        assert_eq!(recv.len(), 3);
        assert_eq!(rtx.len(), 0);
        assert_eq!(recv[0], Some(p3.clone()));
        assert_eq!(recv[1], Some(p4.clone()));
        assert_eq!(recv[2], None);
    }
}<|MERGE_RESOLUTION|>--- conflicted
+++ resolved
@@ -53,52 +53,6 @@
     pub fn on_received_message(
         &mut self,
         msg: Message,
-<<<<<<< HEAD
-    ) -> Result<Vec<Option<Message>>, ReceiverBufferError> {
-        // make sure this is a publish message
-        if !msg.is_publish() {
-            error!("the message is not a valid publication, drop it");
-            return Err(ReceiverBufferError::ProcessingError(
-                "wrong packet type".to_string(),
-            ));
-        }
-
-        let msg_id = msg.session_header().message_id() as usize;
-
-        debug!("Received message id {}", msg_id);
-        // no loss detected, return message
-        // if this is the first packet received (case last_sent == usize::MAX) we consider it
-        // valid one and the buffer is initilaized accordingly. in this way a stream can start from
-        // a random number or it can be joined at any time
-        if self.last_sent == usize::MAX
-            || (msg_id == (self.last_sent + 1)) && (self.buffer.is_empty())
-        {
-            debug!("No loss detected, return message {}", msg_id);
-            self.last_sent = msg_id;
-            return Ok(vec![Some(msg)]);
-        }
-
-        // the message is an OOO check what to do with the message
-        if msg_id <= self.last_sent {
-            // this message is not useful anymore because we have already sent
-            // content for this ID to the application. It can be a duplicated
-            // msg or a message that arrived too late. Log and drop
-            info!("Received possibly DUP message, drop it");
-            return Ok(vec![]);
-        }
-
-        if self.buffer.is_empty() {
-            // init the buffer and send required rtx
-            self.first_entry = 0;
-            // fill the buffer with an empty entry for each hole
-            // detected in the message stream
-            self.buffer = vec![None; msg_id - (self.last_sent + 1)];
-            debug!("Losses found, missing {} packets", self.buffer.len());
-            self.buffer.push(Some(msg));
-
-            // TODO: For each None in the buffer send an RTX
-            Ok(vec![])
-=======
     ) -> Result<(Vec<Option<Message>>, Vec<u32>), ReceiverBufferError> {
         let msg_id = msg.get_id() as usize;
 
@@ -139,7 +93,6 @@
             }
 
             Ok((vec![], rtx))
->>>>>>> d2a81961
         } else {
             debug!(
                 "buffer is not empty and received OOO packet {}, process it",
@@ -165,11 +118,7 @@
                 if self.buffer[pos].is_some() {
                     // this is a duplicate message, drop it and do nothing
                     info!("Received DUP message, drop it");
-<<<<<<< HEAD
-                    return Ok(vec![]);
-=======
                     return Ok((vec![], vec![]));
->>>>>>> d2a81961
                 }
                 debug!(
                     "add message {} at pos {} and try to release msgs",
@@ -180,27 +129,13 @@
                 self.buffer[pos] = Some(msg);
 
                 // return the messages if possible
-<<<<<<< HEAD
-                Ok(self.release_msgs())
-=======
                 Ok((self.release_msgs(), vec![]))
->>>>>>> d2a81961
             } else {
                 // the message is out of the current buffer
                 // add more entries to it and return an empty vec
                 // the next id to add at the end of the buffer is
                 // ((self.last_sent + 1) + (self.buffer.len() - self.first_entry))
                 // loop up to msg_id - 1 (the last element is not in the range)
-<<<<<<< HEAD
-                for _i in ((self.last_sent + 1) + (self.buffer.len() - self.first_entry))..msg_id {
-                    self.buffer.push(None);
-                    // TODO trigger RTX for each missing ID
-                    debug!("detect packet loss to add at the end of the buffer");
-                }
-                debug!("add packet {} at the end of the buffer", msg_id);
-                self.buffer.push(Some(msg));
-                Ok(vec![])
-=======
                 let mut rtx = Vec::new();
                 for i in ((self.last_sent + 1) + (self.buffer.len() - self.first_entry))..msg_id {
                     self.buffer.push(None);
@@ -210,7 +145,6 @@
                 debug!("add packet {} at the end of the buffer", msg_id);
                 self.buffer.push(Some(msg));
                 Ok((vec![], rtx))
->>>>>>> d2a81961
             }
         }
     }
@@ -288,25 +222,12 @@
 // tests
 #[cfg(test)]
 mod tests {
-<<<<<<< HEAD
-    use tracing_test::traced_test;
-
-    use super::*;
-    use agp_datapath::{
-        messages::{Agent, AgentType},
-        pubsub::{
-            proto::pubsub::v1::{AgpHeader, SessionHeaderType},
-            SessionHeader,
-        },
-    };
-=======
     use agp_datapath::messages::encoder::{Agent, AgentType};
     use agp_datapath::pubsub::proto::pubsub::v1::SessionHeaderType;
     use agp_datapath::pubsub::{AgpHeader, SessionHeader};
     use tracing_test::traced_test;
 
     use super::*;
->>>>>>> d2a81961
 
     #[test]
     #[traced_test]
@@ -316,21 +237,6 @@
 
         let agp_header = AgpHeader::new(&src, &name_type, Some(1), None);
 
-<<<<<<< HEAD
-        let h0 = SessionHeader::new(SessionHeaderType::Fnf.into(), 0, 0, None, None);
-        let h1 = SessionHeader::new(SessionHeaderType::Fnf.into(), 0, 1, None, None);
-        let h2 = SessionHeader::new(SessionHeaderType::Fnf.into(), 0, 2, None, None);
-        let h3 = SessionHeader::new(SessionHeaderType::Fnf.into(), 0, 3, None, None);
-        let h4 = SessionHeader::new(SessionHeaderType::Fnf.into(), 0, 4, None, None);
-        let h5 = SessionHeader::new(SessionHeaderType::Fnf.into(), 0, 5, None, None);
-
-        let p0 = Message::new_publish_with_headers(Some(agp_header), Some(h0), "", vec![]);
-        let p1 = Message::new_publish_with_headers(None, Some(h1), "", vec![]);
-        let p2 = Message::new_publish_with_headers(None, Some(h2), "", vec![]);
-        let p3 = Message::new_publish_with_headers(None, Some(h3), "", vec![]);
-        let p4 = Message::new_publish_with_headers(None, Some(h4), "", vec![]);
-        let p5 = Message::new_publish_with_headers(None, Some(h5), "", vec![]);
-=======
         let h0 = SessionHeader::new(SessionHeaderType::Fnf.into(), 0, 0);
         let h1 = SessionHeader::new(SessionHeaderType::Fnf.into(), 0, 1);
         let h2 = SessionHeader::new(SessionHeaderType::Fnf.into(), 0, 2);
@@ -344,7 +250,6 @@
         let p3 = Message::new_publish_with_headers(Some(agp_header), Some(h3), "", vec![]);
         let p4 = Message::new_publish_with_headers(Some(agp_header), Some(h4), "", vec![]);
         let p5 = Message::new_publish_with_headers(Some(agp_header), Some(h5), "", vec![]);
->>>>>>> d2a81961
 
         // insert in order
         let mut buffer = ReceiverBuffer::default();
