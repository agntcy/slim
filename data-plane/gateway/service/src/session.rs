--- conflicted
+++ resolved
@@ -8,14 +8,9 @@
 use crate::errors::SessionError;
 use crate::fire_and_forget::FireAndForgetConfiguration;
 use crate::request_response::RequestResponseConfiguration;
-<<<<<<< HEAD
-use agp_datapath::messages::encoder::Agent;
-use agp_datapath::pubsub::proto::pubsub::v1::{Message, SessionHeaderType};
-=======
 use crate::streaming::StreamingConfiguration;
 use agp_datapath::messages::encoder::Agent;
 use agp_datapath::pubsub::proto::pubsub::v1::Message;
->>>>>>> d2a81961
 
 /// Session ID
 pub type Id = u32;
@@ -74,11 +69,6 @@
     pub id: Id,
     /// The message nonce used to identify the message
     pub message_id: Option<u32>,
-<<<<<<< HEAD
-    /// The Message Type
-    pub session_header_type: SessionHeaderType,
-=======
->>>>>>> d2a81961
     /// The identifier of the agent that sent the message
     pub message_source: Option<Agent>,
     /// The input connection id
@@ -91,10 +81,6 @@
         Info {
             id,
             message_id: None,
-<<<<<<< HEAD
-            session_header_type: SessionHeaderType::Unspecified,
-=======
->>>>>>> d2a81961
             message_source: None,
             input_connection: None,
         }
@@ -103,31 +89,17 @@
 
 impl From<&Message> for Info {
     fn from(message: &Message) -> Self {
-<<<<<<< HEAD
-        let session_header = message.session_header();
-        let agp_header = message.agp_header();
-=======
         let session_header = message.get_session_header();
         let agp_header = message.get_agp_header();
->>>>>>> d2a81961
 
         let id = session_header.session_id;
         let message_id = session_header.message_id;
         let message_source = message.get_source();
         let input_connection = agp_header.incoming_conn;
-<<<<<<< HEAD
-        let session_header_type = session_header.header_type;
-=======
->>>>>>> d2a81961
 
         Info {
             id,
             message_id: Some(message_id),
-<<<<<<< HEAD
-            session_header_type: SessionHeaderType::try_from(session_header_type)
-                .unwrap_or(SessionHeaderType::Unspecified),
-=======
->>>>>>> d2a81961
             message_source: Some(message_source),
             input_connection,
         }
@@ -161,10 +133,7 @@
 pub enum SessionConfig {
     FireAndForget(FireAndForgetConfiguration),
     RequestResponse(RequestResponseConfiguration),
-<<<<<<< HEAD
-=======
     Streaming(StreamingConfiguration),
->>>>>>> d2a81961
 }
 
 impl std::fmt::Display for SessionConfig {
@@ -172,10 +141,7 @@
         match self {
             SessionConfig::FireAndForget(ff) => write!(f, "{}", ff),
             SessionConfig::RequestResponse(rr) => write!(f, "{}", rr),
-<<<<<<< HEAD
-=======
             SessionConfig::Streaming(s) => write!(f, "{}", s),
->>>>>>> d2a81961
         }
     }
 }
