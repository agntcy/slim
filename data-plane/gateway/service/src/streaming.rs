// Copyright AGNTCY Contributors (https://github.com/agntcy)
// SPDX-License-Identifier: Apache-2.0

use std::{collections::HashMap, sync::Arc, time::Duration};
use tokio::sync::mpsc;

use crate::{
    MessageDirection, SessionMessage,
    errors::SessionError,
    producer_buffer, receiver_buffer,
    session::{
        AppChannelSender, Common, CommonSession, GwChannelSender, Id, Info, Session, SessionConfig,
        SessionDirection, State,
    },
    timer::{Timer, TimerObserver},
};
use producer_buffer::ProducerBuffer;
use receiver_buffer::ReceiverBuffer;

use agp_datapath::messages::{AgentType, utils::AgpHeaderFlags};
use agp_datapath::{
    messages::Agent,
    pubsub::proto::pubsub::v1::{AgpHeader, Message, SessionHeader, SessionHeaderType},
};

use tonic::{Status, async_trait};
use tracing::{debug, error, info, trace, warn};

const STREAM_BROADCAST: u32 = 50;

/// Configuration for the Streaming session
#[derive(Debug, Clone, PartialEq)]
pub struct StreamingConfiguration {
    pub direction: SessionDirection,
    pub topic: AgentType,
    pub max_retries: u32,
    pub timeout: std::time::Duration,
}

impl std::fmt::Display for StreamingConfiguration {
    fn fmt(&self, f: &mut std::fmt::Formatter<'_>) -> std::fmt::Result {
        write!(
            f,
            "StreamingConfiguration: max_retries: {}, timeout: {} ms",
            self.max_retries,
            self.timeout.as_millis(),
        )
    }
}

impl StreamingConfiguration {
    pub fn new(
        direction: SessionDirection,
        topic: Option<AgentType>,
        max_retries: Option<u32>,
        timeout: Option<std::time::Duration>,
    ) -> Self {
        StreamingConfiguration {
            direction,
            topic: topic.unwrap_or_default(),
            max_retries: max_retries.unwrap_or(0),
            timeout: timeout.unwrap_or(std::time::Duration::from_millis(0)),
        }
    }
}

#[allow(dead_code)]
struct RtxTimerObserver {
    producer_name: Agent,
    channel: mpsc::Sender<Result<(u32, bool, Agent), Status>>,
}

#[async_trait]
impl TimerObserver for RtxTimerObserver {
    async fn on_timeout(&self, timer_id: u32, timeouts: u32) {
        trace!("timeout number {} for rtx {}, retry", timeouts, timer_id);

        // notify the process loop
        if self
            .channel
            .send(Ok((timer_id, true, self.producer_name.clone())))
            .await
            .is_err()
        {
            error!("error notifying the process loop");
        }
    }

    async fn on_failure(&self, timer_id: u32, timeouts: u32) {
        trace!(
            "timeout number {} for rtx {}, stop retry",
            timeouts, timer_id
        );

        // notify the process loop
        if self
            .channel
            .send(Ok((timer_id, false, self.producer_name.clone())))
            .await
            .is_err()
        {
            error!("error notifying the process loop");
        }
    }

    async fn on_stop(&self, timer_id: u32) {
        trace!("timer for rtx {} cancelled", timer_id);
        // nothing to do
    }
}

struct ProducerState {
    buffer: ProducerBuffer,
    next_id: u32,
}

struct Receiver {
    buffer: ReceiverBuffer,
    timer_observer: Arc<RtxTimerObserver>,
    rtx_map: HashMap<u32, Message>,
    timers_map: HashMap<u32, Timer>,
}

struct ReceiverState {
    buffers: HashMap<Agent, Receiver>,
}

struct BidirectionalState {
    receiver: ReceiverState,
    producer: ProducerState,
}

enum Endpoint {
    Producer(ProducerState),
    Receiver(ReceiverState),
    Bidirectional(BidirectionalState),
}

pub(crate) struct Streaming {
    common: Common,
    tx: mpsc::Sender<Result<(Message, MessageDirection), Status>>,
}

impl Streaming {
    pub(crate) fn new(
        id: Id,
        session_config: StreamingConfiguration,
        session_direction: SessionDirection,
        agent: Agent,
        tx_gw: GwChannelSender,
        tx_app: AppChannelSender,
    ) -> Streaming {
        let (tx, rx) = mpsc::channel(128);
        let stream = Streaming {
            common: Common::new(
                id,
                session_direction.clone(),
                SessionConfig::Streaming(session_config.clone()),
                agent,
                tx_gw,
                tx_app,
            ),
            tx,
        };
        stream.process_message(rx, session_direction);
        stream
    }

    fn process_message(
        &self,
        mut rx: mpsc::Receiver<Result<(Message, MessageDirection), Status>>,
        session_direction: SessionDirection,
    ) {
        let session_id = self.common.id();
        let send_gw = self.common.tx_gw();
        let send_app = self.common.tx_app();
        let source = self.common.source().clone();

        let (max_retries, timeout) = match self.common.session_config() {
            SessionConfig::Streaming(streaming_configuration) => (
                streaming_configuration.max_retries,
                streaming_configuration.timeout,
            ),
            _ => {
                panic!("unable to parse streaming configuration");
            }
        };

        let (timer_tx, mut timer_rx) = mpsc::channel(128);
        let mut endpoint = match session_direction {
            SessionDirection::Sender => {
                let prod = ProducerState {
                    buffer: ProducerBuffer::with_capacity(500),
                    next_id: 0,
                };
                Endpoint::Producer(prod)
            }
            SessionDirection::Receiver => {
                let recv = ReceiverState {
                    buffers: HashMap::new(),
                };
                Endpoint::Receiver(recv)
            }
            SessionDirection::Bidirectional => {
                let producer = ProducerState {
                    buffer: ProducerBuffer::with_capacity(500),
                    next_id: 0,
                };
                let receiver = ReceiverState {
                    buffers: HashMap::new(),
                };
                let state = BidirectionalState { receiver, producer };
                Endpoint::Bidirectional(state)
            }
        };

        let mut timer_rx_closed = false;

        tokio::spawn(async move {
            debug!("starting message processing on session {}", session_id);
            loop {
                tokio::select! {
                    next = rx.recv() => {
                        match next {
                            None => {
                                debug!("no more messages to process on session {}", session_id);
                                break;
                            }
                            Some(result) => {
                                debug!("got a message in process message");
                                if result.is_err() {
                                    error!("error receiving a message on session {}, drop it", session_id);
                                    continue;
                                }
                                let (msg, direction) = result.unwrap();
                                match &mut endpoint {
                                    Endpoint::Producer(producer) => {
                                        match direction {
                                            MessageDirection::North => {
                                                trace!("received message from the gataway on producer session {}", session_id);
                                                // received a message from the GW
                                                // this must be an RTX message otherwise drop it
                                                match msg.get_session_header().header_type() {
                                                    SessionHeaderType::RtxRequest => {}
                                                    _ => {
                                                        error!("received invalid packet type on producer session {}: not RTX request", session_id);
                                                        continue;
                                                    }
                                                };

                                                process_incoming_rtx_request(msg, session_id, producer, &source, &send_gw).await;
                                            }
                                            MessageDirection::South => {

                                                // received a message from the APP
                                                process_message_from_app(msg, session_id, producer, false, &send_gw, &send_app).await;
                                            }
                                        }
                                    }
                                    Endpoint::Receiver(receiver) => {
                                        trace!("received message from the gataway on receiver session {}", session_id);
                                        process_message_from_gw(msg, session_id, receiver, &source, max_retries, timeout, &timer_tx, &send_gw, &send_app).await;
                                    }
                                    Endpoint::Bidirectional(state) => {
                                        match direction {
                                            MessageDirection::North => {
                                                // in this case the message can be a stream message to send to the app, or a rtx request
                                                trace!("received message from the gataway on bidirectional session {}", session_id);
                                                match msg.get_session_header().header_type() {
                                                    SessionHeaderType::PubSub => {
                                                        // send the packet to the application
                                                        process_message_from_gw(msg, session_id, &mut state.receiver, &source, max_retries, timeout, &timer_tx, &send_gw, &send_app).await;
                                                    }
                                                    SessionHeaderType::RtxRequest => {
                                                        // handle RTX request
                                                        process_incoming_rtx_request(msg, session_id, &state.producer, &source, &send_gw).await;
                                                    }
                                                    SessionHeaderType::RtxReply => {
                                                        // received a reply for an RTX
                                                        process_message_from_gw(msg, session_id, &mut state.receiver, &source, max_retries, timeout, &timer_tx, &send_gw, &send_app).await;
                                                    }
                                                    _ => {
                                                        error!("received invalid packet type on bidirection session {}", session_id);
                                                        continue;
                                                    }
                                                }
                                            }
                                            MessageDirection::South => {
                                                // received a message from the APP
                                                process_message_from_app(msg, session_id, &mut state.producer, true, &send_gw, &send_app).await;
                                            }
                                        };
                                    }
                                }
                            }
                        }
                    }
                    next_timer = timer_rx.recv(), if !timer_rx_closed => {
                        match next_timer {
                            None => {
                                info!("no more timers to process");
                                // close the timer channel
                                timer_rx_closed = true;
                            },
                            Some(result) => {
                                if result.is_err() {
                                    error!("error receiving a timer, skip it");
                                    continue;
                                }

                                let (msg_id, retry, producer_name) = result.unwrap();
                                match &mut endpoint {
                                    Endpoint::Receiver(receiver) => {
                                        if retry {
                                            handle_timeout(receiver, &producer_name, msg_id, session_id, &send_gw).await;
                                        } else {
                                            handle_failure(receiver, &producer_name, msg_id, session_id, &send_app).await;
                                        }
                                    }
                                    Endpoint::Producer(_) => {
                                        error!("received timer on a producer buffer");
                                        continue;
                                    }
                                    Endpoint::Bidirectional(state) => {
                                        if retry {
                                            handle_timeout(&mut state.receiver, &producer_name, msg_id, session_id, &send_gw).await;
                                        } else {
                                            handle_failure(&mut state.receiver, &producer_name, msg_id, session_id, &send_app).await;
                                        }
                                    }
                                }
                            }
                        }
                    }
                }
            }
        });
    }
}

async fn process_incoming_rtx_request(
    msg: Message,
    session_id: u32,
    producer: &ProducerState,
    source: &Agent,
    send_gw: &mpsc::Sender<Result<Message, Status>>,
) {
    let msg_rtx_id = msg.get_id();

    trace!(
        "received rtx for message {} on producer session {}",
        msg_rtx_id, session_id
    );
    // search the packet in the producer buffer
    let pkt_src = msg.get_source();
    let incoming_conn = msg.get_incoming_conn();

    let rtx_pub = match producer.buffer.get(msg_rtx_id as usize) {
        Some(packet) => {
            trace!(
                "packet {} exists in the producer buffer, create rtx reply",
                msg_rtx_id
            );

            // the packet exists, send it to the source of the RTX
            let payload = match packet.get_payload() {
                Some(p) => p,
                None => {
                    error!("unable to get the payload from the packet");
                    return;
                }
            };

            let agp_header = Some(AgpHeader::new(
                source,
                pkt_src.agent_type(),
                Some(pkt_src.agent_id()),
                Some(
                    AgpHeaderFlags::default()
                        .with_forward_to(incoming_conn)
                        .with_fanout(1),
                ),
            ));

            let session_header = Some(SessionHeader::new(
                SessionHeaderType::RtxReply.into(),
                session_id,
                msg_rtx_id,
            ));

            Message::new_publish_with_headers(agp_header, session_header, "", payload.blob.to_vec())
        }
        None => {
            // the packet does not exist return an empty RtxReply with the error flag set
            debug!(
                "received and RTX messages for an old packet on session {}",
                session_id
            );

            let flags = AgpHeaderFlags::default()
                .with_forward_to(incoming_conn)
                .with_error(true);

            let agp_header = Some(AgpHeader::new(
                source,
                pkt_src.agent_type(),
                Some(pkt_src.agent_id()),
                Some(flags),
            ));

            let session_header = Some(SessionHeader::new(
                SessionHeaderType::RtxReply.into(),
                session_id,
                msg_rtx_id,
            ));

            Message::new_publish_with_headers(agp_header, session_header, "", vec![])
        }
    };

    trace!("send rtx reply for message {}", msg_rtx_id);
    if send_gw.send(Ok(rtx_pub)).await.is_err() {
        error!(
            "error sending RTX packet to the gateway on session {}",
            session_id
        );
    }
}

async fn process_message_from_app(
    mut msg: Message,
    session_id: u32,
    producer: &mut ProducerState,
    is_bidirectional: bool,
    send_gw: &mpsc::Sender<Result<Message, Status>>,
    send_app: &mpsc::Sender<Result<SessionMessage, SessionError>>,
) {
    // set the session header, add the message to the buffer and send it
    trace!("received message from the app on session {}", session_id);

    if is_bidirectional {
        msg.set_header_type(SessionHeaderType::PubSub);
    } else {
        msg.set_header_type(SessionHeaderType::Stream);
    }
    msg.set_message_id(producer.next_id);
    msg.set_fanout(STREAM_BROADCAST);

    trace!(
        "add message {} to the producer buffer on session {}",
        producer.next_id, session_id
    );
    if !producer.buffer.push(msg.clone()) {
        warn!("cannot add packet to the local buffer");
    }

    trace!(
        "send message {} to the producer buffer on session {}",
        producer.next_id, session_id
    );
    producer.next_id += 1;

    if send_gw.send(Ok(msg)).await.is_err() {
        error!(
            "error sending publication packet to the gateway on session {}",
            session_id
        );
        send_app
            .send(Err(SessionError::Processing(
                "error sending message to the local gateway".to_string(),
            )))
            .await
            .expect("error notifyng app");
    }
}

#[allow(clippy::too_many_arguments)]
async fn process_message_from_gw(
    msg: Message,
    session_id: u32,
    receiver_state: &mut ReceiverState,
    source: &Agent,
    max_retries: u32,
    timeout: Duration,
    timer_tx: &mpsc::Sender<Result<(u32, bool, Agent), Status>>,
    send_gw: &mpsc::Sender<Result<Message, Status>>,
    send_app: &mpsc::Sender<Result<SessionMessage, SessionError>>,
) {
    let producer_name = msg.get_source();
    let producer_conn = msg.get_incoming_conn();

    let receiver = match receiver_state.buffers.get_mut(&producer_name) {
        Some(state) => state,
        None => {
            let state = Receiver {
                buffer: ReceiverBuffer::default(),
                timer_observer: Arc::new(RtxTimerObserver {
                    producer_name: producer_name.clone(),
                    channel: timer_tx.clone(),
                }),
                rtx_map: HashMap::new(),
                timers_map: HashMap::new(),
            };
            // Insert the state into receiver.buffers
            receiver_state.buffers.insert(producer_name.clone(), state);
            // Return a reference to the newly inserted state
            receiver_state
                .buffers
                .get_mut(&producer_name)
                .expect("State should be present")
        }
    };

    let header_type = msg.get_header_type();
    let mut error_rtx = false;
    if header_type == SessionHeaderType::RtxReply {
        let rtx_msg_id = msg.get_id();
        if msg.get_error().is_some() && msg.get_error().unwrap() {
            error_rtx = true;
        }

        // try to clean local state
        match receiver.timers_map.get(&rtx_msg_id) {
            Some(timer) => {
                timer.stop();
                receiver.timers_map.remove(&rtx_msg_id);
                receiver.rtx_map.remove(&rtx_msg_id);
            }
            None => {
                warn!("unable to find the timer associated to the received RTX reply");
                // try to remove the packet anyway
                receiver.rtx_map.remove(&rtx_msg_id);
            }
        }
    } else if header_type != SessionHeaderType::Stream && header_type != SessionHeaderType::PubSub {
        error!(
            "received packet with invalid header type {} on session {}",
            i32::from(header_type),
            session_id
        );
        return;
    }

    if error_rtx {
        // a message cannot be recovered
        let msg_id = msg.get_id();
        debug!("received an error RTX reply for message {}", msg_id);
        match receiver.buffer.on_lost_message(msg_id) {
            Ok(recv) => {
                send_message_to_app(recv, session_id, send_app).await;
            }
            Err(e) => {
                error!("error adding message lost to the buffer: {}", e.to_string());
            }
        }
        return;
    }

    match receiver.buffer.on_received_message(msg) {
        Ok((recv, rtx)) => {
            // send packets to the app
            send_message_to_app(recv, session_id, send_app).await;

            // send RTX
            for r in rtx {
                debug!(
                    "packet loss detected on session {}, send RTX for id {}",
                    session_id, r
                );

                let agp_header = Some(AgpHeader::new(
                    source,
                    producer_name.agent_type(),
                    Some(producer_name.agent_id()),
                    Some(AgpHeaderFlags::default().with_forward_to(producer_conn)),
                ));

                let session_header = Some(SessionHeader::new(
                    SessionHeaderType::RtxRequest.into(),
                    session_id,
                    r,
                ));

                let rtx = Message::new_publish_with_headers(agp_header, session_header, "", vec![]);

                // set state for RTX
                let timer = Timer::new(r, timeout.as_millis().try_into().unwrap(), max_retries);
                timer.start(receiver.timer_observer.clone());

                receiver.rtx_map.insert(r, rtx.clone());
                receiver.timers_map.insert(r, timer);

                if send_gw.send(Ok(rtx)).await.is_err() {
                    error!("error sending RTX for id {} on session {}", r, session_id);
                }
            }
        }
        Err(e) => {
            error!("error adding message to the buffer: {}", e.to_string());
        }
    }
}

async fn handle_timeout(
    receiver_state: &mut ReceiverState,
    producer_name: &Agent,
    msg_id: u32,
    session_id: u32,
    send_gw: &mpsc::Sender<Result<Message, Status>>,
) {
    trace!(
<<<<<<< HEAD
        "try to send rtx for packet {} on session {}",
        msg_id,
        session_id
=======
        "try to send rtx for packet {} on receiver session {}",
        msg_id, session_id
>>>>>>> 9db06b45
    );

    let receiver = match receiver_state.buffers.get_mut(producer_name) {
        Some(r) => r,
        None => {
            error!("received a timeout, but there is no state");
            return;
        }
    };

    // send the RTX again
    let rtx = match receiver.rtx_map.get(&msg_id) {
        Some(rtx) => rtx,
        None => {
            error!(
                "rtx message does not exist in the map, skip retransmission and try to stop the timer"
            );
            let timer = match receiver.timers_map.get(&msg_id) {
                Some(t) => t,
                None => {
                    error!("timer not found");
                    return;
                }
            };
            timer.stop();
            return;
        }
    };

    if send_gw.send(Ok(rtx.clone())).await.is_err() {
        error!(
            "error sending RTX for id {} on session {}",
            msg_id, session_id
        );
    }
}

async fn handle_failure(
    receiver_state: &mut ReceiverState,
    producer_name: &Agent,
    msg_id: u32,
    session_id: u32,
    send_app: &mpsc::Sender<Result<SessionMessage, SessionError>>,
) {
    trace!("packet {} lost, not retries left", msg_id);

    let receiver = match receiver_state.buffers.get_mut(producer_name) {
        Some(r) => r,
        None => {
            error!("received a timeout, but there is no state");
            return;
        }
    };

    receiver.rtx_map.remove(&msg_id);
    receiver.timers_map.remove(&msg_id);

    match receiver.buffer.on_lost_message(msg_id) {
        Ok(recv) => {
            send_message_to_app(recv, session_id, send_app).await;
        }
        Err(e) => {
            error!("error adding message lost to the buffer: {}", e.to_string());
        }
    };
}

async fn send_message_to_app(
    messages: Vec<Option<Message>>,
    session_id: u32,
    send_app: &mpsc::Sender<Result<SessionMessage, SessionError>>,
) {
    for opt in messages {
        match opt {
            Some(m) => {
                let info = Info::from(&m);
                let session_msg = SessionMessage::new(m, info);
                // send message to the app
                if send_app.send(Ok(session_msg)).await.is_err() {
                    error!(
                        "error sending packet to the gateway on session {}",
                        session_id
                    );
                }
            }
            None => {
                warn!("a message was definitely lost in session {}", session_id);
                let _ = send_app
                    .send(Err(SessionError::MessageLost(session_id.to_string())))
                    .await;
            }
        }
    }
}

#[async_trait]
impl Session for Streaming {
    async fn on_message(
        &self,
        message: SessionMessage,
        direction: MessageDirection,
    ) -> Result<(), SessionError> {
        self.tx
            .send(Ok((message.message, direction)))
            .await
            .map_err(|e| SessionError::Processing(e.to_string()))
    }
}

delegate_common_behavior!(Streaming, common);

#[cfg(test)]
mod tests {
    use std::time::Duration;

    use super::*;
    use tokio::time;
    use tracing_test::traced_test;

    use agp_datapath::messages::AgentType;

    #[tokio::test]
    #[traced_test]
    async fn test_stream_create() {
        let (tx_gw, _) = tokio::sync::mpsc::channel(1);
        let (tx_app, _) = tokio::sync::mpsc::channel(1);

        let source = Agent::from_strings("cisco", "default", "local_agent", 0);

        let session_config: StreamingConfiguration =
            StreamingConfiguration::new(SessionDirection::Sender, None, None, None);

        let session = Streaming::new(
            0,
            session_config.clone(),
            SessionDirection::Sender,
            source.clone(),
            tx_gw.clone(),
            tx_app.clone(),
        );

        assert_eq!(session.id(), 0);
        assert_eq!(session.state(), &State::Active);
        assert_eq!(
            session.session_config(),
            SessionConfig::Streaming(session_config.clone())
        );

        let session_config: StreamingConfiguration = StreamingConfiguration::new(
            SessionDirection::Receiver,
            None,
            Some(10),
            Some(Duration::from_millis(1000)),
        );

        let session = Streaming::new(
            1,
            session_config.clone(),
            SessionDirection::Receiver,
            source.clone(),
            tx_gw,
            tx_app,
        );

        assert_eq!(session.id(), 1);
        assert_eq!(session.state(), &State::Active);
        assert_eq!(
            session.session_config(),
            SessionConfig::Streaming(session_config)
        );
    }

    #[tokio::test]
    #[traced_test]
    async fn test_stream_sender_and_receiver() {
        let (tx_gw_sender, mut rx_gw_sender) = tokio::sync::mpsc::channel(1);
        let (tx_app_sender, _rx_app_sender) = tokio::sync::mpsc::channel(1);

        let (tx_gw_receiver, _rx_gw_receiver) = tokio::sync::mpsc::channel(1);
        let (tx_app_receiver, mut rx_app_receiver) = tokio::sync::mpsc::channel(1);

        let session_config_sender: StreamingConfiguration =
            StreamingConfiguration::new(SessionDirection::Sender, None, None, None);
        let session_config_receiver: StreamingConfiguration = StreamingConfiguration::new(
            SessionDirection::Receiver,
            None,
            Some(5),
            Some(Duration::from_millis(500)),
        );

        let sender = Streaming::new(
            0,
            session_config_sender,
            SessionDirection::Sender,
            Agent::from_strings("cisco", "default", "sender", 0),
            tx_gw_sender,
            tx_app_sender,
        );
        let receiver = Streaming::new(
            0,
            session_config_receiver,
            SessionDirection::Receiver,
            Agent::from_strings("cisco", "default", "receiver", 0),
            tx_gw_receiver,
            tx_app_receiver,
        );

        let mut message = Message::new_publish(
            &Agent::from_strings("cisco", "default", "sender", 0),
            &AgentType::from_strings("cisco", "default", "receiver"),
            Some(0),
            Some(AgpHeaderFlags::default().with_incoming_conn(123)), // set a fake incoming conn, as it is required for the rtx
            "msg",
            vec![0x1, 0x2, 0x3, 0x4],
        );

        // set the session id in the message
        let header = message.get_session_header_mut();
        header.session_id = 0;

        // set session header type for test check
        let mut expected_msg = message.clone();
        let _ = expected_msg.set_header_type(SessionHeaderType::Stream);
        expected_msg.set_fanout(STREAM_BROADCAST);

        let session_msg = SessionMessage::new(message.clone(), Info::new(0));

        // send a message from the sender app to the gw
        let res = sender
            .on_message(session_msg.clone(), MessageDirection::South)
            .await;
        assert!(res.is_ok());

        let msg = rx_gw_sender.recv().await.unwrap().unwrap();
        assert_eq!(msg, expected_msg);

        let session_msg = SessionMessage::new(msg, Info::new(0));
        // send the same message to the receiver
        let res = receiver
            .on_message(session_msg.clone(), MessageDirection::North)
            .await;
        assert!(res.is_ok());

        let msg = rx_app_receiver.recv().await.unwrap().unwrap();
        assert_eq!(msg.message, expected_msg);
        assert_eq!(msg.info.id, 0);
    }

    #[tokio::test]
    #[traced_test]
    async fn test_stream_rtx_timeouts() {
        let (tx_gw, mut rx_gw) = tokio::sync::mpsc::channel(1);
        let (tx_app, mut rx_app) = tokio::sync::mpsc::channel(1);

        let session_config: StreamingConfiguration = StreamingConfiguration::new(
            SessionDirection::Receiver,
            None,
            Some(5),
            Some(Duration::from_millis(500)),
        );

        let session = Streaming::new(
            0,
            session_config,
            SessionDirection::Receiver,
            Agent::from_strings("cisco", "default", "sender", 0),
            tx_gw,
            tx_app,
        );

        let mut message = Message::new_publish(
            &Agent::from_strings("cisco", "default", "sender", 0),
            &AgentType::from_strings("cisco", "default", "receiver"),
            Some(0),
            Some(AgpHeaderFlags::default().with_incoming_conn(123)), // set a fake incoming conn, as it is required for the rtx
            "msg",
            vec![0x1, 0x2, 0x3, 0x4],
        );

        // set the session type
        let header = message.get_session_header_mut();
        header.header_type = SessionHeaderType::Stream.into();

        let session_msg: SessionMessage = SessionMessage::new(message.clone(), Info::new(0));

        let res = session
            .on_message(session_msg.clone(), MessageDirection::North)
            .await;
        assert!(res.is_ok());

        let msg = rx_app.recv().await.unwrap().unwrap();
        assert_eq!(msg.message, session_msg.message);
        assert_eq!(msg.info.id, 0);

        // set msg id = 2 this will trigger a loss detection
        let header = message.get_session_header_mut();
        header.message_id = 2;

        let session_msg = SessionMessage::new(message.clone(), Info::new(0));
        let res = session
            .on_message(session_msg.clone(), MessageDirection::North)
            .await;
        assert!(res.is_ok());

        // read rtxs from the gw channel, the original one + 5 retries
        for _ in 0..6 {
            let rtx_msg = rx_gw.recv().await.unwrap().unwrap();
            let rtx_header = rtx_msg.get_session_header();
            assert_eq!(rtx_header.session_id, 0);
            assert_eq!(rtx_header.message_id, 1);
            assert_eq!(rtx_header.header_type, SessionHeaderType::RtxRequest.into());
        }

        time::sleep(Duration::from_millis(1000)).await;

        let expected_msg = "packet 1 lost, not retries left";
        assert!(logs_contain(expected_msg));
        let expected_msg = "a message was definitely lost in session 0";
        assert!(logs_contain(expected_msg));
    }

    #[tokio::test]
    #[traced_test]
    async fn test_stream_rtx_reception() {
        let (tx_gw, mut rx_gw) = tokio::sync::mpsc::channel(8);
        let (tx_app, _rx_app) = tokio::sync::mpsc::channel(8);

        let session_config: StreamingConfiguration = StreamingConfiguration::new(
            SessionDirection::Receiver,
            None,
            Some(5),
            Some(Duration::from_millis(500)),
        );

        let session = Streaming::new(
            120,
            session_config,
            SessionDirection::Sender,
            Agent::from_strings("cisco", "default", "receiver", 0),
            tx_gw,
            tx_app,
        );

        let mut message = Message::new_publish(
            &Agent::from_strings("cisco", "default", "sender", 0),
            &AgentType::from_strings("cisco", "default", "receiver"),
            Some(0),
            None,
            "",
            vec![0x1, 0x2, 0x3, 0x4],
        );

        // set the session id in the message
        let header = message.get_session_header_mut();
        header.session_id = 120;

        let session_msg: SessionMessage = SessionMessage::new(message.clone(), Info::new(120));

        // send 3 messages
        for _ in 0..3 {
            let res = session
                .on_message(session_msg.clone(), MessageDirection::South)
                .await;
            assert!(res.is_ok());
        }

        // read the 3 messages from the gw channel
        for i in 0..3 {
            let msg = rx_gw.recv().await.unwrap().unwrap();
            let msg_header = msg.get_session_header();
            assert_eq!(msg_header.session_id, 120);
            assert_eq!(msg_header.message_id, i);
            assert_eq!(msg_header.header_type, SessionHeaderType::Stream.into());
        }

        let agp_header = Some(AgpHeader::new(
            &Agent::from_strings("cisco", "default", "sender", 0),
            &AgentType::from_strings("cisco", "default", "receiver"),
            Some(0),
            Some(
                AgpHeaderFlags::default()
                    .with_forward_to(0)
                    .with_incoming_conn(123),
            ), // set incoming conn, as it is required for the rtx
        ));

        let session_header = Some(SessionHeader::new(
            SessionHeaderType::RtxRequest.into(),
            1,
            2,
        ));

        // receive an RTX for message 2
        let rtx = Message::new_publish_with_headers(agp_header, session_header, "", vec![]);

        let session_msg: SessionMessage = SessionMessage::new(rtx.clone(), Info::new(120));

        // send the RTX from the gw
        let res = session
            .on_message(session_msg.clone(), MessageDirection::North)
            .await;
        assert!(res.is_ok());

        // get rtx reply message from gw
        let msg = rx_gw.recv().await.unwrap().unwrap();
        let msg_header = msg.get_session_header();
        assert_eq!(msg_header.session_id, 120);
        assert_eq!(msg_header.message_id, 2);
        assert_eq!(msg_header.header_type, SessionHeaderType::RtxReply.into());
        assert_eq!(msg.get_payload().unwrap().blob, vec![0x1, 0x2, 0x3, 0x4]);
    }

    #[tokio::test]
    #[traced_test]
    async fn test_stream_e2e_with_losses() {
        let (tx_gw_sender, mut rx_gw_sender) = tokio::sync::mpsc::channel(1);
        let (tx_app_sender, _rx_app_sender) = tokio::sync::mpsc::channel(1);

        let (tx_gw_receiver, mut rx_gw_receiver) = tokio::sync::mpsc::channel(1);
        let (tx_app_receiver, mut rx_app_receiver) = tokio::sync::mpsc::channel(1);

        let session_config_sender: StreamingConfiguration =
            StreamingConfiguration::new(SessionDirection::Sender, None, None, None);
        let session_config_receiver: StreamingConfiguration = StreamingConfiguration::new(
            SessionDirection::Receiver,
            None,
            Some(5),
            Some(Duration::from_millis(500)),
        );

        let sender = Streaming::new(
            0,
            session_config_sender,
            SessionDirection::Sender,
            Agent::from_strings("cisco", "default", "sender", 0),
            tx_gw_sender,
            tx_app_sender,
        );
        let receiver = Streaming::new(
            0,
            session_config_receiver,
            SessionDirection::Receiver,
            Agent::from_strings("cisco", "default", "receiver", 0),
            tx_gw_receiver,
            tx_app_receiver,
        );

        let mut message = Message::new_publish(
            &Agent::from_strings("cisco", "default", "sender", 0),
            &AgentType::from_strings("cisco", "default", "receiver"),
            Some(0),
            Some(AgpHeaderFlags::default().with_incoming_conn(0)),
            "msg",
            vec![0x1, 0x2, 0x3, 0x4],
        );
        message.set_incoming_conn(Some(0));

        let session_msg: SessionMessage = SessionMessage::new(message.clone(), Info::new(0));
        // send 3 messages from the producer app
        // send 3 messages
        for _ in 0..3 {
            let res = sender
                .on_message(session_msg.clone(), MessageDirection::South)
                .await;
            assert!(res.is_ok());
        }

        // read the 3 messages from the sender gw channel
        // forward message 1 and 3 to the receiver
        for i in 0..3 {
            let mut msg = rx_gw_sender.recv().await.unwrap().unwrap();
            let msg_header = msg.get_session_header();
            assert_eq!(msg_header.session_id, 0);
            assert_eq!(msg_header.message_id, i);
            assert_eq!(msg_header.header_type, SessionHeaderType::Stream.into());

            // the receiver should detect a loss for packet 1
            if i != 1 {
                // make sure to set the incoming connection to avoid paninc
                msg.set_incoming_conn(Some(0));
                let session_msg: SessionMessage = SessionMessage::new(msg.clone(), Info::new(0));
                let res = receiver
                    .on_message(session_msg.clone(), MessageDirection::North)
                    .await;
                assert!(res.is_ok());
            }
        }

        // the receiver app should get the packet 0
        let msg = rx_app_receiver.recv().await.unwrap().unwrap();
        let msg_header = msg.message.get_session_header();
        assert_eq!(msg_header.session_id, 0);
        assert_eq!(msg_header.message_id, 0);
        assert_eq!(msg_header.header_type, SessionHeaderType::Stream.into());
        assert_eq!(
            msg.message.get_source(),
            Agent::from_strings("cisco", "default", "sender", 0)
        );
        assert_eq!(
            msg.message.get_name(),
            (
                AgentType::from_strings("cisco", "default", "receiver"),
                Some(0)
            )
        );

        // get the RTX and drop the first one before send it to sender
        let msg = rx_gw_receiver.recv().await.unwrap().unwrap();
        let msg_header = msg.get_session_header();
        assert_eq!(msg_header.session_id, 0);
        assert_eq!(msg_header.message_id, 1);
        assert_eq!(msg_header.header_type, SessionHeaderType::RtxRequest.into());
        assert_eq!(
            msg.get_source(),
            Agent::from_strings("cisco", "default", "receiver", 0)
        );
        assert_eq!(
            msg.get_name(),
            (
                AgentType::from_strings("cisco", "default", "sender"),
                Some(0)
            )
        );

        let msg = rx_gw_receiver.recv().await.unwrap().unwrap();
        let msg_header = msg.get_session_header();
        assert_eq!(msg_header.session_id, 0);
        assert_eq!(msg_header.message_id, 1);
        assert_eq!(msg_header.header_type, SessionHeaderType::RtxRequest.into());
        assert_eq!(
            msg.get_source(),
            Agent::from_strings("cisco", "default", "receiver", 0)
        );
        assert_eq!(
            msg.get_name(),
            (
                AgentType::from_strings("cisco", "default", "sender"),
                Some(0)
            )
        );

        // send the second reply to the producer
        let mut session_msg: SessionMessage = SessionMessage::new(msg.clone(), Info::new(0));
        // make sure to set the incoming connection to avoid paninc
        session_msg.message.set_incoming_conn(Some(0));
        let res = sender
            .on_message(session_msg.clone(), MessageDirection::North)
            .await;
        assert!(res.is_ok());

        // this should generate an RTX reply
        let msg = rx_gw_sender.recv().await.unwrap().unwrap();
        let msg_header = msg.get_session_header();
        assert_eq!(msg_header.session_id, 0);
        assert_eq!(msg_header.message_id, 1);
        assert_eq!(msg_header.header_type, SessionHeaderType::RtxReply.into());
        assert_eq!(
            msg.get_source(),
            Agent::from_strings("cisco", "default", "sender", 0)
        );
        assert_eq!(
            msg.get_name(),
            (
                AgentType::from_strings("cisco", "default", "receiver"),
                Some(0)
            )
        );

        let mut session_msg: SessionMessage = SessionMessage::new(msg.clone(), Info::new(0));
        // make sure to set the incoming connection to avoid paninc
        session_msg.message.set_incoming_conn(Some(0));
        let res = receiver
            .on_message(session_msg.clone(), MessageDirection::North)
            .await;
        assert!(res.is_ok());

        // the receiver app should get the packet 1 and 2, packet 1 is an RTX
        let msg = rx_app_receiver.recv().await.unwrap().unwrap();
        let msg_header = msg.message.get_session_header();
        assert_eq!(msg_header.session_id, 0);
        assert_eq!(msg_header.message_id, 1);
        assert_eq!(msg_header.header_type, SessionHeaderType::RtxReply.into());
        assert_eq!(
            msg.message.get_source(),
            Agent::from_strings("cisco", "default", "sender", 0)
        );
        assert_eq!(
            msg.message.get_name(),
            (
                AgentType::from_strings("cisco", "default", "receiver"),
                Some(0)
            )
        );

        let msg = rx_app_receiver.recv().await.unwrap().unwrap();
        let msg_header = msg.message.get_session_header();
        assert_eq!(msg_header.session_id, 0);
        assert_eq!(msg_header.message_id, 2);
        assert_eq!(msg_header.header_type, SessionHeaderType::Stream.into());
        assert_eq!(
            msg.message.get_source(),
            Agent::from_strings("cisco", "default", "sender", 0)
        );
        assert_eq!(
            msg.message.get_name(),
            (
                AgentType::from_strings("cisco", "default", "receiver"),
                Some(0)
            )
        );
    }
}<|MERGE_RESOLUTION|>--- conflicted
+++ resolved
@@ -393,7 +393,7 @@
         None => {
             // the packet does not exist return an empty RtxReply with the error flag set
             debug!(
-                "received and RTX messages for an old packet on session {}",
+                "received an RTX messages for an old packet on session {}",
                 session_id
             );
 
@@ -609,14 +609,8 @@
     send_gw: &mpsc::Sender<Result<Message, Status>>,
 ) {
     trace!(
-<<<<<<< HEAD
-        "try to send rtx for packet {} on session {}",
-        msg_id,
-        session_id
-=======
         "try to send rtx for packet {} on receiver session {}",
         msg_id, session_id
->>>>>>> 9db06b45
     );
 
     let receiver = match receiver_state.buffers.get_mut(producer_name) {
