--- conflicted
+++ resolved
@@ -29,12 +29,8 @@
 /// Configuration for the Streaming session
 #[derive(Debug, Clone, PartialEq)]
 pub struct StreamingConfiguration {
-<<<<<<< HEAD
-=======
     pub direction: SessionDirection,
-    pub source: Agent,
     pub topic: AgentType,
->>>>>>> d8a4c80b
     pub max_retries: u32,
     pub timeout: std::time::Duration,
 }
@@ -51,22 +47,15 @@
 }
 
 impl StreamingConfiguration {
-<<<<<<< HEAD
-    pub fn new(max_retries: Option<u32>, timeout: Option<std::time::Duration>) -> Self {
-        StreamingConfiguration {
-=======
     pub fn new(
         direction: SessionDirection,
-        source: Agent,
         topic: Option<AgentType>,
         max_retries: Option<u32>,
         timeout: Option<std::time::Duration>,
     ) -> Self {
         StreamingConfiguration {
             direction,
-            source,
             topic: topic.unwrap_or_default(),
->>>>>>> d8a4c80b
             max_retries: max_retries.unwrap_or(0),
             timeout: timeout.unwrap_or(std::time::Duration::from_millis(0)),
         }
@@ -730,22 +719,14 @@
         let (tx_gw, _) = tokio::sync::mpsc::channel(1);
         let (tx_app, _) = tokio::sync::mpsc::channel(1);
 
-<<<<<<< HEAD
         let source = Agent::from_strings("cisco", "default", "local_agent", 0);
 
-        let session_config = StreamingConfiguration {
-            max_retries: 0,
-            timeout: Duration::from_millis(0),
-        };
-=======
         let session_config: StreamingConfiguration = StreamingConfiguration::new(
             SessionDirection::Sender,
-            Agent::from_strings("cisco", "default", "local_agent", 0),
-            None,
-            None,
-            None,
-        );
->>>>>>> d8a4c80b
+            None,
+            None,
+            None,
+        );
 
         let session = Streaming::new(
             0,
@@ -797,32 +778,18 @@
         let (tx_gw_receiver, _rx_gw_receiver) = tokio::sync::mpsc::channel(1);
         let (tx_app_receiver, mut rx_app_receiver) = tokio::sync::mpsc::channel(1);
 
-<<<<<<< HEAD
-        let session_config_sender = StreamingConfiguration {
-            max_retries: 0,
-            timeout: Duration::from_millis(0),
-        };
-
-        let session_config_receiver = StreamingConfiguration {
-            max_retries: 5,
-            timeout: Duration::from_millis(500),
-        };
-=======
         let session_config_sender: StreamingConfiguration = StreamingConfiguration::new(
             SessionDirection::Sender,
-            Agent::from_strings("cisco", "default", "sender", 0),
             None,
             None,
             None,
         );
         let session_config_receiver: StreamingConfiguration = StreamingConfiguration::new(
             SessionDirection::Receiver,
-            Agent::from_strings("cisco", "default", "receiver", 0),
             None,
             Some(5),
             Some(Duration::from_millis(500)),
         );
->>>>>>> d8a4c80b
 
         let sender = Streaming::new(
             0,
@@ -887,20 +854,12 @@
         let (tx_gw, mut rx_gw) = tokio::sync::mpsc::channel(1);
         let (tx_app, mut rx_app) = tokio::sync::mpsc::channel(1);
 
-<<<<<<< HEAD
-        let session_config = StreamingConfiguration {
-            max_retries: 5,
-            timeout: Duration::from_millis(500),
-        };
-=======
         let session_config: StreamingConfiguration = StreamingConfiguration::new(
             SessionDirection::Receiver,
-            Agent::from_strings("cisco", "default", "receiver", 0),
             None,
             Some(5),
             Some(Duration::from_millis(500)),
         );
->>>>>>> d8a4c80b
 
         let session = Streaming::new(
             0,
@@ -968,20 +927,12 @@
         let (tx_gw, mut rx_gw) = tokio::sync::mpsc::channel(8);
         let (tx_app, _rx_app) = tokio::sync::mpsc::channel(8);
 
-<<<<<<< HEAD
-        let session_config = StreamingConfiguration {
-            max_retries: 5,
-            timeout: Duration::from_millis(500),
-        };
-=======
         let session_config: StreamingConfiguration = StreamingConfiguration::new(
             SessionDirection::Receiver,
-            Agent::from_strings("cisco", "default", "receiver", 0),
             None,
             Some(5),
             Some(Duration::from_millis(500)),
         );
->>>>>>> d8a4c80b
 
         let session = Streaming::new(
             120,
@@ -1070,32 +1021,18 @@
         let (tx_gw_receiver, mut rx_gw_receiver) = tokio::sync::mpsc::channel(1);
         let (tx_app_receiver, mut rx_app_receiver) = tokio::sync::mpsc::channel(1);
 
-<<<<<<< HEAD
-        let session_config_sender = StreamingConfiguration {
-            max_retries: 0,
-            timeout: Duration::from_millis(0),
-        };
-
-        let session_config_receiver = StreamingConfiguration {
-            max_retries: 5,
-            timeout: std::time::Duration::from_millis(500),
-        };
-=======
         let session_config_sender: StreamingConfiguration = StreamingConfiguration::new(
             SessionDirection::Sender,
-            Agent::from_strings("cisco", "default", "sender", 0),
             None,
             None,
             None,
         );
         let session_config_receiver: StreamingConfiguration = StreamingConfiguration::new(
             SessionDirection::Receiver,
-            Agent::from_strings("cisco", "default", "receiver", 0),
             None,
             Some(5),
             Some(Duration::from_millis(500)),
         );
->>>>>>> d8a4c80b
 
         let sender = Streaming::new(
             0,
