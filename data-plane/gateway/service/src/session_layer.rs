--- conflicted
+++ resolved
@@ -84,17 +84,11 @@
         // TODO(msardara): the session identifier should be a combination of the
         // session ID and the agent ID, to prevent collisions.
 
-<<<<<<< HEAD
-        // generate a new session ID
-        let mut id = match id {
-            Some(id) => id,
-            None => rand::rng().random(),
-=======
         // get a lock on the session pool
         let mut pool = self.pool.write().await;
 
         // generate a new session ID in the SESSION_RANGE if not provided
-        let id = match id {
+        let mut id = match id {
             Some(id) => {
                 // make sure provided id is in range
                 if !SESSION_RANGE.contains(&id) {
@@ -117,7 +111,6 @@
                     }
                 }
             }
->>>>>>> 17be9d19
         };
 
         // create a new session
