--- conflicted
+++ resolved
@@ -15,12 +15,6 @@
     AppChannelSender, GwChannelSender, Id, Info, MessageDirection, Session, SessionConfig,
     SessionDirection, SessionMessage,
 };
-<<<<<<< HEAD
-=======
-
-use crate::streaming;
-use agp_datapath::messages::{utils, Agent};
->>>>>>> 037c5e1f
 use agp_datapath::pubsub::proto::pubsub::v1::SessionHeaderType;
 
 /// SessionLayer
@@ -130,22 +124,6 @@
                     self.tx_app.clone(),
                 ))
             }
-<<<<<<< HEAD
-=======
-            SessionConfig::Streaming(conf) => {
-                let mut direction = SessionDirection::Receiver;
-                if conf.timeout.is_none() {
-                    direction = SessionDirection::Sender;
-                }
-                Box::new(streaming::Streaming::new(
-                    id,
-                    conf,
-                    direction,
-                    self.tx_gw.clone(),
-                    self.tx_app.clone(),
-                ))
-            }
->>>>>>> 037c5e1f
         };
 
         // insert the session into the pool
@@ -167,7 +145,6 @@
         message: SessionMessage,
         direction: MessageDirection,
     ) -> Result<(), SessionError> {
-<<<<<<< HEAD
         // Validate the message as first operation to prevent possible panic in case
         // necessary fields are missing
         if let Err(e) = message.message.validate() {
@@ -182,8 +159,6 @@
         }
 
         // good to go
-=======
->>>>>>> 037c5e1f
         match direction {
             MessageDirection::North => self.handle_message_from_gateway(message, direction).await,
             MessageDirection::South => self.handle_message_from_app(message, direction).await,
@@ -200,16 +175,7 @@
         // check if pool contains the session
         if let Some(session) = self.pool.read().await.get(&message.info.id) {
             // Set session id and session type to message
-<<<<<<< HEAD
             let header = message.message.session_header_mut();
-=======
-            let header = utils::get_session_header_as_mut(&mut message.message);
-            if header.is_none() {
-                return Err(SessionError::MissingSessionHeader);
-            }
-
-            let header = header.unwrap();
->>>>>>> 037c5e1f
             header.session_id = message.info.id;
 
             // pass the message to the session
@@ -229,7 +195,6 @@
     ) -> Result<(), SessionError> {
         let (id, session_type) = {
             // get the session type and the session id from the message
-<<<<<<< HEAD
             let header = message.message.session_header();
 
             // get the session type from the header
@@ -242,26 +207,6 @@
                     )));
                 }
             };
-=======
-            let header = utils::get_session_header(&message.message);
-
-            // if header is None, return an error
-            if header.is_none() {
-                return Err(SessionError::MissingAgpHeader(
-                    "missing AGP header".to_string(),
-                ));
-            }
-
-            let header = header.unwrap();
-
-            // get the session type from the header
-            let session_type = utils::int_to_service_type(header.header_type);
-
-            // if the session type is not specified, return an error
-            if session_type.is_none() {
-                return Err(SessionError::SessionUnknown(header.header_type.to_string()));
-            }
->>>>>>> 037c5e1f
 
             // get the session ID
             let id = header.session_id;
@@ -292,8 +237,6 @@
                     Some(id),
                 )
                 .await?
-<<<<<<< HEAD
-=======
             }
             SessionHeaderType::Stream => {
                 self.create_session(
@@ -305,7 +248,6 @@
                     Some(id),
                 )
                 .await?
->>>>>>> 037c5e1f
             }
             _ => {
                 return Err(SessionError::SessionUnknown(
@@ -350,22 +292,14 @@
     use super::*;
     use crate::fire_and_forget::{FireAndForget, FireAndForgetConfiguration};
 
-<<<<<<< HEAD
     use agp_datapath::{
         messages::{Agent, AgentType},
         pubsub::ProtoMessage,
     };
-=======
-    use agp_datapath::messages::encoder::{self, encode_agent};
->>>>>>> 037c5e1f
 
     fn create_session_layer() -> SessionLayer {
         let (tx_gw, _) = tokio::sync::mpsc::channel(128);
         let (tx_app, _) = tokio::sync::mpsc::channel(128);
-<<<<<<< HEAD
-=======
-        let agent = encode_agent("org", "ns", "type", 0);
->>>>>>> 037c5e1f
 
         SessionLayer::new(&agent, 0, tx_gw, tx_app)
     }
@@ -383,11 +317,7 @@
         let (tx_app, _) = tokio::sync::mpsc::channel(1);
         let agent = encode_agent("org", "ns", "type", 0);
 
-<<<<<<< HEAD
         let session_layer = SessionLayer::new(0, tx_gw.clone(), tx_app.clone());
-=======
-        let session_layer = SessionLayer::new(&agent, 0, tx_gw.clone(), tx_app.clone());
->>>>>>> 037c5e1f
         let session_config = FireAndForgetConfiguration {};
 
         let session = Box::new(FireAndForget::new(
@@ -408,11 +338,7 @@
         let (tx_app, _) = tokio::sync::mpsc::channel(1);
         let agent = encode_agent("org", "ns", "type", 0);
 
-<<<<<<< HEAD
         let session_layer = SessionLayer::new(0, tx_gw.clone(), tx_app.clone());
-=======
-        let session_layer = SessionLayer::new(&agent, 0, tx_gw.clone(), tx_app.clone());
->>>>>>> 037c5e1f
         let session_config = FireAndForgetConfiguration {};
 
         let session = Box::new(FireAndForget::new(
