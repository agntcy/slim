--- conflicted
+++ resolved
@@ -2,12 +2,7 @@
 // SPDX-License-Identifier: Apache-2.0
 
 pub mod errors;
-<<<<<<< HEAD
-
-mod session;
-mod fire_and_forget;
-=======
->>>>>>> 75a3361b
+pub mod session;
 
 use agp_datapath::messages::utils::{
     create_agp_header, create_default_service_header, create_publication, create_subscription_from,
