// Copyright AGNTCY Contributors (https://github.com/agntcy)
// SPDX-License-Identifier: Apache-2.0

use thiserror::Error;

use crate::session::SessionMessage;

#[derive(Error, Debug)]
pub enum ServiceError {
    #[error("configuration error {0}")]
    ConfigError(String),
    #[error("agent already registered: {0}")]
    AgentAlreadyRegistered(String),
    #[error("agent not found: {0}")]
    AgentNotFound(String),
    #[error("connection error: {0}")]
    ConnectionError(String),
    #[error("disconnect error")]
    DisconnectError,
    #[error("error sending subscription: {0}")]
    SubscriptionError(String),
    #[error("error sending unsubscription: {0}")]
    UnsubscriptionError(String),
    #[error("error on set route: {0}")]
    SetRouteError(String),
    #[error("error on remove route: {0}")]
    RemoveRouteError(String),
    #[error("error publishing message: {0}")]
    PublishError(String),
    #[error("error receiving message: {0}")]
    ReceiveError(String),
    #[error("session not found: {0}")]
    SessionNotFound(String),
    #[error("error in session session: {0}")]
    SessionError(String),
    #[error("unknown error")]
    Unknown,
}

#[derive(Error, Debug, PartialEq)]
pub enum SessionError {
    #[error("error receiving message from gateway: {0}")]
    GatewayReception(String),
    #[error("error sending message to gateway: {0}")]
    GatewayTransmission(String),
<<<<<<< HEAD
    #[error("error in message forwarding: {0}")]
    Forward(String),
=======
>>>>>>> 037c5e1f
    #[error("error receiving message from app: {0}")]
    AppReception(String),
    #[error("error sending message to app: {0}")]
    AppTransmission(String),
    #[error("error processing message: {0}")]
    Processing(String),
    #[error("session id already used: {0}")]
    SessionIdAlreadyUsed(String),
    #[error("missing AGP header: {0}")]
    MissingAgpHeader(String),
    #[error("missing session header")]
    MissingSessionHeader,
    #[error("session unknown: {0}")]
    SessionUnknown(String),
    #[error("session not found: {0}")]
    SessionNotFound(String),
    #[error("missing session id: {0}")]
    MissingSessionId(String),
<<<<<<< HEAD
    #[error("error during message validation: {0}")]
    ValidationError(String),
=======
    #[error("lost message in session id: {0}")]
    LostMessage(u32),
>>>>>>> 037c5e1f
    #[error("timeout for message: {error}")]
    Timeout {
        error: String,
        message: Box<SessionMessage>,
    },
<<<<<<< HEAD
=======
    #[error("configuration error: {0}")]
    ConfigurationError(String),
>>>>>>> 037c5e1f
}<|MERGE_RESOLUTION|>--- conflicted
+++ resolved
@@ -43,11 +43,8 @@
     GatewayReception(String),
     #[error("error sending message to gateway: {0}")]
     GatewayTransmission(String),
-<<<<<<< HEAD
     #[error("error in message forwarding: {0}")]
     Forward(String),
-=======
->>>>>>> 037c5e1f
     #[error("error receiving message from app: {0}")]
     AppReception(String),
     #[error("error sending message to app: {0}")]
@@ -66,21 +63,13 @@
     SessionNotFound(String),
     #[error("missing session id: {0}")]
     MissingSessionId(String),
-<<<<<<< HEAD
     #[error("error during message validation: {0}")]
     ValidationError(String),
-=======
-    #[error("lost message in session id: {0}")]
-    LostMessage(u32),
->>>>>>> 037c5e1f
     #[error("timeout for message: {error}")]
     Timeout {
         error: String,
         message: Box<SessionMessage>,
     },
-<<<<<<< HEAD
-=======
     #[error("configuration error: {0}")]
     ConfigurationError(String),
->>>>>>> 037c5e1f
 }