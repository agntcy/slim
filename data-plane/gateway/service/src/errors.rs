// Copyright AGNTCY Contributors (https://github.com/agntcy)
// SPDX-License-Identifier: Apache-2.0

use thiserror::Error;

use crate::session::SessionMessage;

#[derive(Error, Debug)]
pub enum ServiceError {
    #[error("configuration error {0}")]
    ConfigError(String),
    #[error("agent already registered: {0}")]
    AgentAlreadyRegistered(String),
    #[error("agent not found: {0}")]
    AgentNotFound(String),
    #[error("connection error: {0}")]
    ConnectionError(String),
    #[error("disconnect error")]
    DisconnectError,
    #[error("error sending subscription: {0}")]
    SubscriptionError(String),
    #[error("error sending unsubscription: {0}")]
    UnsubscriptionError(String),
    #[error("error on set route: {0}")]
    SetRouteError(String),
    #[error("error on remove route: {0}")]
    RemoveRouteError(String),
    #[error("error publishing message: {0}")]
    PublishError(String),
    #[error("error receiving message: {0}")]
    ReceiveError(String),
    #[error("session not found: {0}")]
    SessionNotFound(String),
    #[error("error in session session: {0}")]
    SessionError(String),
    #[error("unknown error")]
    Unknown,
}

#[derive(Error, Debug, PartialEq)]
pub enum SessionError {
    #[error("error receiving message from gateway: {0}")]
    GatewayReception(String),
    #[error("error sending message to gateway: {0}")]
    GatewayTransmission(String),
    #[error("error receiving message from app: {0}")]
    AppReception(String),
    #[error("error sending message to app: {0}")]
    AppTransmission(String),
    #[error("error processing message: {0}")]
    Processing(String),
    #[error("session id already used: {0}")]
    SessionIdAlreadyUsed(String),
    #[error("missing AGP header: {0}")]
    MissingAgpHeader(String),
    #[error("missing session header")]
    MissingSessionHeader,
    #[error("session unknown: {0}")]
    SessionUnknown(String),
    #[error("session not found: {0}")]
    SessionNotFound(String),
    #[error("missing session id: {0}")]
    MissingSessionId(String),
<<<<<<< HEAD
    #[error("lost message in session id: {0}")]
    LostMessage(u32),
=======
>>>>>>> 0b4c4a52
    #[error("timeout for message: {error}")]
    Timeout {
        error: String,
        message: Box<SessionMessage>,
    },
<<<<<<< HEAD
=======
    #[error("configuration error: {0}")]
    ConfigurationError(String),
>>>>>>> 0b4c4a52
}<|MERGE_RESOLUTION|>--- conflicted
+++ resolved
@@ -61,19 +61,13 @@
     SessionNotFound(String),
     #[error("missing session id: {0}")]
     MissingSessionId(String),
-<<<<<<< HEAD
     #[error("lost message in session id: {0}")]
     LostMessage(u32),
-=======
->>>>>>> 0b4c4a52
     #[error("timeout for message: {error}")]
     Timeout {
         error: String,
         message: Box<SessionMessage>,
     },
-<<<<<<< HEAD
-=======
     #[error("configuration error: {0}")]
     ConfigurationError(String),
->>>>>>> 0b4c4a52
 }