--- conflicted
+++ resolved
@@ -9,11 +9,8 @@
 agp-config = { path = "../config", version = "0.1.5" }
 agp-datapath = { path = "../datapath", version = "0.4.2" }
 drain = { version = "0.1", features = ["retain"] }
-<<<<<<< HEAD
 parking_lot = "0.12.3"
-=======
 rand = "0.9.0"
->>>>>>> 6ae63eb7
 serde = "1.0.217"
 thiserror = "2.0.9"
 tokio = "1.42.0"
