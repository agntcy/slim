// Copyright AGNTCY Contributors (https://github.com/agntcy)
// SPDX-License-Identifier: Apache-2.0

use std::collections::HashMap;

use super::encoder::{Agent, AgentType, DEFAULT_AGENT_ID};
use crate::pubsub::{
    proto::pubsub::v1::SessionHeaderType, AgpHeader, Content, ProtoAgent, ProtoMessage,
    ProtoPublish, ProtoPublishType, ProtoSubscribe, ProtoSubscribeType, ProtoUnsubscribe,
    ProtoUnsubscribeType, SessionHeader,
};

use rand::Rng;
use thiserror::Error;
use tracing::error;

#[derive(Error, Debug, PartialEq)]
pub enum MessageError {
    #[error("AGP header not found")]
    AgpHeaderNotFound,
    #[error("source not found")]
    SourceNotFound,
    #[error("destination not found")]
    DestinationNotFound,
    #[error("control header not found")]
    ControlHeaderNotFound,
}

// utils functions for names
fn create_agent_name(name: &Agent) -> Option<ProtoAgent> {
    let mut id = None;
    if name.agent_id() != &DEFAULT_AGENT_ID {
        id = Some(*name.agent_id())
    }
    Some(ProtoAgent {
        organization: *name.agent_type().organization(),
        namespace: *name.agent_type().namespace(),
        agent_type: *name.agent_type().agent_type(),
        agent_id: id,
    })
}

pub fn create_agent_from_type(agent_type: &AgentType, agent_id: Option<u64>) -> Option<ProtoAgent> {
    Some(ProtoAgent {
        organization: *agent_type.organization(),
        namespace: *agent_type.namespace(),
        agent_type: *agent_type.agent_type(),
        agent_id,
    })
}

pub fn message_type_to_str(msg: &ProtoMessage) -> &str {
    match &msg.message_type {
        Some(ProtoPublishType(_)) => "publish",
        Some(ProtoSubscribeType(_)) => "subscribe",
        Some(ProtoUnsubscribeType(_)) => "unsubscribe",
        None => "unknown",
    }
}

// utils functions for agp header
pub fn create_agp_header(
    source: &Agent,
    name_type: &AgentType,
    name_id: Option<u64>,
    recv_from: Option<u64>,
    forward_to: Option<u64>,
    incoming_conn: Option<u64>,
    error: Option<bool>,
) -> Option<AgpHeader> {
    Some(AgpHeader {
        source: create_agent_name(source),
        destination: create_agent_from_type(name_type, name_id),
        recv_from,
        forward_to,
        incoming_conn,
        error,
    })
}

pub fn get_agp_header(msg: &ProtoMessage) -> Option<&AgpHeader> {
    match &msg.message_type {
        Some(msg_type) => match msg_type {
            ProtoPublishType(publish) => publish.header.as_ref(),
            ProtoSubscribeType(sub) => sub.header.as_ref(),
            ProtoUnsubscribeType(unsub) => unsub.header.as_ref(),
        },
        None => None,
    }
}

pub fn get_agp_header_as_mut(msg: &mut ProtoMessage) -> Option<&mut AgpHeader> {
    match &mut msg.message_type {
        Some(ProtoPublishType(publish)) => publish.header.as_mut(),
        Some(ProtoSubscribeType(sub)) => sub.header.as_mut(),
        Some(ProtoUnsubscribeType(unsub)) => unsub.header.as_mut(),
        None => None,
    }
}

pub fn get_session_header(msg: &ProtoMessage) -> Option<&SessionHeader> {
    match &msg.message_type {
        Some(ProtoPublishType(publish)) => publish.control.as_ref(),
        Some(ProtoSubscribeType(_)) => None,
        Some(ProtoUnsubscribeType(_)) => None,
        None => None,
    }
}

pub fn get_session_header_as_mut(msg: &mut ProtoMessage) -> Option<&mut SessionHeader> {
    match &mut msg.message_type {
        Some(ProtoPublishType(publish)) => publish.control.as_mut(),
        Some(ProtoSubscribeType(_)) => None,
        Some(ProtoUnsubscribeType(_)) => None,
        None => None,
    }
}

// this function cleans all the AGP header fields except
// for incoming_conn which is set upon message reception
pub fn clear_agp_header(msg: &mut ProtoMessage) -> Result<(), MessageError> {
    match get_agp_header_as_mut(msg) {
        Some(header) => {
            header.recv_from = None;
            header.forward_to = None;
            header.error = None;
            Ok(())
        }
        None => Err(MessageError::AgpHeaderNotFound),
    }
}

// set incoming connection
pub fn set_incoming_connection(
    msg: &mut ProtoMessage,
    incoming_conn: Option<u64>,
) -> Result<(), MessageError> {
    match get_agp_header_as_mut(msg) {
        Some(header) => {
            header.incoming_conn = incoming_conn;
            Ok(())
        }
        None => Err(MessageError::AgpHeaderNotFound),
    }
}

// agp header getters
pub fn get_recv_from(msg: &ProtoMessage) -> Result<Option<u64>, MessageError> {
    match get_agp_header(msg) {
        Some(header) => Ok(header.recv_from),
        None => Err(MessageError::AgpHeaderNotFound),
    }
}

pub fn get_forward_to(msg: &ProtoMessage) -> Result<Option<u64>, MessageError> {
    match get_agp_header(msg) {
        Some(header) => Ok(header.forward_to),
        None => Err(MessageError::AgpHeaderNotFound),
    }
}

pub fn get_incoming_connection(msg: &ProtoMessage) -> Result<Option<u64>, MessageError> {
    match get_agp_header(msg) {
        Some(header) => Ok(header.incoming_conn),
        None => Err(MessageError::AgpHeaderNotFound),
    }
}

pub fn get_error(msg: &ProtoMessage) -> Result<Option<bool>, MessageError> {
    match get_agp_header(msg) {
        Some(header) => Ok(header.error),
        None => Err(MessageError::AgpHeaderNotFound),
    }
}

pub fn get_source(msg: &ProtoMessage) -> Result<(AgentType, Option<u64>), MessageError> {
    match get_agp_header(msg) {
        Some(header) => match header.source {
            Some(source) => {
                let agent_type =
                    AgentType::new(source.organization, source.namespace, source.agent_type);
                Ok((agent_type, source.agent_id))
            }
            None => Err(MessageError::SourceNotFound),
        },
        None => Err(MessageError::AgpHeaderNotFound),
    }
}

pub fn get_name(msg: &ProtoMessage) -> Result<(AgentType, Option<u64>), MessageError> {
    match get_agp_header(msg) {
        Some(header) => match header.destination {
            Some(destination) => {
                let agent_type = AgentType::new(
                    destination.organization,
                    destination.namespace,
                    destination.agent_type,
                );
                Ok((agent_type, destination.agent_id))
            }
            None => Err(MessageError::DestinationNotFound),
        },
        None => Err(MessageError::AgpHeaderNotFound),
    }
}

// utils functions for service header
<<<<<<< HEAD
pub fn create_service_header(
=======
pub fn create_session_header(
>>>>>>> 2483f2d3
    header_type: i32,
    session_id: u32,
    message_id: u32,
    stream: Option<u32>,
    rtx: Option<u32>,
) -> Option<SessionHeader> {
    Some(SessionHeader {
        header_type,
        session_id,
        message_id,
        stream,
        rtx,
    })
}

pub fn create_default_session_header() -> Option<SessionHeader> {
    create_session_header(SessionHeaderType::CtrlFnf.into(), 0, 0, None, None)
}

// getters for service header
pub fn get_msg_id(msg: &ProtoPublish) -> Result<u32, MessageError> {
    match msg.control {
        Some(header) => Ok(header.message_id),
        None => Err(MessageError::ControlHeaderNotFound),
    }
}

#[allow(dead_code)]
fn get_stream_id(msg: &ProtoPublish) -> Result<Option<u32>, MessageError> {
    match msg.control {
        Some(header) => Ok(header.stream),
        None => Err(MessageError::ControlHeaderNotFound),
    }
}

#[allow(dead_code)]
fn get_rtx_id(msg: &ProtoPublish) -> Result<Option<u32>, MessageError> {
    match msg.control {
        Some(header) => Ok(header.rtx),
        None => Err(MessageError::ControlHeaderNotFound),
    }
}

// utils functions for messages
fn create_subscription_internal(
    header: Option<AgpHeader>,
    metadata: HashMap<String, String>,
) -> ProtoMessage {
    ProtoMessage {
        metadata,
        message_type: Some(ProtoSubscribeType(ProtoSubscribe { header })),
    }
}

pub fn create_subscription(
    source: &Agent,
    agent_type: &AgentType,
    agent_id: Option<u64>,
    recv_from: Option<u64>,
    forward_to: Option<u64>,
) -> ProtoMessage {
    // this subscription can be received only from a local connection
    // when this message is received the subscription is set in the local table
    // and forwarded to the connection forward_to to set the subscription remotely
    // before forward the subscription the forward_to needs to be set to None

    let header = create_agp_header(
        source, agent_type, agent_id, recv_from, forward_to, None, None,
    );
    create_subscription_internal(header, HashMap::new())
}

#[allow(dead_code)]
fn create_unsubscription_internal(
    header: Option<AgpHeader>,
    metadata: HashMap<String, String>,
) -> ProtoMessage {
    ProtoMessage {
        metadata,
        message_type: Some(ProtoUnsubscribeType(ProtoUnsubscribe { header })),
    }
}

pub fn create_unsubscription(
    source: &Agent,
    agent_type: &AgentType,
    agent_id: Option<u64>,
    recv_from: Option<u64>,
    forward_to: Option<u64>,
) -> ProtoMessage {
    // this subscription can be received only from a local connection
    // when this message is received the subscription is set in the local table
    // and forwarded to the connection forward_to to set the subscription remotely
    // before forward the subscription the forward_to needs to be set to None

    let header = create_agp_header(
        source, agent_type, agent_id, recv_from, forward_to, None, None,
    );
    create_unsubscription_internal(header, HashMap::new())
}

// TODO(msardara): fix this clippy warning
#[allow(clippy::too_many_arguments)]
pub fn create_publication(
    src: &Agent,
    dst_type: &AgentType,
    dst_id: Option<u64>,
    recv_from: Option<u64>,
    forward_to: Option<u64>,
    fanout: u32,
    content_type: &str,
    blob: Vec<u8>,
) -> ProtoMessage {
    let header = create_agp_header(src, dst_type, dst_id, recv_from, forward_to, None, None);

    create_publication_with_header(
        header,
        create_default_session_header(),
        std::collections::HashMap::new(),
        fanout,
        content_type,
        blob,
    )
}

pub fn create_publication_with_header(
    header: Option<AgpHeader>,
    control: Option<SessionHeader>,
    metadata: HashMap<String, String>,
    fanout: u32,
    content_type: &str,
    blob: Vec<u8>,
) -> ProtoMessage {
    ProtoMessage {
        metadata,
        message_type: Some(ProtoPublishType(ProtoPublish {
            header,
            control,
            fanout,
            msg: Some(Content {
                content_type: content_type.to_string(),
                blob,
            }),
        })),
    }
}

pub fn create_error_publication(error: String) -> ProtoMessage {
    let default_name = Agent::default();
    let header = create_agp_header(
        &default_name,
        default_name.agent_type(),
        None,
        None,
        None,
        None,
        Some(true),
    );
    create_publication_with_header(
        header,
        create_default_session_header(),
        HashMap::new(),
        1,
        "",
        error.into_bytes(),
    )
}

<<<<<<< HEAD
pub fn create_rtx_publication(
    source: &Agent,
    name_type: &AgentType,
    name_id: Option<u64>,
    is_request: bool,
    session: u32,
    msg_id: u32,
    content: Option<Vec<u8>>,
) -> ProtoMessage {
    let agp_header = create_agp_header(source, name_type, name_id, None, None, None, None);
    let mut rtx_type = ServiceHeaderType::CtrlRtxRequest;
    if !is_request {
        rtx_type = ServiceHeaderType::CtrlRtxReply;
    }
    let session_header = create_service_header(
        rtx_type.into(),
        rand::rng().random(),
        Some(session),
        Some(msg_id),
    );
    create_publication(
        agp_header,
        session_header,
        HashMap::new(),
        1,
        "",
        content.unwrap_or_default(),
    )
}

=======
>>>>>>> 2483f2d3
pub fn get_message_as_publish(msg: &ProtoMessage) -> Option<&ProtoPublish> {
    match &msg.message_type {
        Some(ProtoPublishType(p)) => Some(p),
        _ => None,
    }
}

pub fn get_fanout(msg: &ProtoPublish) -> u32 {
    msg.fanout
}

pub fn get_payload(msg: &ProtoPublish) -> &[u8] {
    &msg.msg.as_ref().unwrap().blob
}

pub fn int_to_service_type(int: i32) -> Option<SessionHeaderType> {
    match int {
        1 => Some(SessionHeaderType::CtrlFnf),
        2 => Some(SessionHeaderType::CtrlRequest),
        3 => Some(SessionHeaderType::CtrlReply),
        4 => Some(SessionHeaderType::CtrlStream),
        5 => Some(SessionHeaderType::CtrlRtxRequest),
        6 => Some(SessionHeaderType::CtrlRtxReply),
        _ => {
            error!("unknown service header type: {}", int);
            None
        }
    }
}

pub fn service_type_to_int(service_type: SessionHeaderType) -> i32 {
    match service_type {
        SessionHeaderType::CtrlUnspecified => 0,
        SessionHeaderType::CtrlFnf => 1,
        SessionHeaderType::CtrlRequest => 2,
        SessionHeaderType::CtrlReply => 3,
        SessionHeaderType::CtrlStream => 4,
        SessionHeaderType::CtrlRtxRequest => 5,
        SessionHeaderType::CtrlRtxReply => 6,
    }
}

#[cfg(test)]
mod tests {
    use crate::messages::encoder::{encode_agent, encode_agent_type};

    use super::*;

    #[test]
    fn test_utils() {
        // test subscription
        let source = encode_agent("org", "ns", "type", 1);
        let name = encode_agent_type("org", "ns", "type");
        let header = create_agp_header(&source, &name, Some(2), None, None, None, None);
        let sub = create_subscription_internal(header, HashMap::new());

        assert_eq!(header.as_ref(), get_agp_header(&sub));
        assert_eq!(None, get_recv_from(&sub).unwrap());
        assert_eq!(None, get_forward_to(&sub).unwrap());
        assert_eq!(None, get_incoming_connection(&sub).unwrap());
        let (got_source, got_source_id) = get_source(&sub).unwrap();
        assert_eq!(*source.agent_type(), got_source);
        assert_eq!(Some(1), got_source_id);
        let (got_name, got_name_id) = get_name(&sub).unwrap();
        assert_eq!(name, got_name);
        assert_eq!(Some(2), got_name_id);

        let header_from = create_agp_header(
            &Agent::default(),
            &name,
            Some(2),
            Some(50),
            None,
            None,
            None,
        );
        let sub_from = create_subscription(&Agent::default(), &name, Some(2), Some(50), None);

        assert_eq!(header_from.as_ref(), get_agp_header(&sub_from));
        assert_eq!(Some(50), get_recv_from(&sub_from).unwrap());
        assert_eq!(None, get_forward_to(&sub_from).unwrap());
        assert_eq!(None, get_incoming_connection(&sub_from).unwrap());
        let (got_source, got_source_id) = get_source(&sub_from).unwrap();
        assert_eq!(*Agent::default().agent_type(), got_source);
        assert_eq!(Agent::default().agent_id_option(), got_source_id);
        let (got_name, got_name_id) = get_name(&sub_from).unwrap();
        assert_eq!(name, got_name);
        assert_eq!(Some(2), got_name_id);

        let header_fwd = create_agp_header(&source, &name, None, None, Some(30), None, None);
        let mut sub_fwd = create_subscription(&source, &name, None, None, Some(30));

        assert_eq!(header_fwd.as_ref(), get_agp_header(&sub_fwd));
        assert_eq!(None, get_recv_from(&sub_fwd).unwrap());
        assert_eq!(Some(30), get_forward_to(&sub_fwd).unwrap());
        assert_eq!(None, get_incoming_connection(&sub_fwd).unwrap());
        let (got_source, got_source_id) = get_source(&sub_fwd).unwrap();
        assert_eq!(*source.agent_type(), got_source);
        assert_eq!(Some(1), got_source_id);
        let (got_name, got_name_id) = get_name(&sub_fwd).unwrap();
        assert_eq!(name, got_name);
        assert_eq!(None, got_name_id);
        let ret = clear_agp_header(&mut sub_fwd);
        assert_eq!(Ok(()), ret);
        assert_eq!(
            create_agp_header(&source, &name, None, None, None, None, None).as_ref(),
            get_agp_header(&sub_fwd)
        );

        let unsub_from = create_unsubscription(&Agent::default(), &name, Some(2), Some(50), None);

        assert_eq!(header_from.as_ref(), get_agp_header(&unsub_from));
        assert_eq!(Some(50), get_recv_from(&unsub_from).unwrap());
        assert_eq!(None, get_forward_to(&unsub_from).unwrap());
        assert_eq!(None, get_incoming_connection(&sub_from).unwrap());
        let (got_source, got_source_id) = get_source(&unsub_from).unwrap();
        assert_eq!(*Agent::default().agent_type(), got_source);
        assert_eq!(Agent::default().agent_id_option(), got_source_id);
        let (got_name, got_name_id) = get_name(&unsub_from).unwrap();
        assert_eq!(name, got_name);
        assert_eq!(Some(2), got_name_id);

        let mut unsub_fwd = create_unsubscription(&source, &name, None, None, Some(30));

        assert_eq!(header_fwd.as_ref(), get_agp_header(&unsub_fwd));
        assert_eq!(None, get_recv_from(&unsub_fwd).unwrap());
        assert_eq!(Some(30), get_forward_to(&unsub_fwd).unwrap());
        assert_eq!(None, get_incoming_connection(&unsub_fwd).unwrap());
        let (got_source, got_source_id) = get_source(&unsub_fwd).unwrap();
        assert_eq!(*source.agent_type(), got_source);
        assert_eq!(Some(1), got_source_id);
        let (got_name, got_name_id) = get_name(&unsub_fwd).unwrap();
        assert_eq!(name, got_name);
        assert_eq!(None, got_name_id);
        let ret = clear_agp_header(&mut unsub_fwd);
        assert_eq!(Ok(()), ret);
        assert_eq!(
            create_agp_header(&source, &name, None, None, None, None, None).as_ref(),
            get_agp_header(&unsub_fwd)
        );

        let mut p = create_publication_with_header(
            header,
            create_default_session_header(),
            HashMap::new(),
            10,
            "str",
            "this is the content of the message".into(),
        );
        assert_eq!(header.as_ref(), get_agp_header(&p));
        assert_eq!(None, get_recv_from(&p).unwrap());
        assert_eq!(None, get_forward_to(&p).unwrap());
        assert_eq!(None, get_incoming_connection(&p).unwrap());
        let (got_source, got_source_id) = get_source(&sub).unwrap();
        assert_eq!(*source.agent_type(), got_source);
        assert_eq!(Some(1), got_source_id);
        let (got_name, got_name_id) = get_name(&sub).unwrap();
        assert_eq!(name, got_name);
        assert_eq!(Some(2), got_name_id);

        let ret = set_incoming_connection(&mut p, Some(500));
        assert_eq!(Ok(()), ret);
        assert_eq!(get_incoming_connection(&p).unwrap(), Some(500));
        let ret = clear_agp_header(&mut p);
        assert_eq!(Ok(()), ret);
        assert_eq!(
            create_agp_header(&source, &name, Some(2), None, None, Some(500), None).as_ref(),
            get_agp_header(&p)
        );
        let msg = match &p.message_type {
            Some(ProtoPublishType(msg)) => msg,
            // this should never happen
            _ => panic!("wrong message type"),
        };

        assert_eq!(get_fanout(&msg), 10);
        assert_eq!(
            get_payload(&msg),
            "this is the content of the message".as_bytes()
        );
    }
}<|MERGE_RESOLUTION|>--- conflicted
+++ resolved
@@ -205,11 +205,7 @@
 }
 
 // utils functions for service header
-<<<<<<< HEAD
-pub fn create_service_header(
-=======
 pub fn create_session_header(
->>>>>>> 2483f2d3
     header_type: i32,
     session_id: u32,
     message_id: u32,
@@ -378,7 +374,6 @@
     )
 }
 
-<<<<<<< HEAD
 pub fn create_rtx_publication(
     source: &Agent,
     name_type: &AgentType,
@@ -389,17 +384,18 @@
     content: Option<Vec<u8>>,
 ) -> ProtoMessage {
     let agp_header = create_agp_header(source, name_type, name_id, None, None, None, None);
-    let mut rtx_type = ServiceHeaderType::CtrlRtxRequest;
+    let mut rtx_type = SessionHeaderType::CtrlRtxRequest;
     if !is_request {
-        rtx_type = ServiceHeaderType::CtrlRtxReply;
-    }
-    let session_header = create_service_header(
+        rtx_type = SessionHeaderType::CtrlRtxReply;
+    }
+    let session_header = create_session_header(
         rtx_type.into(),
+        session,
         rand::rng().random(),
-        Some(session),
+        None,
         Some(msg_id),
     );
-    create_publication(
+    create_publication_with_header(
         agp_header,
         session_header,
         HashMap::new(),
@@ -409,8 +405,6 @@
     )
 }
 
-=======
->>>>>>> 2483f2d3
 pub fn get_message_as_publish(msg: &ProtoMessage) -> Option<&ProtoPublish> {
     match &msg.message_type {
         Some(ProtoPublishType(p)) => Some(p),
