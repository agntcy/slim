--- conflicted
+++ resolved
@@ -204,11 +204,7 @@
     }
 }
 
-<<<<<<< HEAD
 // utils functions for session header
-=======
-// utils functions for service header
->>>>>>> f9a34f4b
 pub fn create_session_header(
     header_type: i32,
     session_id: u32,
@@ -226,11 +222,7 @@
 }
 
 pub fn create_default_session_header() -> Option<SessionHeader> {
-<<<<<<< HEAD
-    create_session_header(SessionHeaderType::Fnf.into(), 0, None, None)
-=======
-    create_session_header(SessionHeaderType::CtrlFnf.into(), 0, 0, None, None)
->>>>>>> f9a34f4b
+    create_session_header(SessionHeaderType::Fnf.into(), 0, 0, None, None)
 }
 
 // getters for session header
@@ -392,22 +384,9 @@
     content: Option<Vec<u8>>,
 ) -> ProtoMessage {
     let agp_header = create_agp_header(source, name_type, name_id, None, None, None, None);
-<<<<<<< HEAD
     let mut rtx_type = SessionHeaderType::RtxRequest;
     if !is_request {
         rtx_type = SessionHeaderType::RtxReply;
-    }
-    let session_header = create_session_header(
-        rtx_type.into(),
-        rand::rng().random(),
-        Some(session),
-        Some(msg_id),
-    );
-    create_publication(
-=======
-    let mut rtx_type = SessionHeaderType::CtrlRtxRequest;
-    if !is_request {
-        rtx_type = SessionHeaderType::CtrlRtxReply;
     }
     let session_header = create_session_header(
         rtx_type.into(),
@@ -417,7 +396,6 @@
         Some(msg_id),
     );
     create_publication_with_header(
->>>>>>> f9a34f4b
         agp_header,
         session_header,
         HashMap::new(),
@@ -444,12 +422,12 @@
 
 pub fn int_to_service_type(int: i32) -> Option<SessionHeaderType> {
     match int {
-        1 => Some(SessionHeaderType::CtrlFnf),
-        2 => Some(SessionHeaderType::CtrlRequest),
-        3 => Some(SessionHeaderType::CtrlReply),
-        4 => Some(SessionHeaderType::CtrlStream),
-        5 => Some(SessionHeaderType::CtrlRtxRequest),
-        6 => Some(SessionHeaderType::CtrlRtxReply),
+        1 => Some(SessionHeaderType::Fnf),
+        2 => Some(SessionHeaderType::Request),
+        3 => Some(SessionHeaderType::Reply),
+        4 => Some(SessionHeaderType::Stream),
+        5 => Some(SessionHeaderType::RtxRequest),
+        6 => Some(SessionHeaderType::RtxReply),
         _ => {
             error!("unknown service header type: {}", int);
             None
@@ -459,13 +437,13 @@
 
 pub fn service_type_to_int(service_type: SessionHeaderType) -> i32 {
     match service_type {
-        SessionHeaderType::CtrlUnspecified => 0,
-        SessionHeaderType::CtrlFnf => 1,
-        SessionHeaderType::CtrlRequest => 2,
-        SessionHeaderType::CtrlReply => 3,
-        SessionHeaderType::CtrlStream => 4,
-        SessionHeaderType::CtrlRtxRequest => 5,
-        SessionHeaderType::CtrlRtxReply => 6,
+        SessionHeaderType::Unspecified => 0,
+        SessionHeaderType::Fnf => 1,
+        SessionHeaderType::Request => 2,
+        SessionHeaderType::Reply => 3,
+        SessionHeaderType::Stream => 4,
+        SessionHeaderType::RtxRequest => 5,
+        SessionHeaderType::RtxReply => 6,
     }
 }
 
