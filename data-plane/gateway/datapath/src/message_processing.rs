--- conflicted
+++ resolved
@@ -743,7 +743,6 @@
                 }
             }
 
-<<<<<<< HEAD
             let mut delete_connection = true;
 
             if try_to_reconnect && client_conf_clone.is_some() {
@@ -812,14 +811,9 @@
                 self_clone
                     .forwarder()
                     .on_connection_drop(conn_index, is_local);
-            }
-=======
-            info!(telemetry = true, counter.num_active_connections = -1);
-
-            self_clone
-                .forwarder()
-                .on_connection_drop(conn_index, is_local);
->>>>>>> 6b946c57
+
+                info!(telemetry = true, counter.num_active_connections = -1);
+            }
         });
 
         handle
