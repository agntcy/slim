--- conflicted
+++ resolved
@@ -290,11 +290,7 @@
                 // reset header fields
                 msg.clear_agp_header();
 
-<<<<<<< HEAD
-                // tracing ////////////////////////////////////////////////////////
-=======
                 // telemetry ////////////////////////////////////////////////////////
->>>>>>> d2a81961
                 let parent_context = extract_parent_context(&msg);
                 let span = tracing::span!(
                     tracing::Level::INFO,
@@ -348,11 +344,7 @@
 
         // if the message already contains an output connection, use that one
         // without performing any match in the subscription table
-<<<<<<< HEAD
-        if let Some(val) = msg.forward_to() {
-=======
         if let Some(val) = msg.get_forward_to() {
->>>>>>> d2a81961
             debug!("forwarding message to connection {}", val);
             return self
                 .send_msg(msg, val)
@@ -388,7 +380,6 @@
             "received publication from connection {}: {:?}",
             in_connection, msg
         );
-<<<<<<< HEAD
 
         // telemetry /////////////////////////////////////////
         info!(
@@ -399,7 +390,7 @@
         //////////////////////////////////////////////////////
 
         // get header
-        let header = msg.agp_header();
+        let header = msg.get_agp_header();
 
         let (agent_type, agent_id) = header.get_dst();
 
@@ -407,26 +398,6 @@
         // a publish message
         let fanout = msg.get_fanout();
 
-=======
-
-        // telemetry /////////////////////////////////////////
-        info!(
-            telemetry = true,
-            monotonic_counter.num_messages_by_type = 1,
-            method = "publish"
-        );
-        //////////////////////////////////////////////////////
-
-        // get header
-        let header = msg.get_agp_header();
-
-        let (agent_type, agent_id) = header.get_dst();
-
-        // this function may panic, but at this point we are sure we are processing
-        // a publish message
-        let fanout = msg.get_fanout();
-
->>>>>>> d2a81961
         // if we get valid type also the name is valid so we can safely unwrap
         return self
             .match_and_forward_msg(msg, agent_type, in_connection, fanout, agent_id)
@@ -464,11 +435,7 @@
         let (agent_type, agent_id) = msg.get_name();
 
         // get header
-<<<<<<< HEAD
-        let header = msg.agp_header();
-=======
         let header = msg.get_agp_header();
->>>>>>> d2a81961
 
         // get in and out connections
         let (conn, forward) = header.get_in_out_connections();
@@ -529,12 +496,6 @@
         msg: Message,
         in_connection: u64,
     ) -> Result<(), DataPathError> {
-<<<<<<< HEAD
-        // add incoming connection to the AGP header
-        msg.set_incoming_conn(Some(in_connection));
-
-=======
->>>>>>> d2a81961
         // process each kind of message in a different path
         match msg.get_type() {
             SubscribeType(_) => self.process_subscription(msg, in_connection, true).await,
@@ -566,14 +527,10 @@
             return Err(DataPathError::InvalidMessage(err.to_string()));
         }
 
-<<<<<<< HEAD
-        // message is valid - from now on we access the field without checking
-=======
         // add incoming connection to the AGP header
         msg.set_incoming_conn(Some(conn_index));
 
         // message is valid - from now on we access the field without checking for None
->>>>>>> d2a81961
 
         // telemetry /////////////////////////////////////////
         if is_local {
@@ -614,11 +571,6 @@
         match self.process_message(msg, conn_index).await {
             Ok(_) => Ok(()),
             Err(e) => {
-<<<<<<< HEAD
-                // drop message
-
-=======
->>>>>>> d2a81961
                 // telemetry /////////////////////////////////////////
                 info!(
                     telemetry = true,
@@ -626,10 +578,7 @@
                 );
                 //////////////////////////////////////////////////////
 
-<<<<<<< HEAD
-=======
                 // drop message
->>>>>>> d2a81961
                 Err(DataPathError::ProcessingError(e.to_string()))
             }
         }
