--- conflicted
+++ resolved
@@ -1,7 +1,6 @@
 // SPDX-FileCopyrightText: Copyright (c) 2025 Cisco and/or its affiliates.
 // SPDX-License-Identifier: Apache-2.0
 
-use std::collections::HashMap;
 use std::net::SocketAddr;
 use std::{pin::Pin, sync::Arc};
 
@@ -22,15 +21,9 @@
 use crate::errors::DataPathError;
 use crate::forwarder::Forwarder;
 use crate::messages::utils::{
-<<<<<<< HEAD
-    clear_agp_header, create_agp_header, create_default_session_header,
-    create_publication_with_header, create_subscription, get_fanout, get_forward_to, get_name,
-    get_recv_from, get_source, set_incoming_connection,
-=======
-    clear_agp_header, create_agp_header, create_error_publication, create_subscription, get_fanout,
-    get_forward_to, get_name, get_recv_from, get_source, message_type_to_str,
-    set_incoming_connection,
->>>>>>> 42436d11
+    clear_agp_header, create_subscription, get_fanout, get_forward_to, get_name,
+    get_recv_from, get_source, set_incoming_connection, message_type_to_str,
+    create_error_publication,
 };
 use crate::messages::AgentType;
 use crate::pubsub::proto::pubsub::v1::message::MessageType::Publish as PublishType;
@@ -714,16 +707,13 @@
                         info!("connection re-established");
                         // the subscription table should be ok already
                         for r in remote_subscriptions.iter() {
-                            let header = create_agp_header(
+                            let sub_msg = create_subscription(
                                 r.source(),
                                 r.name().agent_type(),
                                 r.name().agent_id_option(),
                                 None,
                                 None,
-                                None,
-                                None,
                             );
-                            let sub_msg = create_subscription(header, HashMap::new());
                             if self.send_msg(sub_msg, conn_index).await.is_err() {
                                 error!("error restoring subscription on remote node");
                             }
@@ -765,36 +755,7 @@
                                             error!("error processing incoming messages {:?}", e);
                                             // If the message is coming from a local app, notify it
                                             if is_local {
-<<<<<<< HEAD
-                                                let connection = self_clone.forwarder().get_connection(conn_index);
-                                                match connection {
-                                                    Some(conn) => {
-                                                        debug!("try to notify local application");
-                                                        if msg_source.is_none() || msg_name.is_none() {
-                                                            debug!("unable to notify the error to the remote end");
-                                                        } else {
-                                                            let name = msg_name.unwrap();
-                                                            let header = create_agp_header(&msg_source.unwrap(), name.agent_type(), name.agent_id_option(), None, None, None, Some(true));
-                                                            let err_message = create_publication_with_header(
-                                                                header,
-                                                                create_default_session_header(),
-                                                                HashMap::new(), 1, "",
-                                                                Vec::new());
-
-                                                            if let Channel::Server(tx) = conn.channel() {
-                                                                if tx.send(Ok(err_message)).await.is_err() {
-                                                                    debug!("unable to notify the error to the local app");
-                                                                }
-                                                            }
-                                                        }
-                                                    }
-                                                    None => {
-                                                        error!("connection {:?} not found", conn_index);
-                                                    }
-                                                }
-=======
                                                 self_clone.send_error_to_local_app(conn_index, e).await;
->>>>>>> 42436d11
                                             }
                                         }
                                     }
@@ -832,63 +793,7 @@
             let mut connected = false;
 
             if try_to_reconnect && client_conf_clone.is_some() {
-<<<<<<< HEAD
-                let config = client_conf_clone.unwrap();
-                match config.to_channel() {
-                    Err(e) => {
-                        error!(
-                            "cannot parse connection config, unable to reconnect {:?}",
-                            e.to_string()
-                        );
-                    }
-                    Ok(channel) => {
-                        info!("connection lost with remote endpoint, try to reconnect");
-                        // These are the subscriptions that we forwarded to the remote gateway on
-                        // this connection. It is necessary to restore them to keep receive the messages
-                        // The connections on the local subscription table (created using the set_route command) are still there and will be removed
-                        // only if the reconnection process will fail.
-                        let remote_subscriptions = self_clone
-                            .forwarder()
-                            .get_subscriptions_forwarded_on_connection(conn_index);
-
-                        match self_clone
-                            .try_to_connect(
-                                channel,
-                                Some(config),
-                                None,
-                                None,
-                                Some(conn_index),
-                                120,
-                            )
-                            .await
-                        {
-                            Ok(_) => {
-                                info!("connection re-established");
-                                // the subscription table should be ok already
-                                delete_connection = false;
-                                for r in remote_subscriptions.iter() {
-                                    let sub_msg = create_subscription(
-                                        r.source(),
-                                        r.name().agent_type(),
-                                        r.name().agent_id_option(),
-                                        None,
-                                        None,
-                                    );
-                                    if self_clone.send_msg(sub_msg, conn_index).await.is_err() {
-                                        error!("error restoring subscription on remote node");
-                                    }
-                                }
-                            }
-                            Err(e) => {
-                                // TODO: notify the app that the connection is not working anymore
-                                error!("unable to connect to remote node {:?}", e.to_string());
-                            }
-                        }
-                    }
-                }
-=======
                 connected = self_clone.reconnect(client_conf_clone, conn_index).await;
->>>>>>> 42436d11
             } else {
                 info!("close connection {}", conn_index)
             }
