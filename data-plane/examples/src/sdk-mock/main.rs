// Copyright AGNTCY Contributors (https://github.com/agntcy)
// SPDX-License-Identifier: Apache-2.0

use clap::Parser;
use parking_lot::Mutex;
use slim_datapath::messages::{Agent, AgentType};
use std::sync::Arc;
use tokio::time;
use tracing::info;

use slim::config;
use slim_auth::simple::Simple;
use slim_service::{
    FireAndForgetConfiguration, interceptor,
    session::{self, SessionConfig},
};

mod args;

#[tokio::main]
async fn main() {
    // parse command line arguments
    let args = args::Args::parse();

    // get config file
    let config_file = args.config();

    // get local agent id
    let local_agent = args.local_agent();

    // get remote agent id
    let remote_agent = args.remote_agent();

    // get message
    let message = args.message();

    // get MLS group identifier
    let mls_group_id = args.mls_group_id();

    // create configured components
    let mut config = config::load_config(config_file).expect("failed to load configuration");
    let _guard = config.tracing.setup_tracing_subscriber();

    info!(%config_file, %local_agent, %remote_agent, "starting client");

    // get service
    let id = slim_config::component::id::ID::new_with_str("slim/0").unwrap();
    let mut svc = config.services.remove(&id).unwrap();

    // create local agent
    let agent_id = 0;
    let agent_name = Agent::from_strings("org", "default", local_agent, agent_id);
    let (app, mut rx) = svc
        .create_app(&agent_name, Simple::new("secret"), Simple::new("secret"))
        .await
        .expect("failed to create agent");

    // run the service - this will create all the connections provided via the config file.
    svc.run().await.unwrap();

    // get the connection id
    let conn_id = svc
        .get_connection_id(&svc.config().clients()[0].endpoint)
        .unwrap();

    let local_agent_type = AgentType::from_strings("org", "default", local_agent);
    app.subscribe(&local_agent_type, Some(agent_id), Some(conn_id))
        .await
        .unwrap();

    // Set a route for the remote agent
    let route = AgentType::from_strings("org", "default", remote_agent);
    info!("allowing messages to remote agent: {:?}", route);
    app.set_route(&route, None, conn_id).await.unwrap();

    // wait for the connection to be established
    tokio::time::sleep(tokio::time::Duration::from_millis(100)).await;

    // MLS setup, only if mls_group_id is provided
    let server_mls_option = if let Some(group_identifier) = mls_group_id {
        info!("MLS enabled with group identifier: {}", group_identifier);

        //TODO(zkacsand): temporary file based key package exchange, until the session API is ready to support it
        // Clean up previous run files
        let key_package_path = format!("/tmp/mls_key_package_{}", group_identifier);
        let welcome_path = format!("/tmp/mls_welcome_{}", group_identifier);
        let _ = std::fs::remove_file(&key_package_path);
        let _ = std::fs::remove_file(&welcome_path);

        // Clean up MLS identity directories
        let identity_path = format!("/tmp/mls_identities_{}", local_agent);
        let _ = std::fs::remove_dir_all(&identity_path);

        if message.is_some() {
            // Client: will join group after server creates it
            None
        } else {
            // Server: create group and wait for client key package
            let identity_provider = Arc::new(
                slim_mls::identity::FileBasedIdentityProvider::new(&identity_path).unwrap(),
            );
            let mut server_mls =
                slim_mls::mls::Mls::new(local_agent.to_string(), identity_provider);
            server_mls.initialize().await.unwrap();

            // Create group
            let group_id = server_mls.create_group().unwrap();
            info!("Server created MLS group");

            // Wait for client key package
            info!(
                "Server waiting for client key package at: {}",
                key_package_path
            );
            let mut attempts = 0;
            let key_package = loop {
                if std::path::Path::new(&key_package_path).exists() {
                    let key_package_bytes = std::fs::read(&key_package_path).unwrap();
                    info!("Server found client key package");
                    break key_package_bytes;
                }
                if attempts > 100 {
                    panic!("Timeout waiting for client key package");
                }
                tokio::time::sleep(tokio::time::Duration::from_millis(100)).await;
                attempts += 1;
            };

            // Add client to group and generate welcome message
            let (_, welcome_message) = server_mls.add_member(&group_id, &key_package).unwrap();

            // Save welcome message for client
            std::fs::write(&welcome_path, &welcome_message).unwrap();
            info!("Server saved welcome message to: {}", welcome_path);

            Some((server_mls, group_id))
        }
    } else {
        info!("MLS disabled - no group identifier provided");
        None
    };

    // check what to do with the message
    if let Some(msg) = message {
        // create a fire and forget session
        let res = app
            .create_session(
                SessionConfig::FireAndForget(FireAndForgetConfiguration::default()),
                None,
            )
            .await;
        if res.is_err() {
            panic!("error creating fire and forget session");
        }

        // get the session
        let session = res.unwrap();

        // Client MLS setup, only if mls_group_id is provided
        if let Some(group_identifier) = mls_group_id {
            // Clean up MLS identity directories
            let identity_path = format!("/tmp/mls_identities_{}", local_agent);

            // Client: generate key package and wait for welcome message
            let identity_provider = Arc::new(
                slim_mls::identity::FileBasedIdentityProvider::new(&identity_path).unwrap(),
            );
            let mut client_mls =
                slim_mls::mls::Mls::new(local_agent.to_string(), identity_provider);
            client_mls.initialize().await.unwrap();

            // Generate and save key package for server to use
            let key_package = client_mls.generate_key_package().unwrap();
            let key_package_path = format!("/tmp/mls_key_package_{}", group_identifier);
            std::fs::write(&key_package_path, &key_package).unwrap();
            info!("Client saved key package to: {}", key_package_path);

            // Wait for welcome message from server
            let welcome_path = format!("/tmp/mls_welcome_{}", group_identifier);
            info!("Client waiting for welcome message at: {}", welcome_path);
            let mut attempts = 0;
            let welcome_message = loop {
                if std::path::Path::new(&welcome_path).exists() {
                    let welcome_bytes = std::fs::read(&welcome_path).unwrap();
                    info!("Client found welcome message");
                    break welcome_bytes;
                }
                if attempts > 100 {
                    panic!("Timeout waiting for welcome message");
                }
                tokio::time::sleep(tokio::time::Duration::from_millis(100)).await;
                attempts += 1;
            };

            // Join the group
            let group_id = client_mls.process_welcome(&welcome_message).unwrap();
            info!("Client successfully joined group");

            // enable mls for the session with group_id
<<<<<<< HEAD
            let interceptor =
                interceptor::MlsInterceptor::new(Arc::new(Mutex::new(client_mls)), group_id);
            svc.add_session_interceptor(&agent_name, session.id, Box::new(interceptor))
=======
            let interceptor = slim_mls::interceptor::MlsInterceptor::new(
                Arc::new(Mutex::new(client_mls)),
                group_id,
            );
            app.add_interceptor(session.id, Box::new(interceptor))
>>>>>>> 242e38a9
                .await
                .unwrap();
        }

        // publish message
        app.publish(session, &route, None, msg.into())
            .await
            .unwrap();
    }

    // wait for messages
    let mut messages = std::collections::VecDeque::<(String, session::Info)>::new();
    let mut server_session_created = false;
    let mut server_mls_for_session = server_mls_option;
    loop {
        tokio::select! {
            _ = slim_signal::shutdown() => {
                info!("Received shutdown signal");
                break;
            }
            _ = tokio::time::sleep(tokio::time::Duration::from_secs(1)) => {
                // send a message back
                let msg = messages.pop_front();
                if let Some(msg) = msg {
                    app.publish(msg.1, &route, None, msg.0.into())
                        .await
                        .unwrap();
                }
           }
            next = rx.recv() => {
                if next.is_none() {
                    break;
                }

                let session_msg = next.unwrap().expect("error");

                // Setup MLS session for server on first message
                if message.is_none() && !server_session_created && server_mls_for_session.is_some() {
                    let (mls, group_id) = server_mls_for_session.take().unwrap();
                    let interceptor = interceptor::MlsInterceptor::new(
                        Arc::new(Mutex::new(mls)),
                        group_id,
                    );
                    app.add_interceptor(session_msg.info.id, Box::new(interceptor))
                        .await
                        .unwrap();
                    server_session_created = true;
                    info!("Server setup MLS for session");
                }

                match &session_msg.message.message_type.unwrap() {
                    slim_datapath::api::ProtoPublishType(msg) => {
                        let payload = msg.get_payload();
                        match std::str::from_utf8(&payload.blob) {
                            Ok(text) => {
                                info!("received message: {}", text);
                            }
                            Err(_) => {
                                info!("received encrypted message: {} bytes", payload.blob.len());
                            }
                        }
                    }
                    t => {
                        info!("received wrong message: {:?}", t);
                        break;
                    }
                }

                let msg = format!("hello from the {}", local_agent);
                messages.push_back((msg, session_msg.info));
            }
        }
    }

    info!("sdk-mock shutting down");

    // Delete app
    drop(app);

    // consume the service and get the drain signal
    let signal = svc.signal();

    match time::timeout(config.runtime.drain_timeout(), signal.drain()).await {
        Ok(()) => {}
        Err(_) => panic!("timeout waiting for drain for service"),
    }
}<|MERGE_RESOLUTION|>--- conflicted
+++ resolved
@@ -197,17 +197,9 @@
             info!("Client successfully joined group");
 
             // enable mls for the session with group_id
-<<<<<<< HEAD
             let interceptor =
                 interceptor::MlsInterceptor::new(Arc::new(Mutex::new(client_mls)), group_id);
-            svc.add_session_interceptor(&agent_name, session.id, Box::new(interceptor))
-=======
-            let interceptor = slim_mls::interceptor::MlsInterceptor::new(
-                Arc::new(Mutex::new(client_mls)),
-                group_id,
-            );
             app.add_interceptor(session.id, Box::new(interceptor))
->>>>>>> 242e38a9
                 .await
                 .unwrap();
         }
