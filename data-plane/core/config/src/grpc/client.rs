--- conflicted
+++ resolved
@@ -252,10 +252,7 @@
             self.buffer_size,
             self.headers,
             self.auth,
-<<<<<<< HEAD
             self.metadata
-=======
->>>>>>> b3e10e30
         )
     }
 }
