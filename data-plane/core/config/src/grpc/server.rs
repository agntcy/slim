// Copyright AGNTCY Contributors (https://github.com/agntcy)
// SPDX-License-Identifier: Apache-2.0

use std::convert::Infallible;
use std::future::Future;
use std::pin::Pin;
use std::sync::Arc;
use std::{net::SocketAddr, str::FromStr, time::Duration};

use duration_string::DurationString;
use futures::{FutureExt, TryStreamExt};
use serde::{Deserialize, Serialize};
use tokio_util::sync::CancellationToken;
use tonic::transport::server::TcpIncoming;
use tracing::{debug, info};

use super::errors::ConfigError;
use crate::auth::ServerAuthenticator;
use crate::auth::basic::Config as BasicAuthenticationConfig;
use crate::auth::bearer::Config as BearerAuthenticationConfig;
use crate::auth::jwt::Config as JwtAuthenticationConfig;
use crate::component::configuration::{Configuration, ConfigurationError};
use crate::metadata::MetadataMap;
use crate::tls::{common::RustlsConfigLoader, server::TlsServerConfig as TLSSetting};

#[derive(Debug, Serialize, Deserialize, PartialEq, Clone)]
pub struct KeepaliveServerParameters {
    /// max_connection_idle sets the time after which an idle connection is closed.
    #[serde(default = "default_max_connection_idle")]
    max_connection_idle: DurationString,

    /// max_connection_age sets the maximum amount of time a connection may exist before it will be closed.
    #[serde(default = "default_max_connection_age")]
    max_connection_age: DurationString,

    /// max_connection_age_grace is an additional time given after MaxConnectionAge before closing the connection.
    #[serde(default = "default_max_connection_age_grace")]
    max_connection_age_grace: DurationString,

    /// Time sets the frequency of the keepalive ping.
    #[serde(default = "default_time")]
    time: DurationString,

    /// Timeout sets the amount of time the server waits for a keepalive ping ack.
    #[serde(default = "default_timeout")]
    timeout: DurationString,
}

/// Enum holding one configuration for the client.
#[derive(Debug, Serialize, Deserialize, Clone, PartialEq)]
#[serde(rename_all = "snake_case")]
pub enum AuthenticationConfig {
    /// Basic authentication configuration.
    Basic(BasicAuthenticationConfig),
    /// Bearer authentication configuration.
    Bearer(BearerAuthenticationConfig),
    /// JWT authentication configuration.
    Jwt(JwtAuthenticationConfig),
    /// None
    None,
}

impl Default for AuthenticationConfig {
    fn default() -> Self {
        Self::None
    }
}

#[derive(Debug, Serialize, Deserialize, PartialEq, Clone)]
pub struct ServerConfig {
    /// Endpoint is the address to listen on.
    pub endpoint: String,

    /// Configures the protocol to use TLS.
    #[serde(default, rename = "tls")]
    pub tls_setting: TLSSetting,

    /// Use HTTP 2 only.
    #[serde(default = "default_http2_only")]
    pub http2_only: bool,

    /// Maximum size (in MiB) of messages accepted by the server.
    pub max_frame_size: Option<u32>,

    /// MaxConcurrentStreams sets the limit on the number of concurrent streams to each ServerTransport.
    pub max_concurrent_streams: Option<u32>,

    /// Max header list size
    pub max_header_list_size: Option<u32>,

    /// ReadBufferSize for gRPC server.
    // TODO(msardara): not implemented yet
    pub read_buffer_size: Option<usize>,

    /// WriteBufferSize for gRPC server.
    // TODO(msardara): not implemented yet
    pub write_buffer_size: Option<usize>,

    /// Keepalive anchor for all the settings related to keepalive.
    #[serde(default)]
    pub keepalive: KeepaliveServerParameters,

    /// Auth for this receiver.
    #[serde(default)]
    #[serde(with = "serde_yaml::with::singleton_map")]
    pub auth: AuthenticationConfig,

    /// Arbitrary user-provided metadata.
    pub metadata: Option<MetadataMap>,
}

/// Default values for KeepaliveServerParameters
impl Default for KeepaliveServerParameters {
    fn default() -> Self {
        Self {
            max_connection_idle: default_max_connection_idle(),
            max_connection_age: default_max_connection_age(),
            max_connection_age_grace: default_max_connection_age_grace(),
            time: default_time(),
            timeout: default_timeout(),
        }
    }
}

fn default_max_connection_idle() -> DurationString {
    Duration::from_secs(3600).into()
}

fn default_max_connection_age() -> DurationString {
    Duration::from_secs(2 * 3600).into()
}

fn default_max_connection_age_grace() -> DurationString {
    Duration::from_secs(5 * 60).into()
}

fn default_time() -> DurationString {
    Duration::from_secs(2 * 60).into()
}

fn default_timeout() -> DurationString {
    Duration::from_secs(20).into()
}

/// Default values for ServerConfig
impl Default for ServerConfig {
    fn default() -> Self {
        Self {
            endpoint: String::new(),
            tls_setting: TLSSetting::default(),
            http2_only: default_http2_only(),
            max_frame_size: Some(4),
            max_concurrent_streams: Some(100),
            max_header_list_size: None,
            read_buffer_size: Some(1024 * 1024),
            write_buffer_size: Some(1024 * 1024),
            keepalive: KeepaliveServerParameters::default(),
            auth: AuthenticationConfig::default(),
            metadata: None,
        }
    }
}

fn default_http2_only() -> bool {
    true
}

/// Display implementation for ServerConfig
/// This is used to print the ServerConfig in a human-readable format.
impl std::fmt::Display for ServerConfig {
    fn fmt(&self, f: &mut std::fmt::Formatter<'_>) -> std::fmt::Result {
        write!(
            f,
            "ServerConfig {{ endpoint: {}, tls_setting: {}, http2_only: {}, max_frame_size: {:?}, max_concurrent_streams: {:?}, max_header_list_size: {:?}, read_buffer_size: {:?}, write_buffer_size: {:?}, keepalive: {:?}, auth: {:?}, metadata: {:?} }}",
            self.endpoint,
            self.tls_setting,
            self.http2_only,
            self.max_frame_size,
            self.max_concurrent_streams,
            self.max_header_list_size,
            self.read_buffer_size,
            self.write_buffer_size,
            self.keepalive,
            self.auth,
<<<<<<< HEAD
            self.metadata
=======
>>>>>>> b3e10e30
        )
    }
}

#[cfg(test)]
mod metadata_tests {
    use super::*;

    #[test]
    fn server_config_with_metadata_roundtrip_yaml() {
        let mut md = MetadataMap::default();
        md.insert("role", "ingress");
        md.insert("replicas", 3u64);
        let mut nested = MetadataMap::default();
        nested.insert("inner", "v");
        md.insert("nested", nested);

        let mut cfg = ServerConfig::default();
        cfg.endpoint = "127.0.0.1:50051".to_string();
        cfg.metadata = Some(md.clone());

        let s = serde_yaml::to_string(&cfg).expect("serialize");
        let deser: ServerConfig = serde_yaml::from_str(&s).expect("deserialize");
        assert_eq!(deser.metadata, Some(md));
    }
}

impl Configuration for ServerConfig {
    fn validate(&self) -> Result<(), ConfigurationError> {
        // Validate the client configuration
        self.tls_setting.validate()
    }
}

/// ServerFuture is a type alias for a boxed future that returns a Result<(), tonic::transport::Error>.
type ServerFuture = Pin<Box<dyn Future<Output = Result<(), tonic::transport::Error>> + Send>>;

/// Convert ServerConfig to IncomingServerConfig
/// This function takes a ServerConfig and a service and returns a ServerFuture.
/// The ServerFuture is a boxed future that returns a Result<(), tonic::transport::Error>.
/// The ServerFuture is created by creating a new TcpIncoming and then creating a new Server.
impl ServerConfig {
    pub fn with_endpoint(endpoint: &str) -> Self {
        Self {
            endpoint: endpoint.to_string(),
            ..Default::default()
        }
    }

    pub fn with_tls_settings(self, tls_setting: TLSSetting) -> Self {
        Self {
            tls_setting,
            ..self
        }
    }

    pub fn with_http2_only(self, http2_only: bool) -> Self {
        Self { http2_only, ..self }
    }

    pub fn with_max_frame_size(self, max_frame_size: Option<u32>) -> Self {
        Self {
            max_frame_size,
            ..self
        }
    }

    pub fn with_max_concurrent_streams(self, max_concurrent_streams: Option<u32>) -> Self {
        Self {
            max_concurrent_streams,
            ..self
        }
    }

    pub fn with_max_header_list_size(self, max_header_list_size: Option<u32>) -> Self {
        Self {
            max_header_list_size,
            ..self
        }
    }

    pub fn with_read_buffer_size(self, read_buffer_size: Option<usize>) -> Self {
        Self {
            read_buffer_size,
            ..self
        }
    }

    pub fn with_write_buffer_size(self, write_buffer_size: Option<usize>) -> Self {
        Self {
            write_buffer_size,
            ..self
        }
    }

    pub fn with_keepalive(self, keepalive: KeepaliveServerParameters) -> Self {
        Self { keepalive, ..self }
    }

    pub fn with_auth(self, auth: AuthenticationConfig) -> Self {
        Self { auth, ..self }
    }

    pub fn to_server_future<S>(&self, svc: &[S]) -> Result<ServerFuture, ConfigError>
    where
        S: tower_service::Service<
                http::Request<tonic::body::Body>,
                Response = http::Response<tonic::body::Body>,
                Error = Infallible,
            >
            + tonic::server::NamedService
            + Clone
            + Send
            + 'static
            + Sync,
        S::Future: Send + 'static,
    {
        // Make sure at least one service is provided
        if svc.is_empty() {
            return Err(ConfigError::MissingServices);
        }

        // Check if the endpoint is missing
        if self.endpoint.is_empty() {
            return Err(ConfigError::MissingEndpoint);
        }

        // make sure endpoint is valid
        let addr = SocketAddr::from_str(self.endpoint.as_str())
            .map_err(|e| ConfigError::EndpointParseError(e.to_string()))?;

        // create a new TcpIncoming
        let incoming =
            TcpIncoming::bind(addr).map_err(|e| ConfigError::TcpIncomingError(e.to_string()))?;

        // Create initial server config
        let builder: tonic::transport::Server =
            tonic::transport::Server::builder().accept_http1(false);

        // Set max number of concurrent streams per connection
        let builder = match self.max_concurrent_streams {
            Some(max_concurrent_streams) => {
                builder.concurrency_limit_per_connection(max_concurrent_streams as usize)
            }
            None => builder,
        };

        // Set max size of messages accepted by the server
        let builder = match self.max_frame_size {
            Some(max_frame_size) => builder.max_frame_size(max_frame_size * 1024 * 1024),
            None => builder,
        };

        // Set max header list size
        let builder = match self.max_header_list_size {
            Some(max_header_list_size) => builder.http2_max_header_list_size(max_header_list_size),
            None => builder,
        };

        // Set keepalive parameters
        let builder = builder.http2_keepalive_interval(Some(self.keepalive.time.into()));
        let builder = builder.http2_keepalive_timeout(Some(self.keepalive.timeout.into()));

        // Set max connection age
        let mut builder = builder.max_connection_age(self.keepalive.max_connection_age.into());

        // TLS configuration
        let tls_config = TLSSetting::load_rustls_config(&self.tls_setting)
            .map_err(|e| ConfigError::TLSSettingError(e.to_string()))?;

        match &self.auth {
            AuthenticationConfig::Basic(basic) => {
                let auth_layer = basic
                    .get_server_layer()
                    .map_err(|e| ConfigError::AuthConfigError(e.to_string()))?;

                let mut builder = builder.layer(auth_layer);

                let mut router = builder.add_service(svc[0].clone());
                for s in svc.iter().skip(1) {
                    router = builder.add_service(s.clone());
                }

                if let Some(tls_config) = tls_config {
                    let incoming = tonic_tls::rustls::incoming(incoming, Arc::new(tls_config))
                        .map_err(|e| ConfigError::TcpIncomingError(e.to_string()));

                    // Return the server future with the TLS configuration
                    return Ok(router.serve_with_incoming(incoming).boxed());
                };

                Ok(router.serve_with_incoming(incoming).boxed())
            }
            AuthenticationConfig::Bearer(bearer) => {
                let auth_layer = bearer
                    .get_server_layer()
                    .map_err(|e| ConfigError::AuthConfigError(e.to_string()))?;

                let mut builder = builder.layer(auth_layer);

                let mut router = builder.add_service(svc[0].clone());
                for s in svc.iter().skip(1) {
                    router = builder.add_service(s.clone());
                }

                if let Some(tls_config) = tls_config {
                    let incoming = tonic_tls::rustls::incoming(incoming, Arc::new(tls_config))
                        .map_err(|e| ConfigError::TcpIncomingError(e.to_string()));

                    // Return the server future with the TLS configuration
                    return Ok(router.serve_with_incoming(incoming).boxed());
                };

                Ok(router.serve_with_incoming(incoming).boxed())
            }
            AuthenticationConfig::Jwt(jwt) => {
                let auth_layer = <JwtAuthenticationConfig as ServerAuthenticator<
                    http::Response<tonic::body::Body>,
                >>::get_server_layer(jwt)
                .map_err(|e| ConfigError::AuthConfigError(e.to_string()))?;

                let mut builder = builder.layer(auth_layer);

                let mut router = builder.add_service(svc[0].clone());
                for s in svc.iter().skip(1) {
                    router = builder.add_service(s.clone());
                }

                if let Some(tls_config) = tls_config {
                    let incoming = tonic_tls::rustls::incoming(incoming, Arc::new(tls_config))
                        .map_err(|e| ConfigError::TcpIncomingError(e.to_string()));

                    // Return the server future with the TLS configuration
                    return Ok(router.serve_with_incoming(incoming).boxed());
                };

                Ok(router.serve_with_incoming(incoming).boxed())
            }
            AuthenticationConfig::None => {
                let mut router = builder.add_service(svc[0].clone());
                for s in svc.iter().skip(1) {
                    router = builder.add_service(s.clone());
                }

                if let Some(tls_config) = tls_config {
                    let incoming = tonic_tls::rustls::incoming(incoming, Arc::new(tls_config))
                        .map_err(|e| ConfigError::TcpIncomingError(e.to_string()));

                    // Return the server future with the TLS configuration
                    return Ok(router.serve_with_incoming(incoming).boxed());
                };

                Ok(router.serve_with_incoming(incoming).boxed())
            }
        }
    }

    pub fn run_server<S>(
        &self,
        svc: &[S],
        drain_rx: drain::Watch,
    ) -> Result<tokio_util::sync::CancellationToken, ConfigError>
    where
        S: tower_service::Service<
                http::Request<tonic::body::Body>,
                Response = http::Response<tonic::body::Body>,
                Error = Infallible,
            >
            + tonic::server::NamedService
            + Clone
            + Send
            + 'static
            + Sync,
        S::Future: Send + 'static,
    {
        info!(%self, "server configured: setting it up");
        let server_future = self.to_server_future(svc)?;

        // create a new cancellation token
        let token = CancellationToken::new();
        let token_clone = token.clone();

        // spawn server acceptor in a new task
        tokio::spawn(async move {
            debug!("starting server main loop");
            let shutdown = drain_rx.signaled();

            info!("running service");
            tokio::select! {
                res = server_future => {
                    match res {
                        Ok(_) => {
                            info!("server shutdown");
                        }
                        Err(e) => {
                            info!("server error: {:?}", e);
                        }
                    }
                }
                _ = shutdown => {
                    info!("shutting down server");
                }
                _ = token.cancelled() => {
                    info!("cancellation token triggered: shutting down server");
                }
            }
        });

        Ok(token_clone)
    }
}

#[cfg(test)]
mod tests {
    use super::*;
    use crate::testutils::{Empty, helloworld::greeter_server::GreeterServer};
    use serde_json;

    static TEST_DATA_PATH: &str = concat!(env!("CARGO_MANIFEST_DIR"), "/testdata/grpc");

    #[test]
    fn test_default_keepalive_server_parameters() {
        let keepalive = KeepaliveServerParameters::default();
        assert_eq!(keepalive.max_connection_idle, default_max_connection_idle());
        assert_eq!(keepalive.max_connection_age, default_max_connection_age());
        assert_eq!(
            keepalive.max_connection_age_grace,
            default_max_connection_age_grace()
        );
        assert_eq!(keepalive.time, default_time());
        assert_eq!(keepalive.timeout, default_timeout());
    }

    #[test]
    fn test_default_server_config() {
        let server_config = ServerConfig::default();
        assert_eq!(server_config.endpoint, String::new());
        assert_eq!(server_config.tls_setting, TLSSetting::default());
        assert_eq!(server_config.http2_only, default_http2_only());
        assert_eq!(server_config.max_frame_size, Some(4));
        assert_eq!(server_config.max_concurrent_streams, Some(100));
        assert_eq!(server_config.max_header_list_size, None);
        assert_eq!(server_config.read_buffer_size, Some(1024 * 1024));
        assert_eq!(server_config.write_buffer_size, Some(1024 * 1024));
        assert_eq!(
            server_config.keepalive,
            KeepaliveServerParameters::default()
        );
        assert_eq!(server_config.auth, AuthenticationConfig::None);
    }

    #[tokio::test]
    async fn test_to_incoming_server_config() {
        let mut server_config = ServerConfig::default();
        let empty_service = Arc::new(Empty::new());

        // no endpoint - should return an error
        let ret = server_config.to_server_future(&[GreeterServer::from_arc(empty_service.clone())]);
        // Make sure the error is a ConfigError::MissingEndpoint
        assert!(ret.is_err_and(|e| { e.to_string().contains("missing grpc endpoint") }));

        // set the endpoint in the config. Now it shouhld fail because of the invalid endpoint
        server_config.endpoint = "0.0.0.0:123456".to_string();
        let ret = server_config.to_server_future(&[GreeterServer::from_arc(empty_service.clone())]);
        assert!(ret.is_err_and(|e| { e.to_string().contains("error parsing grpc endpoint") }));

        // set a valid endpoint in the config. Now it should fail because of the missing cert/key files for tls
        server_config.endpoint = "0.0.0.0:12345".to_string();
        let ret = server_config.to_server_future(&[GreeterServer::from_arc(empty_service.clone())]);
        assert!(ret.is_err_and(|e| { e.to_string().contains("tls setting error") }));

        // set the tls setting to insecure. Now it should return a server future
        server_config.tls_setting.insecure = true;
        let ret = server_config.to_server_future(&[GreeterServer::from_arc(empty_service.clone())]);
        assert!(ret.is_ok());

        // drop it, as we have a server listening on the port now
        drop(ret.unwrap());

        // Set insecure to false and set the path to the cert and key files
        server_config.tls_setting.insecure = false;
        server_config.tls_setting.config.cert_file = Some(format!("{}/server.crt", TEST_DATA_PATH));
        server_config.tls_setting.config.key_file = Some(format!("{}/server.key", TEST_DATA_PATH));
        let ret = server_config.to_server_future(&[GreeterServer::from_arc(empty_service.clone())]);
        assert!(ret.is_ok());
    }

    #[test]
    fn test_keepalive_server_parameters_valid_durations_deserialize() {
        let json = r#"{
            "endpoint": "0.0.0.0:12345",
            "keepalive": {
                "max_connection_idle": "30m",
                "max_connection_age": "1h30m",
                "max_connection_age_grace": "15s",
                "time": "5s",
                "timeout": "2s"
            }
        }"#;

        let cfg: ServerConfig = serde_json::from_str(json).expect("deserialization should succeed");
        assert_eq!(
            cfg.keepalive.max_connection_idle,
            Duration::from_secs(30 * 60)
        );
        assert_eq!(
            cfg.keepalive.max_connection_age,
            Duration::from_secs(90 * 60)
        );
        assert_eq!(
            cfg.keepalive.max_connection_age_grace,
            Duration::from_secs(15)
        );
        assert_eq!(cfg.keepalive.time, Duration::from_secs(5));
        assert_eq!(cfg.keepalive.timeout, Duration::from_secs(2));
    }

    #[test]
    fn test_invalid_keepalive_duration_strings_fail_deserialize() {
        let invalid_json_cases = [
            r#"{ "keepalive": { "time": "zz" } }"#,
            r#"{ "keepalive": { "timeout": "-5s" } }"#,
            r#"{ "keepalive": { "max_connection_age": "10x" } }"#,
        ];
        for js in invalid_json_cases {
            let res: Result<ServerConfig, _> = serde_json::from_str(js);
            assert!(res.is_err(), "expected error for json: {}", js);
        }
    }

    #[test]
    fn test_server_config_keepalive_roundtrip_duration_serialization() {
        let keepalive = KeepaliveServerParameters {
            max_connection_idle: Duration::from_secs(10).into(),
            max_connection_age: Duration::from_secs(20).into(),
            max_connection_age_grace: Duration::from_secs(30).into(),
            time: Duration::from_secs(3).into(),
            timeout: Duration::from_secs(1).into(),
        };

        let cfg = ServerConfig::with_endpoint("127.0.0.1:50000").with_keepalive(keepalive.clone());
        let serialized = serde_json::to_string(&cfg).expect("serialize");
        let deserialized: ServerConfig = serde_json::from_str(&serialized).expect("deserialize");

        assert_eq!(
            deserialized.keepalive.max_connection_idle,
            Duration::from_secs(10)
        );
        assert_eq!(
            deserialized.keepalive.max_connection_age,
            Duration::from_secs(20)
        );
        assert_eq!(
            deserialized.keepalive.max_connection_age_grace,
            Duration::from_secs(30)
        );
        assert_eq!(deserialized.keepalive.time, Duration::from_secs(3));
        assert_eq!(deserialized.keepalive.timeout, Duration::from_secs(1));
    }
}<|MERGE_RESOLUTION|>--- conflicted
+++ resolved
@@ -182,10 +182,7 @@
             self.write_buffer_size,
             self.keepalive,
             self.auth,
-<<<<<<< HEAD
             self.metadata
-=======
->>>>>>> b3e10e30
         )
     }
 }
