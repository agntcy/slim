// Copyright AGNTCY Contributors (https://github.com/agntcy)
// SPDX-License-Identifier: Apache-2.0

use parking_lot::RwLock;
use rustls::RootCertStore;
use rustls::crypto::CryptoProvider;
use rustls::server::VerifierBuilderError;
use rustls::sign::CertifiedKey;
use rustls_native_certs;
use rustls_pki_types::pem::PemObject;
<<<<<<< HEAD
use schemars::JsonSchema;
use serde::{Deserialize, Serialize};
=======
use rustls_pki_types::{CertificateDer, PrivateKeyDer};
use serde::Deserialize;
use slim_auth::file_watcher::FileWatcher;
>>>>>>> 242e38a9
use std::path::Path;
use std::sync::Arc;
use std::time::Duration;
use thiserror::Error;

<<<<<<< HEAD
#[derive(Debug, Serialize, Deserialize, PartialEq, Clone, JsonSchema)]
=======
#[derive(Debug)]
pub(crate) struct WatcherCertResolver {
    // Files
    _key_file: String,
    _cert_file: String,

    // Crypto provider
    _provider: Arc<CryptoProvider>,

    // watchers
    _watchers: Vec<FileWatcher>,

    // the certificate
    pub cert: Arc<RwLock<Arc<CertifiedKey>>>,
}

fn to_certified_key(
    cert_der: Vec<CertificateDer<'static>>,
    key_der: PrivateKeyDer<'static>,
    crypto_provider: &CryptoProvider,
) -> CertifiedKey {
    CertifiedKey::from_der(cert_der, key_der, crypto_provider).unwrap()
}

impl WatcherCertResolver {
    pub(crate) fn new(
        key_file: impl Into<String>,
        cert_file: impl Into<String>,
        crypto_provider: &Arc<CryptoProvider>,
    ) -> Result<Self, ConfigError> {
        let key_file = key_file.into();
        let key_files = (key_file.clone(), key_file.clone());

        let cert_file = cert_file.into();
        let cert_files = (cert_file.clone(), cert_file.clone());
        let crypto_providers = (crypto_provider.clone(), crypto_provider.clone());

        // Read the cert and the key
        let key_der = PrivateKeyDer::from_pem_file(Path::new(&key_files.0))
            .map_err(|e| ConfigError::InvalidFile(e.to_string()))?;
        let cert_der = CertificateDer::from_pem_file(Path::new(&cert_files.0))
            .map_err(|e| ConfigError::InvalidFile(e.to_string()))?;

        // Transform it to CertifiedKey
        let cert_key = to_certified_key(vec![cert_der], key_der, crypto_provider);

        let cert = Arc::new(RwLock::new(Arc::new(cert_key)));
        let cert_clone = cert.clone();
        let w = FileWatcher::create_watcher(move |_file| {
            // Read the cert and the key
            let key_der = PrivateKeyDer::from_pem_file(Path::new(&key_files.0))
                .expect("failed to read key file");
            let cert_der = CertificateDer::from_pem_file(Path::new(&cert_files.0))
                .expect("failed to read cert file");
            let cert_key = to_certified_key(vec![cert_der], key_der, &crypto_providers.0);

            *cert_clone.as_ref().write() = Arc::new(cert_key);
        });

        Ok(Self {
            _key_file: key_files.1,
            _cert_file: cert_files.1,
            _provider: crypto_providers.1,
            _watchers: vec![w],
            cert,
        })
    }
}

#[derive(Debug)]
pub(crate) struct StaticCertResolver {
    // Cert and key
    _key_pem: String,
    _cert_pem: String,

    // the certificate
    pub cert: Arc<CertifiedKey>,
}

impl StaticCertResolver {
    pub(crate) fn new(
        key_pem: impl Into<String>,
        cert_pem: impl Into<String>,
        crypto_provider: &Arc<CryptoProvider>,
    ) -> Result<Self, ConfigError> {
        let key_pem = key_pem.into();
        let cert_pem = cert_pem.into();

        // Read the cert and the key
        let key_der =
            PrivateKeyDer::from_pem_slice(key_pem.as_bytes()).map_err(ConfigError::InvalidPem)?;
        let cert_der =
            CertificateDer::from_pem_slice(cert_pem.as_bytes()).map_err(ConfigError::InvalidPem)?;
        let cert_key = to_certified_key(vec![cert_der], key_der, crypto_provider);

        Ok(Self {
            _key_pem: key_pem,
            _cert_pem: cert_pem,
            cert: Arc::new(cert_key),
        })
    }
}

#[derive(Debug, Deserialize, PartialEq, Clone)]
>>>>>>> 242e38a9
pub struct Config {
    /// Path to the CA cert. For a client this verifies the server certificate.
    /// For a server this verifies client certificates. If empty uses system root CA.
    /// (optional)
    pub ca_file: Option<String>,

    /// In memory PEM encoded cert. (optional)
    pub ca_pem: Option<String>,

    /// If true, load system CA certificates pool in addition to the certificates
    /// configured in this struct.
    #[serde(default = "default_include_system_ca_certs_pool")]
    pub include_system_ca_certs_pool: bool,

    /// Path to the TLS cert to use for TLS required connections. (optional)
    pub cert_file: Option<String>,

    /// In memory PEM encoded TLS cert to use for TLS required connections. (optional)
    pub cert_pem: Option<String>,

    /// Path to the TLS key to use for TLS required connections. (optional)
    pub key_file: Option<String>,

    /// In memory PEM encoded TLS key to use for TLS required connections. (optional)
    pub key_pem: Option<String>,

    /// The TLS version to use. If not set, the default is "tls1.3".
    /// The value must be either "tls1.2" or "tls1.3".
    /// (optional)
    #[serde(default = "default_tls_version")]
    pub tls_version: String,

    /// ReloadInterval specifies the duration after which the certificate will be reloaded
    /// If not set, it will never be reloaded
    // TODO(msardara): not implemented yet
    pub reload_interval: Option<Duration>,
}

/// Errors for Config
#[derive(Error, Debug)]
pub enum ConfigError {
    #[error("invalid tls version: {0}")]
    InvalidTlsVersion(String),
    #[error("invalid pem format: {0}")]
    InvalidPem(rustls_pki_types::pem::Error),
    #[error("error reading cert/key from file: {0}")]
    InvalidFile(String),
    #[error("cannot use both file and pem for {0}")]
    CannotUseBoth(String),
    #[error("root store error: {0}")]
    RootStore(rustls::Error),
    #[error("config builder error")]
    ConfigBuilder(rustls::Error),
    #[error("missing server cert and key. cert_{{file, pem}} and key_{{file, pem}} must be set")]
    MissingServerCertAndKey,
    #[error("verifier builder error")]
    VerifierBuilder(VerifierBuilderError),
    #[error("unknown error")]
    Unknown,
}

// Defaults for Config
impl Default for Config {
    fn default() -> Config {
        Config {
            ca_file: None,
            ca_pem: None,
            include_system_ca_certs_pool: default_include_system_ca_certs_pool(),
            cert_file: None,
            cert_pem: None,
            key_file: None,
            key_pem: None,
            tls_version: "tls1.3".to_string(),
            reload_interval: None,
        }
    }
}

// Default system CA certs pool
fn default_include_system_ca_certs_pool() -> bool {
    false
}

// Default for tls version
fn default_tls_version() -> String {
    "tls1.3".to_string()
}

impl Config {
    pub(crate) fn with_ca_file(self, ca_file: &str) -> Config {
        Config {
            ca_file: Some(ca_file.to_string()),
            ..self
        }
    }

    pub(crate) fn with_ca_pem(self, ca_pem: &str) -> Config {
        Config {
            ca_pem: Some(ca_pem.to_string()),
            ..self
        }
    }

    pub(crate) fn with_include_system_ca_certs_pool(
        self,
        include_system_ca_certs_pool: bool,
    ) -> Config {
        Config {
            include_system_ca_certs_pool,
            ..self
        }
    }

    pub(crate) fn with_cert_file(self, cert_file: &str) -> Config {
        Config {
            cert_file: Some(cert_file.to_string()),
            ..self
        }
    }

    pub(crate) fn with_cert_pem(self, cert_pem: &str) -> Config {
        Config {
            cert_pem: Some(cert_pem.to_string()),
            ..self
        }
    }

    pub(crate) fn with_key_file(self, key_file: &str) -> Config {
        Config {
            key_file: Some(key_file.to_string()),
            ..self
        }
    }

    pub(crate) fn with_key_pem(self, key_pem: &str) -> Config {
        Config {
            key_pem: Some(key_pem.to_string()),
            ..self
        }
    }

    pub(crate) fn with_tls_version(self, tls_version: &str) -> Config {
        Config {
            tls_version: tls_version.to_string(),
            ..self
        }
    }

    pub(crate) fn with_reload_interval(self, reload_interval: Option<Duration>) -> Config {
        Config {
            reload_interval,
            ..self
        }
    }

    pub(crate) fn load_ca_cert_pool(&self) -> Result<RootCertStore, ConfigError> {
        let mut root_store = RootCertStore::empty();

        let cert = match (self.has_ca_file(), self.has_ca_pem()) {
            (true, true) => return Err(ConfigError::CannotUseBoth("ca".to_string())),
            (true, false) => {
                CertificateDer::from_pem_file(Path::new(self.ca_file.as_ref().unwrap()))
                    .map_err(ConfigError::InvalidPem)?
            }
            (false, true) => {
                CertificateDer::from_pem_slice(self.ca_pem.as_ref().unwrap().as_bytes())
                    .map_err(ConfigError::InvalidPem)?
            }
            (false, false) => return Ok(root_store),
        };

        root_store.add(cert).map_err(ConfigError::RootStore)?;

        if self.include_system_ca_certs_pool {
            for cert in
                rustls_native_certs::load_native_certs().expect("could not load platform certs")
            {
                root_store.add(cert).map_err(ConfigError::RootStore)?;
            }
        }

        Ok(root_store)
    }

    /// Returns true if the config has a CA cert
    pub fn has_ca(&self) -> bool {
        self.has_ca_file() || self.has_ca_pem()
    }

    /// Returns true if the config has a CA file
    pub fn has_ca_file(&self) -> bool {
        self.ca_file.is_some()
    }

    /// Returns true if the config has a CA PEM
    pub fn has_ca_pem(&self) -> bool {
        self.ca_pem.is_some()
    }

    /// Returns true if the config has a cert file
    pub fn has_cert_file(&self) -> bool {
        self.cert_file.is_some()
    }

    /// Returns true if the config has a cert PEM
    pub fn has_cert_pem(&self) -> bool {
        self.cert_pem.is_some()
    }

    /// Returns true if the config has a key file
    pub fn has_key_file(&self) -> bool {
        self.key_file.is_some()
    }

    /// Returns true if the config has a key PEM
    pub fn has_key_pem(&self) -> bool {
        self.key_pem.is_some()
    }
}

// trait load_rustls_config
pub trait RustlsConfigLoader<T> {
    fn load_rustls_config(&self) -> Result<Option<T>, ConfigError>;
}

// Tests
#[cfg(test)]
mod tests {
    use super::*;

    #[test]
    fn test_default() {
        let config = Config::default();
        assert_eq!(config.ca_file, None);
        assert_eq!(config.ca_pem, None);
        assert!(!config.include_system_ca_certs_pool);
        assert_eq!(config.cert_file, None);
        assert_eq!(config.cert_pem, None);
        assert_eq!(config.key_file, None);
        assert_eq!(config.key_pem, None);
        assert_eq!(config.tls_version, "tls1.3".to_string());
        assert_eq!(config.reload_interval, None);
    }
}<|MERGE_RESOLUTION|>--- conflicted
+++ resolved
@@ -7,23 +7,15 @@
 use rustls::server::VerifierBuilderError;
 use rustls::sign::CertifiedKey;
 use rustls_native_certs;
-use rustls_pki_types::pem::PemObject;
-<<<<<<< HEAD
+use rustls_pki_types::{CertificateDer, PrivateKeyDer};
 use schemars::JsonSchema;
 use serde::{Deserialize, Serialize};
-=======
-use rustls_pki_types::{CertificateDer, PrivateKeyDer};
-use serde::Deserialize;
 use slim_auth::file_watcher::FileWatcher;
->>>>>>> 242e38a9
 use std::path::Path;
 use std::sync::Arc;
 use std::time::Duration;
 use thiserror::Error;
 
-<<<<<<< HEAD
-#[derive(Debug, Serialize, Deserialize, PartialEq, Clone, JsonSchema)]
-=======
 #[derive(Debug)]
 pub(crate) struct WatcherCertResolver {
     // Files
@@ -127,8 +119,7 @@
     }
 }
 
-#[derive(Debug, Deserialize, PartialEq, Clone)]
->>>>>>> 242e38a9
+#[derive(Debug, Serialize, Deserialize, PartialEq, Clone, JsonSchema)]
 pub struct Config {
     /// Path to the CA cert. For a client this verifies the server certificate.
     /// For a server this verifies client certificates. If empty uses system root CA.
