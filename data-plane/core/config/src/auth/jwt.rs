--- conflicted
+++ resolved
@@ -423,12 +423,8 @@
 
     #[test]
     fn test_get_verifier_ok_with_autoresolve() {
-<<<<<<< HEAD
-=======
         // init crypto provider first
         initialize_crypto_provider();
-
->>>>>>> e08cb51e
         let cfg = Config::new(
             Claims::default(),
             Duration::from_secs(60),
