// Copyright AGNTCY Contributors (https://github.com/agntcy)
// SPDX-License-Identifier: Apache-2.0

use std::collections::HashMap;
use std::pin::Pin;
use std::sync::Arc;
use std::time::Duration;

use slim_auth::metadata::MetadataValue;
use slim_config::component::id::ID;
use slim_config::grpc::server::ServerConfig;
use tokio::sync::mpsc;
use tokio_retry::Retry;
use tokio_retry::strategy::{ExponentialBackoff, jitter};
//use tokio_retry::strategy::FixedInterval;

use tokio_stream::{Stream, StreamExt, wrappers::ReceiverStream};
use tokio_util::sync::CancellationToken;
use tonic::{Request, Response, Status};
use tracing::{debug, error, info};

use crate::api::proto::api::v1::control_message::Payload;
use crate::api::proto::api::v1::controller_service_server::ControllerServiceServer;
use crate::api::proto::api::v1::{
    self, ConnectionListResponse, ConnectionType, SubscriptionListResponse,
};
use crate::api::proto::api::v1::{
    Ack, ConnectionDetails, ConnectionEntry, ControlMessage, SubscriptionEntry,
    controller_service_client::ControllerServiceClient,
    controller_service_server::ControllerService as GrpcControllerService,
};
use crate::errors::ControllerError;
use slim_auth::auth_provider::{AuthProvider, AuthVerifier};
use slim_auth::traits::TokenProvider;
use slim_config::grpc::client::ClientConfig;
use slim_datapath::api::{CommandPayload, Content, ProtoMessage as DataPlaneMessage};
use slim_datapath::api::{ProtoSessionMessageType, ProtoSessionType};
use slim_datapath::message_processing::MessageProcessor;
use slim_datapath::messages::Name;
use slim_datapath::messages::encoder::calculate_hash;
use slim_datapath::messages::utils::{DELETE_GROUP, IS_MODERATOR, SlimHeaderFlags, TRUE_VAL};
use slim_datapath::tables::SubscriptionTable;

type TxChannel = mpsc::Sender<Result<ControlMessage, Status>>;
type TxChannels = HashMap<String, TxChannel>;

/// The name used as the source for controller-originated messages.
pub static CONTROLLER_SOURCE_NAME: std::sync::LazyLock<slim_datapath::messages::Name> =
    std::sync::LazyLock::new(|| {
        slim_datapath::messages::Name::from_strings(["controller", "controller", "controller"])
            .with_id(0)
    });

/// Maximum number of queued subscription notifications
const MAX_QUEUED_NOTIFICATIONS: usize = 1000; // Prevent unbounded growth

/// Settings struct for creating a ControlPlane instance
#[derive(Clone)]
pub struct ControlPlaneSettings {
    /// ID of this SLIM instance
    pub id: ID,
    /// Optional group name
    pub group_name: Option<String>,
    /// Server configurations
    pub servers: Vec<ServerConfig>,
    /// Client configurations
    pub clients: Vec<ClientConfig>,
    /// Drain receiver for graceful shutdown
    pub drain_rx: drain::Watch,
    /// Message processor instance
    pub message_processor: Arc<MessageProcessor>,
    /// Pub/sub server configurations
    pub pubsub_servers: Vec<ServerConfig>,
    /// Optional authentication provider
    pub auth_provider: Option<AuthProvider>,
    /// Optional authentication verifier
    pub auth_verifier: Option<AuthVerifier>,
}

/// Inner structure for the controller service
/// This structure holds the internal state of the controller service,
/// including the ID, message processor, connections, and channels.
/// It is normally wrapped in an Arc to allow shared ownership across multiple threads.
struct ControllerServiceInternal {
    /// ID of this SLIM instance
    id: ID,

    /// optional group name
    group_name: Option<String>,

    /// underlying message processor
    message_processor: Arc<MessageProcessor>,

    /// map of connection IDs to their configuration
    connections: Arc<parking_lot::RwLock<HashMap<String, u64>>>,

    /// channel to send messages into the datapath
    tx_slim: mpsc::Sender<Result<DataPlaneMessage, Status>>,

    /// channels to send control messages
    tx_channels: parking_lot::RwLock<TxChannels>,

    /// cancellation token for graceful shutdown
    cancellation_tokens: parking_lot::RwLock<HashMap<String, CancellationToken>>,

    /// drain watch channel
    drain_rx: drain::Watch,

    /// array of connection details
    connection_details: Vec<ConnectionDetails>,

    /// authentication provider for adding authentication to outgoing messages to clients
    auth_provider: Option<AuthProvider>,

    /// authentication verifier for verifying incoming messages from clients
    _auth_verifier: Option<AuthVerifier>,

    /// queue for pending subscription notifications when connections are down
    pending_notifications: Arc<parking_lot::Mutex<Vec<ControlMessage>>>,
}

#[derive(Clone)]
struct ControllerService {
    /// internal service state
    inner: Arc<ControllerServiceInternal>,
}

/// The ControlPlane service is the main entry point for the controller service.
pub struct ControlPlane {
    /// servers
    servers: Vec<ServerConfig>,

    /// clients
    clients: Vec<ClientConfig>,

    /// controller
    controller: ControllerService,

    /// channel to receive message from the datapath
    /// to be used in listen_from_data_plan
    rx_slim_option: Option<mpsc::Receiver<Result<DataPlaneMessage, Status>>>,
}

/// ControllerServiceInternal implements Drop trait to cancel all running listeners and
/// clean up resources.
impl Drop for ControlPlane {
    fn drop(&mut self) {
        // cancel all running listeners
        for (_endpoint, token) in self.controller.inner.cancellation_tokens.write().drain() {
            token.cancel();
        }
    }
}

fn from_server_config(server_config: &ServerConfig) -> ConnectionDetails {
    let group_name = server_config
        .metadata
        .as_ref()
        .and_then(|m| m.get("group_name"))
        .and_then(|v| match v {
            MetadataValue::String(s) => Some(s.clone()),
            _ => None,
        });
    let local_endpoint = server_config
        .metadata
        .as_ref()
        .and_then(|m| m.get("local_endpoint"))
        .and_then(|v| match v {
            MetadataValue::String(s) => Some(s.clone()),
            _ => None,
        });
    let external_endpoint = server_config
        .metadata
        .as_ref()
        .and_then(|m| m.get("external_endpoint"))
        .and_then(|v| match v {
            MetadataValue::String(s) => Some(s.clone()),
            _ => None,
        });
    ConnectionDetails {
        endpoint: server_config.endpoint.clone(),
        mtls_required: !server_config.tls_setting.insecure,
        group_name,
        local_endpoint,
        external_endpoint,
    }
}

/// ControlPlane implements the service trait for the controller service.
impl ControlPlane {
    /// Create a new ControlPlane service instance
    /// This function initializes the ControlPlane with the given ID, servers, clients, and message processor.
    /// It also sets up the internal state, including the connections and channels.
    /// # Arguments
    /// * `id` - The ID of the SLIM instance.
    /// * `servers` - A vector of server configurations.
    /// * `clients` - A vector of client configurations.
    /// * `drain_rx` - A drain watch channel for graceful shutdown.
    /// * `message_processor` - An Arc to the message processor instance.
    /// * `pubsub_servers` - A slice of server configurations for pub/sub connections.
    /// # Returns
    /// A new instance of ControlPlane.
    pub fn new(config: ControlPlaneSettings) -> Self {
        // create local connection with the message processor
        let (_, tx_slim, rx_slim) = config.message_processor.register_local_connection(true);

        let connection_details = config
            .pubsub_servers
            .iter()
            .map(from_server_config)
            .collect();

        ControlPlane {
            servers: config.servers,
            clients: config.clients,
            controller: ControllerService {
                inner: Arc::new(ControllerServiceInternal {
                    id: config.id,
                    group_name: config.group_name,
                    message_processor: config.message_processor,
                    connections: Arc::new(parking_lot::RwLock::new(HashMap::new())),
                    tx_slim,
                    tx_channels: parking_lot::RwLock::new(HashMap::new()),
                    cancellation_tokens: parking_lot::RwLock::new(HashMap::new()),
                    drain_rx: config.drain_rx,
                    connection_details,
                    auth_provider: config.auth_provider,
                    _auth_verifier: config.auth_verifier,
                    pending_notifications: Arc::new(parking_lot::Mutex::new(Vec::new())),
                }),
            },
            rx_slim_option: Some(rx_slim),
        }
    }

    /// Take an existing ControlPlane instance and return a new one with the provided clients.
    pub fn with_clients(mut self, clients: Vec<ClientConfig>) -> Self {
        self.clients = clients;
        self
    }

    /// Take an existing ControlPlane instance and return a new one with the provided servers.
    pub fn with_servers(mut self, servers: Vec<ServerConfig>) -> Self {
        self.servers = servers;
        self
    }

    /// Run the clients and servers of the ControlPlane service.
    /// This function starts all the servers and clients defined in the ControlPlane.
    /// # Returns
    /// A Result indicating success or failure of the operation.
    /// # Errors
    /// If there is an error starting any of the servers or clients, it will return a ControllerError.
    pub async fn run(&mut self) -> Result<(), ControllerError> {
        info!("starting controller service");

        // Collect servers to avoid borrowing self both mutably and immutably
        let servers = self.servers.clone();
        let clients = self.clients.clone();

        // run all servers
        for server in servers {
            self.run_server(server).await?;
        }

        // run all clients
        for client in clients {
            self.run_client(client).await?;
        }

        let rx = self.rx_slim_option.take();
        self.listen_from_data_plane(rx.unwrap()).await;

        Ok(())
    }

    async fn listen_from_data_plane(
        &mut self,
        mut rx: mpsc::Receiver<Result<DataPlaneMessage, Status>>,
    ) {
        let cancellation_token = CancellationToken::new();
        let cancellation_token_clone = cancellation_token.clone();
        let drain = self.controller.inner.drain_rx.clone();

        self.controller
            .inner
            .cancellation_tokens
            .write()
            .insert("DATA_PLANE".to_string(), cancellation_token_clone);

        let clients = self.clients.clone();
        let controller = self.controller.clone();

        // Send subscription to data-plane to receive messages for the controller source name
        let subscribe_msg = DataPlaneMessage::builder()
            .source(CONTROLLER_SOURCE_NAME.clone())
            .destination(CONTROLLER_SOURCE_NAME.clone())
            .identity(CONTROLLER_SOURCE_NAME.to_string())
            .build_subscribe()
            .unwrap();

        // Send the subscribe message to the data plane
        if let Err(e) = controller.inner.tx_slim.send(Ok(subscribe_msg)).await {
            error!("failed to send subscribe message to data plane: {}", e);
        }

        tokio::spawn(async move {
            loop {
                tokio::select! {
                    next = rx.recv() => {
                        match next {
                            Some(res) => {
                                match res {
                                    Ok(msg) => {
                                        debug!("Send sub/unsub to control plane for message: {:?}", msg);

                                        let mut sub_vec = vec![];
                                        let mut unsub_vec = vec![];

                                        let dst = msg.get_dst();
                                        let components = dst.components_strings();
                                        let cmd = v1::Subscription {
                                            component_0: components[0].to_string(),
                                            component_1: components[1].to_string(),
                                            component_2: components[2].to_string(),
                                            id: Some(dst.id()),
                                            connection_id: "n/a".to_string(),
                                            node_id: None,
                                        };
                                        match msg.get_type() {
                                            slim_datapath::api::MessageType::Subscribe(_) => {
                                                sub_vec.push(cmd);
                                            },
                                            slim_datapath::api::MessageType::Unsubscribe(_) => {
                                                unsub_vec.push(cmd);
                                            }
                                            slim_datapath::api::MessageType::Publish(_) => {
                                                // drop publication messages
                                                continue;
                                            },
                                        }

                                        let ctrl = ControlMessage {
                                            message_id: uuid::Uuid::new_v4().to_string(),
                                            payload: Some(Payload::ConfigCommand(
                                                v1::ConfigurationCommand {
                                                    connections_to_create: vec![],
                                                    subscriptions_to_set: sub_vec,
                                                    subscriptions_to_delete: unsub_vec
                                                })),
                                        };

                                        // Use the new queuing mechanism for subscription notifications
                                        controller.send_or_queue_subscription_notification(ctrl, &clients).await;
                                    }
                                    Err(e) => {
                                        error!("received error from the data plane {}", e.to_string());
                                        continue;
                                    }
                                }
                            }
                            None => {
                                debug!("Data plane receiver channel closed.");
                                break;
                            }
                        }
                    }
                    _ = cancellation_token.cancelled() => {
                        debug!("shutting down stream on cancellation token");
                        break;
                    }
                    _ = drain.clone().signaled() => {
                        debug!("shutting down stream on drain");
                        break;
                    }
                }
            }
        });
    }

    /// Stop the ControlPlane service.
    /// This function stops all running listeners and cancels any ongoing operations.
    /// It cleans up the internal state and ensures that all resources are released properly.
    pub fn stop(&mut self) {
        info!("stopping controller service");

        // cancel all running listeners
        for (endpoint, token) in self.controller.inner.cancellation_tokens.write().drain() {
            info!(%endpoint, "stopping");
            token.cancel();
        }
    }

    /// Run a client configuration.
    /// This function connects to the control plane using the provided client configuration.
    /// It checks if the client is already running and if not, it starts a new connection.
    async fn run_client(&mut self, client: ClientConfig) -> Result<(), ControllerError> {
        if self
            .controller
            .inner
            .cancellation_tokens
            .read()
            .contains_key(&client.endpoint)
        {
            return Err(ControllerError::ConfigError(format!(
                "client {} is already running",
                client.endpoint
            )));
        }

        let cancellation_token = CancellationToken::new();

        let tx = self
            .controller
            .connect(client.clone(), cancellation_token.clone())
            .await?;

        // Store the cancellation token in the controller service
        self.controller
            .inner
            .cancellation_tokens
            .write()
            .insert(client.endpoint.clone(), cancellation_token);

        // Store the sender in the tx_channels map
        self.controller
            .inner
            .tx_channels
            .write()
            .insert(client.endpoint.clone(), tx);

        // return the sender for control messages
        Ok(())
    }

    /// Run a server configuration.
    /// This function starts a server using the provided server configuration.
    /// It checks if the server is already running and if not, it starts a new server.
    pub async fn run_server(&mut self, config: ServerConfig) -> Result<(), ControllerError> {
        info!(%config.endpoint, "starting control plane server");

        // Check if the server is already running
        if self
            .controller
            .inner
            .cancellation_tokens
            .read()
            .contains_key(&config.endpoint)
        {
            error!("server {} is already running", config.endpoint);
            return Err(ControllerError::ConfigError(format!(
                "server {} is already running",
                config.endpoint
            )));
        }

        let token = config
            .run_server(
                &[ControllerServiceServer::new(self.controller.clone())],
                self.controller.inner.drain_rx.clone(),
            )
            .await
            .map_err(|e| {
                error!("failed to run server {}: {}", config.endpoint, e);
                ControllerError::ConfigError(e.to_string())
            })?;

        // Store the cancellation token in the controller service
        self.controller
            .inner
            .cancellation_tokens
            .write()
            .insert(config.endpoint.clone(), token.clone());

        info!(%config.endpoint, "control plane server started");

        Ok(())
    }
}

fn generate_session_id(moderator: &Name, channel: &Name) -> u32 {
    // get all the components of the two names
    // and hash them together to get the session id
    let mut all: [u64; 8] = [0; 8];
    let m = moderator.components();
    let c = channel.components();
    all[..4].copy_from_slice(m);
    all[4..].copy_from_slice(c);

    let hash = calculate_hash(&all);
    (hash ^ (hash >> 32)) as u32
}

fn get_name_from_string(string_name: &String) -> Result<Name, ControllerError> {
    let parts: Vec<&str> = string_name.split('/').collect();
    if parts.len() < 3 {
        return Err(ControllerError::ConfigError(format!(
            "invalid name format: {}",
            string_name
        )));
    }

    if parts.len() == 4 {
        let id = parts[3].parse::<u64>().map_err(|_| {
            ControllerError::ConfigError(format!("invalid moderator ID: {}", parts[3]))
        })?;
        Ok(Name::from_strings([parts[0], parts[1], parts[2]]).with_id(id))
    } else {
        Ok(Name::from_strings([parts[0], parts[1], parts[2]]))
    }
}

#[allow(clippy::too_many_arguments)]
fn create_channel_message(
    source: &Name,
    destination: &Name,
    request_type: ProtoSessionMessageType,
    session_id: u32,
    message_id: u32,
    payload: Option<Content>,
    auth_provider: &Option<AuthProvider>,
) -> Result<DataPlaneMessage, ControllerError> {
    // if the auth_provider is set try to get an identity
    let identity_token = if let Some(auth) = auth_provider {
        auth.get_token()
            .map_err(|e| {
                error!("failed to generate identity token: {}", e);
                ControllerError::DatapathError(e.to_string())
            })
            .unwrap()
    } else {
        "".to_string()
    };

    let message = DataPlaneMessage::builder()
        .source(source.clone())
        .destination(destination.clone())
        .identity(&identity_token)
        .session_type(ProtoSessionType::Multicast)
        .session_message_type(request_type)
        .session_id(session_id)
        .message_id(message_id)
        .payload(
            payload
                .ok_or_else(|| ControllerError::DatapathError("payload is required".to_string()))?,
        )
        .build_publish()
        .map_err(|e| ControllerError::DatapathError(e.to_string()))?;

    Ok(message)
}

fn new_channel_message(
    controller: &Name,
    moderator: &Name,
    channel: &Name,
    auth_provider: &Option<AuthProvider>,
) -> Result<DataPlaneMessage, ControllerError> {
    let session_id = generate_session_id(moderator, channel);

    let invite_payload = Some(
        CommandPayload::builder()
            .join_request(
                true,
                Some(10),
                Some(Duration::from_secs(1)),
                Some(channel.clone()),
            )
            .as_content(),
    );

    let mut msg = create_channel_message(
        controller,
        moderator,
        ProtoSessionMessageType::JoinRequest,
        session_id,
        rand::random::<u32>(),
        invite_payload,
        auth_provider,
    )?;

    msg.insert_metadata(IS_MODERATOR.to_string(), TRUE_VAL.to_string());
    Ok(msg)
}

fn delete_channel_message(
    controller: &Name,
    moderator: &Name,
    channel_name: &Name,
    auth_provider: &Option<AuthProvider>,
) -> Result<DataPlaneMessage, ControllerError> {
    let session_id = generate_session_id(moderator, channel_name);

    let payaload = Some(CommandPayload::builder().leave_request(None).as_content());

    let mut msg = create_channel_message(
        controller,
        moderator,
        ProtoSessionMessageType::LeaveRequest,
        session_id,
        rand::random::<u32>(),
        payaload,
        auth_provider,
    )?;

    msg.insert_metadata(DELETE_GROUP.to_string(), TRUE_VAL.to_string());
    Ok(msg)
}

fn invite_participant_message(
    controller: &Name,
    moderator: &Name,
    participant: &Name,
    channel_name: &Name,
    auth_provider: &Option<AuthProvider>,
) -> Result<DataPlaneMessage, ControllerError> {
    let session_id = generate_session_id(moderator, channel_name);

    let payload = Some(
        CommandPayload::builder()
            .discovery_request(Some(participant.clone()))
            .as_content(),
    );

    let msg = create_channel_message(
        controller,
        moderator,
        ProtoSessionMessageType::DiscoveryRequest,
        session_id,
        rand::random::<u32>(),
        payload,
        auth_provider,
    )?;

    Ok(msg)
}

fn remove_participant_message(
    controller: &Name,
    moderator: &Name,
    participant: &Name,
    channel_name: &Name,
    auth_provider: &Option<AuthProvider>,
) -> Result<DataPlaneMessage, ControllerError> {
    let session_id = generate_session_id(moderator, channel_name);

    let payload = Some(
        CommandPayload::builder()
            .leave_request(Some(participant.clone()))
            .as_content(),
    );

    let msg = create_channel_message(
        controller,
        moderator,
        ProtoSessionMessageType::LeaveRequest,
        session_id,
        rand::random::<u32>(),
        payload,
        auth_provider,
    )?;

    Ok(msg)
}

impl ControllerService {
    /// Handle new control messages.
    async fn handle_new_control_message(
        &self,
        msg: ControlMessage,
        tx: &mpsc::Sender<Result<ControlMessage, Status>>,
    ) -> Result<(), ControllerError> {
        match msg.payload {
            Some(ref payload) => {
                match payload {
                    Payload::ConfigCommand(config) => {
                        let mut connections_status = Vec::new();
                        let mut subscriptions_status = Vec::new();

                        // Process connections to create
                        for conn in &config.connections_to_create {
                            info!("received a connection to create: {:?}", conn);
                            let mut connection_success = true;
                            let mut connection_error_msg = String::new();

                            match serde_json::from_str::<ClientConfig>(&conn.config_data) {
                                Err(e) => {
                                    connection_success = false;
                                    connection_error_msg = format!("Failed to parse config: {}", e);
                                }
                                Ok(client_config) => {
                                    let client_endpoint = &client_config.endpoint;

                                    // connect to an endpoint if it's not already connected
                                    if !self.inner.connections.read().contains_key(client_endpoint)
                                    {
                                        match client_config.to_channel().await {
                                            Err(e) => {
                                                connection_success = false;
                                                connection_error_msg =
                                                    format!("Channel config error: {}", e);
                                            }
                                            Ok(channel) => {
                                                let ret = self
                                                    .inner
                                                    .message_processor
                                                    .connect(
                                                        channel,
                                                        Some(client_config.clone()),
                                                        None,
                                                        None,
                                                    )
                                                    .await;

                                                match ret {
                                                    Err(e) => {
                                                        connection_success = false;
                                                        connection_error_msg =
                                                            format!("Connection failed: {}", e);
                                                    }
                                                    Ok(conn_id) => {
                                                        self.inner.connections.write().insert(
                                                            client_endpoint.clone(),
                                                            conn_id.1,
                                                        );
                                                        info!(
                                                            "Successfully created connection to {}",
                                                            client_endpoint
                                                        );
                                                    }
                                                }
                                            }
                                        }
                                    } else {
                                        info!("Connection to {} already exists", client_endpoint);
                                    }
                                }
                            }

                            // Add connection status
                            connections_status.push(v1::ConnectionAck {
                                connection_id: conn.connection_id.clone(),
                                success: connection_success,
                                error_msg: connection_error_msg,
                            });
                        }

                        // if the auth_provider is set try to get an identity
                        let identity_token = if let Some(auth) = &self.inner.auth_provider {
                            auth.get_token()
                                .map_err(|e| {
                                    error!("failed to generate identity token: {}", e);
                                    ControllerError::DatapathError(e.to_string())
                                })
                                .unwrap()
                        } else {
                            "".to_string()
                        };

                        // Process subscriptions to set
                        for subscription in &config.subscriptions_to_set {
                            let mut subscription_success = true;
                            let mut subscription_error_msg = String::new();

                            if !self
                                .inner
                                .connections
                                .read()
                                .contains_key(&subscription.connection_id)
                            {
                                subscription_success = false;
                                subscription_error_msg =
                                    format!("Connection {} not found", subscription.connection_id);
                            } else {
                                let conn = self
                                    .inner
                                    .connections
                                    .read()
                                    .get(&subscription.connection_id)
                                    .cloned()
                                    .unwrap();
                                let source = Name::from_strings([
                                    subscription.component_0.as_str(),
                                    subscription.component_1.as_str(),
                                    subscription.component_2.as_str(),
                                ])
                                .with_id(0);
                                let name = Name::from_strings([
                                    subscription.component_0.as_str(),
                                    subscription.component_1.as_str(),
                                    subscription.component_2.as_str(),
                                ])
                                .with_id(subscription.id.unwrap_or(Name::NULL_COMPONENT));

                                let msg = DataPlaneMessage::builder()
                                    .source(source.clone())
                                    .destination(name.clone())
                                    .identity(&identity_token)
                                    .flags(SlimHeaderFlags::default().with_recv_from(conn))
                                    .build_subscribe()
                                    .unwrap();

                                if let Err(e) = self.send_control_message(msg).await {
                                    subscription_success = false;
                                    subscription_error_msg = format!("Failed to subscribe: {}", e);
                                } else {
                                    info!(
                                        "Successfully created subscription for {:?}",
                                        subscription
                                    );
                                }
                            }

                            // Add subscription status
                            subscriptions_status.push(v1::SubscriptionAck {
                                subscription: Some(subscription.clone()),
                                success: subscription_success,
                                error_msg: subscription_error_msg,
                            });
                        }

                        // Process subscriptions to delete
                        for subscription in &config.subscriptions_to_delete {
                            let mut subscription_success = true;
                            let mut subscription_error_msg = String::new();

                            if !self
                                .inner
                                .connections
                                .read()
                                .contains_key(&subscription.connection_id)
                            {
                                subscription_success = false;
                                subscription_error_msg =
                                    format!("Connection {} not found", subscription.connection_id);
                            } else {
                                let conn = self
                                    .inner
                                    .connections
                                    .read()
                                    .get(&subscription.connection_id)
                                    .cloned()
                                    .unwrap();
                                let source = Name::from_strings([
                                    subscription.component_0.as_str(),
                                    subscription.component_1.as_str(),
                                    subscription.component_2.as_str(),
                                ])
                                .with_id(0);
                                let name = Name::from_strings([
                                    subscription.component_0.as_str(),
                                    subscription.component_1.as_str(),
                                    subscription.component_2.as_str(),
                                ])
                                .with_id(subscription.id.unwrap_or(Name::NULL_COMPONENT));

                                let msg = DataPlaneMessage::builder()
                                    .source(source.clone())
                                    .destination(name.clone())
                                    .identity(&identity_token)
                                    .flags(SlimHeaderFlags::default().with_recv_from(conn))
                                    .build_unsubscribe()
                                    .unwrap();

                                if let Err(e) = self.send_control_message(msg).await {
                                    subscription_success = false;
                                    subscription_error_msg =
                                        format!("Failed to unsubscribe: {}", e);
                                } else {
                                    info!(
                                        "Successfully deleted subscription for {:?}",
                                        subscription
                                    );
                                }
                            }

                            // Add subscription status (for deletion)
                            subscriptions_status.push(v1::SubscriptionAck {
                                subscription: Some(subscription.clone()),
                                success: subscription_success,
                                error_msg: subscription_error_msg,
                            });
                        }

                        // Send ConfigurationCommandAck with detailed status information
                        let config_ack = v1::ConfigurationCommandAck {
                            original_message_id: msg.message_id.clone(),
                            connections_status,
                            subscriptions_status,
                        };

                        let reply = ControlMessage {
                            message_id: uuid::Uuid::new_v4().to_string(),
                            payload: Some(Payload::ConfigCommandAck(config_ack)),
                        };

                        if let Err(e) = tx.send(Ok(reply)).await {
                            error!("failed to send ConfigurationCommandAck: {}", e);
                        }

                        info!(
                            "Processed ConfigurationCommand with {} connections, {} subscriptions to set, {} subscriptions to delete",
                            config.connections_to_create.len(),
                            config.subscriptions_to_set.len(),
                            config.subscriptions_to_delete.len()
                        );
                    }
                    Payload::SubscriptionListRequest(_) => {
                        const CHUNK_SIZE: usize = 100;

                        let conn_table = self.inner.message_processor.connection_table();
                        let mut entries = Vec::new();

                        self.inner.message_processor.subscription_table().for_each(
                            |name, id, local, remote| {
                                let mut entry = SubscriptionEntry {
                                    component_0: name.components_strings()[0].to_string(),
                                    component_1: name.components_strings()[1].to_string(),
                                    component_2: name.components_strings()[2].to_string(),
                                    id: Some(id),
                                    ..Default::default()
                                };

                                for &cid in local {
                                    entry.local_connections.push(ConnectionEntry {
                                        id: cid,
                                        connection_type: ConnectionType::Local as i32,
                                        config_data: "{}".to_string(),
                                    });
                                }

                                for &cid in remote {
                                    if let Some(conn) = conn_table.get(cid as usize) {
                                        entry.remote_connections.push(ConnectionEntry {
                                            id: cid,
                                            connection_type: ConnectionType::Remote as i32,
                                            config_data: match conn.config_data() {
                                                Some(data) => serde_json::to_string(data)
                                                    .unwrap_or_else(|_| "{}".to_string()),
                                                None => "{}".to_string(),
                                            },
                                        });
                                    } else {
                                        error!("no connection entry for id {}", cid);
                                    }
                                }
                                entries.push(entry);
                            },
                        );

                        for chunk in entries.chunks(CHUNK_SIZE) {
                            let resp = ControlMessage {
                                message_id: uuid::Uuid::new_v4().to_string(),
                                payload: Some(Payload::SubscriptionListResponse(
                                    SubscriptionListResponse {
                                        original_message_id: msg.message_id.clone(),
                                        entries: chunk.to_vec(),
                                    },
                                )),
                            };

                            if let Err(e) = tx.try_send(Ok(resp)) {
                                error!("failed to send subscription batch: {}", e);
                            }
                        }
                    }
                    Payload::ConnectionListRequest(_) => {
                        let mut all_entries = Vec::new();
                        self.inner
                            .message_processor
                            .connection_table()
                            .for_each(|id, conn| {
                                all_entries.push(ConnectionEntry {
                                    id: id as u64,
                                    connection_type: ConnectionType::Remote as i32,
                                    config_data: match conn.config_data() {
                                        Some(data) => serde_json::to_string(data)
                                            .unwrap_or_else(|_| "{}".to_string()),
                                        None => "{}".to_string(),
                                    },
                                });
                            });

                        const CHUNK_SIZE: usize = 100;
                        for chunk in all_entries.chunks(CHUNK_SIZE) {
                            let resp = ControlMessage {
                                message_id: uuid::Uuid::new_v4().to_string(),
                                payload: Some(Payload::ConnectionListResponse(
                                    ConnectionListResponse {
                                        original_message_id: msg.message_id.clone(),
                                        entries: chunk.to_vec(),
                                    },
                                )),
                            };

                            if let Err(e) = tx.try_send(Ok(resp)) {
                                error!("failed to send connection list batch: {}", e);
                            }
                        }
                    }
                    Payload::Ack(_ack) => {
                        // received an ack, do nothing - this should not happen
                    }
                    Payload::ConfigCommandAck(_) => {
                        // received a config command ack, do nothing - this should not happen
                    }
                    Payload::SubscriptionListResponse(_) => {
                        // received a subscription list response, do nothing - this should not happen
                    }
                    Payload::ConnectionListResponse(_) => {
                        // received a connection list response, do nothing - this should not happen
                    }
                    Payload::RegisterNodeRequest(_) => {
                        error!("received a register node request");
                    }
                    Payload::RegisterNodeResponse(_) => {
                        // received a register node response, do nothing
                    }
                    Payload::DeregisterNodeRequest(_) => {
                        error!("received a deregister node request");
                    }
                    Payload::DeregisterNodeResponse(_) => {
                        // received a deregister node response, do nothing
                    }
                    Payload::CreateChannelRequest(req) => {
                        info!("received a create channel request");

                        let mut success = true;
                        // Get the first moderator from the list, as we support only one for now
                        if let Some(first_moderator) = req.moderators.first() {
                            let moderator_name = get_name_from_string(first_moderator)?;
                            if !moderator_name.has_id() {
                                error!("invalid moderator ID");
                                success = false;
                            } else {
                                let channel_name = get_name_from_string(&req.channel_name)?;

                                let creation_msg = new_channel_message(
                                    &CONTROLLER_SOURCE_NAME,
                                    &moderator_name,
                                    &channel_name,
                                    &self.inner.auth_provider,
                                )?;

                                debug!("Send session creation message: {:?}", creation_msg);
                                if let Err(e) = self.send_control_message(creation_msg).await {
                                    error!("failed to send channel creation: {}", e);
                                    success = false;
                                }
                            }
                        } else {
                            error!("no moderators specified create channel request");
                            success = false;
                        };

                        let ack = Ack {
                            original_message_id: msg.message_id.clone(),
                            success,
                            messages: vec![msg.message_id.clone()],
                        };

                        let reply = ControlMessage {
                            message_id: uuid::Uuid::new_v4().to_string(),
                            payload: Some(Payload::Ack(ack)),
                        };

                        if let Err(e) = tx.send(Ok(reply)).await {
                            error!("failed to send Ack: {}", e);
                        }
                    }
                    Payload::DeleteChannelRequest(req) => {
                        info!("received a channel delete request");
                        let mut success = true;

                        // Get the first moderator from the list, as we support only one for now
                        if let Some(first_moderator) = req.moderators.first() {
                            let moderator_name = get_name_from_string(first_moderator)?;
                            if !moderator_name.has_id() {
                                error!("invalid moderator ID");
                                success = false;
                            } else {
                                let channel_name = get_name_from_string(&req.channel_name)?;

                                let delete_msg = delete_channel_message(
                                    &CONTROLLER_SOURCE_NAME,
                                    &moderator_name,
                                    &channel_name,
                                    &self.inner.auth_provider,
                                )?;

                                debug!("Send delete session message: {:?}", delete_msg);
                                if let Err(e) = self.send_control_message(delete_msg).await {
                                    error!("failed to send delete channel: {}", e);
                                    success = false;
                                }
                            }
                        } else {
                            error!("no moderators specified in delete channel request");
                            success = false;
                        };

                        let ack = Ack {
                            original_message_id: msg.message_id.clone(),
                            success,
                            messages: vec![msg.message_id.clone()],
                        };

                        let reply = ControlMessage {
                            message_id: uuid::Uuid::new_v4().to_string(),
                            payload: Some(Payload::Ack(ack)),
                        };

                        if let Err(e) = tx.send(Ok(reply)).await {
                            error!("failed to send Ack: {}", e);
                        }
                    }
                    Payload::AddParticipantRequest(req) => {
                        info!(
                            "received a participant add request for channel: {}, participant: {}",
                            req.channel_name, req.participant_name
                        );

                        let mut success = true;

                        if let Some(first_moderator) = req.moderators.first() {
                            let moderator_name = get_name_from_string(first_moderator)?;
                            if !moderator_name.has_id() {
                                error!("invalid moderator ID");
                                success = false;
                            } else {
                                let channel_name = get_name_from_string(&req.channel_name)?;
                                let participant_name = get_name_from_string(&req.participant_name)?;

                                let invite_msg = invite_participant_message(
                                    &CONTROLLER_SOURCE_NAME,
                                    &moderator_name,
                                    &participant_name,
                                    &channel_name,
                                    &self.inner.auth_provider,
                                )?;

                                debug!("Send invite participant: {:?}", invite_msg);

                                if let Err(e) = self.send_control_message(invite_msg).await {
                                    error!("failed to send channel creation: {}", e);
                                    success = false;
                                }
                            }
                        } else {
                            error!("no moderators specified in add participant request");
                        };

                        let ack = Ack {
                            original_message_id: msg.message_id.clone(),
                            success,
                            messages: vec![msg.message_id.clone()],
                        };

                        let reply = ControlMessage {
                            message_id: uuid::Uuid::new_v4().to_string(),
                            payload: Some(Payload::Ack(ack)),
                        };

                        if let Err(e) = tx.send(Ok(reply)).await {
                            error!("failed to send Ack: {}", e);
                        }
                    }
                    Payload::DeleteParticipantRequest(req) => {
                        info!("received a participant delete request");

                        let mut success = true;

                        if let Some(first_moderator) = req.moderators.first() {
                            let moderator_name = get_name_from_string(first_moderator)?;
                            if !moderator_name.has_id() {
                                error!("invalid moderator ID");
                                success = false;
                            } else {
                                let channel_name = get_name_from_string(&req.channel_name)?;
                                let participant_name = get_name_from_string(&req.participant_name)?;

                                let remove_msg = remove_participant_message(
                                    &CONTROLLER_SOURCE_NAME,
                                    &moderator_name,
                                    &participant_name,
                                    &channel_name,
                                    &self.inner.auth_provider,
                                )?;

                                if let Err(e) = self.send_control_message(remove_msg).await {
                                    error!("failed to send channel creation: {}", e);
                                    success = false;
                                }
                            }
                        } else {
                            error!("no moderators specified in remove participant request");
                            success = false;
                        };

                        let ack = Ack {
                            original_message_id: msg.message_id.clone(),
                            success,
                            messages: vec![msg.message_id.clone()],
                        };

                        let reply = ControlMessage {
                            message_id: uuid::Uuid::new_v4().to_string(),
                            payload: Some(Payload::Ack(ack)),
                        };

                        if let Err(e) = tx.send(Ok(reply)).await {
                            error!("failed to send Ack: {}", e);
                        }
                    }
                    Payload::ListChannelRequest(_) => {}
                    Payload::ListChannelResponse(_) => {}
                    Payload::ListParticipantsRequest(_) => {}
                    Payload::ListParticipantsResponse(_) => {}
                }
            }
            None => {
                error!(
                    "received control message {} with no payload",
                    msg.message_id
                );
            }
        }

        Ok(())
    }

    /// Send a control message to SLIM.
    async fn send_control_message(&self, msg: DataPlaneMessage) -> Result<(), ControllerError> {
        self.inner.tx_slim.send(Ok(msg)).await.map_err(|e| {
            error!("error sending message into datapath: {}", e);
            ControllerError::DatapathError(e.to_string())
        })
    }

    /// Send subscription notification to control plane or queue it if no connection is available.
    async fn send_or_queue_subscription_notification(
        &self,
        ctrl_msg: ControlMessage,
        clients: &[ClientConfig],
    ) {
        let mut has_active_connection = false;

        // Try to send to all active connections
        for c in clients {
            let tx = match self.inner.tx_channels.read().get(&c.endpoint) {
                Some(tx) => tx.clone(),
                None => continue,
            };

            if tx.send(Ok(ctrl_msg.clone())).await.is_ok() {
                has_active_connection = true;
            } else {
                debug!(
                    "failed to send notification to control plane {}",
                    c.endpoint
                );
            }
        }

        // If no active connections, queue the notification
        if !has_active_connection {
            info!("no active control plane connections, queuing subscription notification");

            let mut queue = self.inner.pending_notifications.lock();
            if queue.len() >= MAX_QUEUED_NOTIFICATIONS {
                // Remove oldest notification to make room for new one
                queue.remove(0);
                debug!("queue full, removed oldest notification");
            }
            queue.push(ctrl_msg);
        }
    }

    /// Send all queued subscription notifications when connection is restored.
    async fn send_queued_notifications(&self, endpoint: &str) {
        let notifications = {
            let mut queue = self.inner.pending_notifications.lock();
            if queue.is_empty() {
                return;
            }
            queue.drain(..).collect::<Vec<_>>()
        };

        if notifications.is_empty() {
            return;
        }

        info!(
            "sending {} queued subscription notifications to {}",
            notifications.len(),
            endpoint
        );

        let tx = match self.inner.tx_channels.read().get(endpoint) {
            Some(tx) => tx.clone(),
            None => {
                // Connection not available, put notifications back in queue
                self.inner
                    .pending_notifications
                    .lock()
                    .extend(notifications);
                return;
            }
        };

        let mut failed_notifications = Vec::new();
        for notification in notifications {
            if let Err(_) = tx.send(Ok(notification.clone())).await {
                error!(
                    "failed to send queued notification to control plane {}",
                    endpoint
                );
                failed_notifications.push(notification);
            }
        }

        // Re-queue any failed notifications
        if !failed_notifications.is_empty() {
            self.inner
                .pending_notifications
                .lock()
                .extend(failed_notifications);
        }
    }

    /// Process the control message stream.
    fn process_control_message_stream(
        &self,
        config: Option<ClientConfig>,
        mut stream: impl Stream<Item = Result<ControlMessage, Status>> + Unpin + Send + 'static,
        tx: mpsc::Sender<Result<ControlMessage, Status>>,
        cancellation_token: CancellationToken,
    ) -> tokio::task::JoinHandle<()> {
        let this = self.clone();
        let drain = this.inner.drain_rx.clone();
        tokio::spawn(async move {
            // Send a register message to the control plane
            let endpoint = config
                .as_ref()
                .map(|c| c.endpoint.clone())
                .unwrap_or_else(|| "unknown".to_string());
            info!(%endpoint, "connected to control plane");

            let mut retry_connect = false;

            let register_request = ControlMessage {
                message_id: uuid::Uuid::new_v4().to_string(),
                payload: Some(Payload::RegisterNodeRequest(v1::RegisterNodeRequest {
                    node_id: this.inner.id.to_string(),
                    group_name: this.inner.group_name.clone(),
                    connection_details: this.inner.connection_details.clone(),
                })),
            };

            // send register request if client
            if config.is_some()
                && let Err(e) = tx.send(Ok(register_request)).await
            {
                error!("failed to send register request: {}", e);
                return;
            }

            // TODO; here we should wait for an ack

            loop {
                tokio::select! {
                    next = stream.next() => {
                        match next {
                            Some(Ok(msg)) => {
                                if let Err(e) = this.handle_new_control_message(msg, &tx).await {
                                    error!("error processing incoming control message: {:?}", e);
                                }
                            }
                            Some(Err(e)) => {
                                if let Some(io_err) = Self::match_for_io_error(&e) {
                                    if io_err.kind() == std::io::ErrorKind::BrokenPipe {
                                        info!("connection closed by peer");
                                        retry_connect = true;
                                    }
                                } else {
                                    error!(%e, "error receiving control messages");
                                }

                                break;
                            }
                            None => {
                                debug!("end of stream");
                                retry_connect = true;
                                break;
                            }
                        }
                    }
                    _ = cancellation_token.cancelled() => {
                        debug!("shutting down stream on cancellation token");
                        break;
                    }
                    _ = drain.clone().signaled() => {
                        debug!("shutting down stream on drain");
                        break;
                    }
                }
            }

            info!(%endpoint, "control plane stream closed");

            if retry_connect && let Some(config) = config {
                info!(%config.endpoint, "retrying connection to control plane");
                this.connect(config.clone(), cancellation_token)
                    .await
                    .map_or_else(
                        |e| {
                            error!("failed to reconnect to control plane: {}", e);
                        },
                        |tx| {
                            info!(%config.endpoint, "reconnected to control plane");

                            this.inner
                                .tx_channels
                                .write()
                                .insert(config.endpoint.clone(), tx);

                            // Send queued notifications after reconnection
                            let this_clone = this.clone();
                            let endpoint = config.endpoint.clone();
                            tokio::spawn(async move {
                                this_clone.send_queued_notifications(&endpoint).await;
                            });
                        },
                    )
            }
        })
    }

    /// Connect to the control plane using the provided client configuration.
    /// This function attempts to establish a connection to the control plane and returns a sender for control messages.
    /// It retries the connection a specified number of times if it fails.
    async fn connect(
        &self,
        config: ClientConfig,
        cancellation_token: CancellationToken,
    ) -> Result<mpsc::Sender<Result<ControlMessage, Status>>, ControllerError> {
        info!(%config.endpoint, "connecting to control plane");

        let backoff_strategy = ExponentialBackoff::from_millis(1000)
            .factor(2)
            .max_delay(Duration::from_secs(10))
            .map(jitter);

        let channel = config.to_channel().await.map_err(|e| {
            error!("error reading channel config: {}", e);
            ControllerError::ConfigError(e.to_string())
        })?;

<<<<<<< HEAD
        let mut client = ControllerServiceClient::new(channel);
        for i in 0..Self::MAX_RETRIES {
            let (tx, rx) = mpsc::channel::<Result<ControlMessage, Status>>(128);
            let out_stream = ReceiverStream::new(rx).map(|res| res.expect("mapping error"));
            match client.open_control_channel(Request::new(out_stream)).await {
                Ok(stream) => {
                    // process the control message stream
                    self.process_control_message_stream(
                        Some(config.clone()),
                        stream.into_inner(),
                        tx.clone(),
                        cancellation_token.clone(),
                    );

                    // Send any queued notifications after successful connection
                    self.send_queued_notifications(&config.endpoint).await;

                    return Ok(tx);
                }
                Err(e) => {
                    error!(%e, "connection error, retrying {}/{}", i + 1, Self::MAX_RETRIES);
=======
        let mut attempt = 0;

        // Retry infinitely using the strategy
        let result = Retry::spawn(backoff_strategy, move || {
            attempt += 1;
            let mut client = ControllerServiceClient::new(channel.clone());
            async move {
                let (tx, rx) = mpsc::channel::<Result<ControlMessage, Status>>(128);
                let out_stream = ReceiverStream::new(rx).map(|res| res.expect("mapping error"));
                match client.open_control_channel(Request::new(out_stream)).await {
                    Ok(stream) => {
                        debug!("Connection attempt: #{} successful", attempt);
                        Ok((tx, stream))
                    }
                    Err(e) => {
                        debug!("Connection attempt: #{} failed: {}", attempt, e);
                        Err(e)
                    }
>>>>>>> ab808763
                }
            }
        })
        .await;

        match result {
            Ok((tx, stream)) => {
                self.process_control_message_stream(
                    Some(config),
                    stream.into_inner(),
                    tx.clone(),
                    cancellation_token.clone(),
                );
                Ok(tx)
            }

            Err(e) => Err(ControllerError::ConfigError(format!(
                "failed to connect to control plane: {}",
                e
            ))),
        }
    }

    fn match_for_io_error(err_status: &Status) -> Option<&std::io::Error> {
        let mut err: &(dyn std::error::Error + 'static) = err_status;

        loop {
            if let Some(io_err) = err.downcast_ref::<std::io::Error>() {
                return Some(io_err);
            }

            // h2::Error do not expose std::io::Error with `source()`
            // https://github.com/hyperium/h2/pull/462
            if let Some(h2_err) = err.downcast_ref::<h2::Error>()
                && let Some(io_err) = h2_err.get_io()
            {
                return Some(io_err);
            }

            err = err.source()?;
        }
    }
}

#[tonic::async_trait]
impl GrpcControllerService for ControllerService {
    type OpenControlChannelStream =
        Pin<Box<dyn Stream<Item = Result<ControlMessage, Status>> + Send + 'static>>;

    async fn open_control_channel(
        &self,
        request: Request<tonic::Streaming<ControlMessage>>,
    ) -> Result<Response<Self::OpenControlChannelStream>, Status> {
        // Get the remote endpoint from the request metadata
        let remote_endpoint = request
            .remote_addr()
            .map(|addr| addr.to_string())
            .unwrap_or_else(|| "unknown".to_string());

        let stream = request.into_inner();
        let (tx, rx) = mpsc::channel::<Result<ControlMessage, Status>>(128);

        let cancellation_token = CancellationToken::new();

        self.process_control_message_stream(None, stream, tx.clone(), cancellation_token.clone());

        // store the sender in the tx_channels map
        self.inner
            .tx_channels
            .write()
            .insert(remote_endpoint.clone(), tx);

        // store the cancellation token in the controller service
        self.inner
            .cancellation_tokens
            .write()
            .insert(remote_endpoint.clone(), cancellation_token);

        let out_stream = ReceiverStream::new(rx);
        Ok(Response::new(
            Box::pin(out_stream) as Self::OpenControlChannelStream
        ))
    }
}

#[cfg(test)]
mod tests {
    use super::*;
    use slim_auth::shared_secret::SharedSecret;
    use slim_config::component::id::Kind;
    use slim_testing::utils::TEST_VALID_SECRET;
    use tracing_test::traced_test;

    #[tokio::test]
    #[traced_test]
    async fn test_end_to_end() {
        // Create an ID for slim instance
        let id_server =
            ID::new_with_name(Kind::new("slim").unwrap(), "test-server-instance").unwrap();
        let id_client =
            ID::new_with_name(Kind::new("slim").unwrap(), "test-client-instance").unwrap();

        // Create a server configuration
        let server_config = ServerConfig::with_endpoint("127.0.0.1:50051")
            .with_tls_settings(slim_config::tls::server::TlsServerConfig::insecure());

        // create a client configuration
        let client_config = ClientConfig::with_endpoint("http://127.0.0.1:50051")
            .with_tls_setting(slim_config::tls::client::TlsClientConfig::insecure());

        // create drain channels
        let (signal_server, watch_server) = drain::channel();
        let (signal_client, watch_client) = drain::channel();

        // Create a message processor
        let message_processor_client = MessageProcessor::with_drain_channel(watch_client.clone());
        let message_processor_server = MessageProcessor::with_drain_channel(watch_server.clone());

        // Create a control plane instance for server
        let pubsub_servers = [server_config.clone()];
        let mut control_plane_server = ControlPlane::new(ControlPlaneSettings {
            id: id_server,
            group_name: None,
            servers: vec![server_config],
            clients: vec![],
            drain_rx: watch_server,
            message_processor: Arc::new(message_processor_server),
            pubsub_servers: pubsub_servers.to_vec(),
            auth_provider: Some(AuthProvider::SharedSecret(SharedSecret::new(
                "server",
                TEST_VALID_SECRET,
            ))),
            auth_verifier: Some(AuthVerifier::SharedSecret(SharedSecret::new(
                "server",
                TEST_VALID_SECRET,
            ))),
        });

        let mut control_plane_client = ControlPlane::new(ControlPlaneSettings {
            id: id_client,
            group_name: None,
            servers: vec![],
            clients: vec![client_config],
            drain_rx: watch_client,
            message_processor: Arc::new(message_processor_client),
            pubsub_servers: pubsub_servers.to_vec(),
            auth_provider: Some(AuthProvider::SharedSecret(SharedSecret::new(
                "client",
                TEST_VALID_SECRET,
            ))),
            auth_verifier: Some(AuthVerifier::SharedSecret(SharedSecret::new(
                "client",
                TEST_VALID_SECRET,
            ))),
        });

        // Start the server
        control_plane_server.run().await.unwrap();

        // Sleep for a short duration to ensure the server is ready
        tokio::time::sleep(tokio::time::Duration::from_millis(100)).await;

        // Start the client
        control_plane_client.run().await.unwrap();

        // Sleep for a short duration to ensure the client is ready
        tokio::time::sleep(tokio::time::Duration::from_millis(100)).await;

        // Check if the server received the connection
        assert!(logs_contain("received a register node request"));

        // drop the server and the client. This should also cancel the running listeners
        // and close the connections gracefully.
        drop(control_plane_server);
        drop(control_plane_client);

        // Make sure there is nothing left to drain (this should not block)
        signal_server.drain().await;
        signal_client.drain().await;
    }

    #[test]
    fn test_generate_session_id() {
        let moderator_a = Name::from_strings(["Org", "Ns", "Moderator"]).with_id(42);
        let moderator_b = Name::from_strings(["Org", "Ns", "Moderator"]).with_id(43); // different id
        let channel_x = Name::from_strings(["Org", "Ns", "ChannelX"]).with_id(7);
        let channel_y = Name::from_strings(["Org", "Ns", "ChannelY"]).with_id(7); // different last component

        let id1 = generate_session_id(&moderator_a, &channel_x);
        let id2 = generate_session_id(&moderator_a, &channel_x);
        assert_eq!(id1, id2, "hash must be deterministic for same inputs");

        let id3 = generate_session_id(&moderator_b, &channel_x);
        assert_ne!(id1, id3, "changing moderator id should change session id");

        let id4 = generate_session_id(&moderator_a, &channel_y);
        assert_ne!(id1, id4, "changing channel name should change session id");

        // Ensure moderate spread (not strictly required, but sanity check that values aren't zero)
        assert!(
            id1 != 0 && id3 != 0 && id4 != 0,
            "session ids should not be zero"
        );
    }

    #[tokio::test]
    #[traced_test]
    async fn test_subscription_notification_queuing() {
        // Create an ID for slim instance
        let id = ID::new_with_name(Kind::new("slim").unwrap(), "test-instance").unwrap();

        // Create drain channels
        let (_signal, watch) = drain::channel();

        // Create a message processor
        let message_processor = MessageProcessor::with_drain_channel(watch.clone());

        // Create a control plane instance without any clients
        let control_plane_settings = ControlPlaneSettings {
            id,
            group_name: None,
            servers: vec![],
            clients: vec![], // No clients - simulates disconnected state
            drain_rx: watch,
            message_processor: Arc::new(message_processor),
            pubsub_servers: vec![],
            auth_provider: None,
            auth_verifier: None,
        };

        let control_plane = ControlPlane::new(control_plane_settings);
        let controller = control_plane.controller.clone();

        // Create a test control message (subscription notification)
        let ctrl_msg = ControlMessage {
            message_id: uuid::Uuid::new_v4().to_string(),
            payload: Some(Payload::ConfigCommand(v1::ConfigurationCommand {
                connections_to_create: vec![],
                subscriptions_to_set: vec![v1::Subscription {
                    component_0: "test".to_string(),
                    component_1: "component".to_string(),
                    component_2: "name".to_string(),
                    id: Some(123),
                    connection_id: "test-conn".to_string(),
                    node_id: None,
                }],
                subscriptions_to_delete: vec![],
            })),
        };

        // Create fake client config (no actual connection)
        let fake_clients = vec![ClientConfig::with_endpoint("http://fake-endpoint:50051")];

        // Verify queue is initially empty
        assert_eq!(controller.inner.pending_notifications.lock().len(), 0);

        // Send notification when no connections are available - should be queued
        controller
            .send_or_queue_subscription_notification(ctrl_msg.clone(), &fake_clients)
            .await;

        // Verify notification was queued
        assert_eq!(controller.inner.pending_notifications.lock().len(), 1);

        // Verify the queued message is correct
        let queued_msg = controller.inner.pending_notifications.lock()[0].clone();
        assert_eq!(queued_msg.message_id, ctrl_msg.message_id);

        // Test that queue doesn't exceed maximum size
        for _ in 0..1001 {
            // Try to add more than MAX_QUEUED_NOTIFICATIONS (1000)
            controller
                .send_or_queue_subscription_notification(ctrl_msg.clone(), &fake_clients)
                .await;
        }

        // Should be capped at 1000
        assert_eq!(controller.inner.pending_notifications.lock().len(), 1000);
    }
}<|MERGE_RESOLUTION|>--- conflicted
+++ resolved
@@ -1456,29 +1456,6 @@
             ControllerError::ConfigError(e.to_string())
         })?;
 
-<<<<<<< HEAD
-        let mut client = ControllerServiceClient::new(channel);
-        for i in 0..Self::MAX_RETRIES {
-            let (tx, rx) = mpsc::channel::<Result<ControlMessage, Status>>(128);
-            let out_stream = ReceiverStream::new(rx).map(|res| res.expect("mapping error"));
-            match client.open_control_channel(Request::new(out_stream)).await {
-                Ok(stream) => {
-                    // process the control message stream
-                    self.process_control_message_stream(
-                        Some(config.clone()),
-                        stream.into_inner(),
-                        tx.clone(),
-                        cancellation_token.clone(),
-                    );
-
-                    // Send any queued notifications after successful connection
-                    self.send_queued_notifications(&config.endpoint).await;
-
-                    return Ok(tx);
-                }
-                Err(e) => {
-                    error!(%e, "connection error, retrying {}/{}", i + 1, Self::MAX_RETRIES);
-=======
         let mut attempt = 0;
 
         // Retry infinitely using the strategy
@@ -1497,7 +1474,6 @@
                         debug!("Connection attempt: #{} failed: {}", attempt, e);
                         Err(e)
                     }
->>>>>>> ab808763
                 }
             }
         })
@@ -1511,6 +1487,9 @@
                     tx.clone(),
                     cancellation_token.clone(),
                 );
+              
+                // Send any queued notifications after successful connection
+                self.send_queued_notifications(&config.endpoint).await;
                 Ok(tx)
             }
 
