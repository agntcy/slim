// Copyright AGNTCY Contributors (https://github.com/agntcy)
// SPDX-License-Identifier: Apache-2.0

use std::collections::HashMap;
use std::pin::Pin;
use std::sync::Arc;
use std::time::Duration;

use slim_config::component::id::ID;
use slim_config::grpc::server::ServerConfig;
use slim_config::metadata::MetadataValue;
use tokio::sync::mpsc;
use tokio_stream::{Stream, StreamExt, wrappers::ReceiverStream};
use tokio_util::sync::CancellationToken;
use tonic::{Request, Response, Status};
use tracing::{debug, error, info};

use crate::api::proto::api::v1::control_message::Payload;
use crate::api::proto::api::v1::controller_service_server::ControllerServiceServer;
use crate::api::proto::api::v1::{
    self, ConnectionListResponse, ConnectionType, SubscriptionListResponse,
};
use crate::api::proto::api::v1::{
    Ack, ConnectionDetails, ConnectionEntry, ControlMessage, SubscriptionEntry,
    controller_service_client::ControllerServiceClient,
    controller_service_server::ControllerService as GrpcControllerService,
};
use crate::errors::ControllerError;
use slim_auth::auth_provider::{AuthProvider, AuthVerifier};
use slim_auth::traits::TokenProvider;
use slim_config::grpc::client::ClientConfig;
use slim_datapath::api::{CommandPayload, Content, ProtoMessage as DataPlaneMessage};
use slim_datapath::api::{ProtoSessionMessageType, ProtoSessionType, SessionHeader, SlimHeader};
use slim_datapath::message_processing::MessageProcessor;
use slim_datapath::messages::Name;
use slim_datapath::messages::encoder::calculate_hash;
use slim_datapath::messages::utils::SlimHeaderFlags;
use slim_datapath::tables::SubscriptionTable;

type TxChannel = mpsc::Sender<Result<ControlMessage, Status>>;
type TxChannels = HashMap<String, TxChannel>;

/// The name used as the source for controller-originated messages.
pub static CONTROLLER_SOURCE_NAME: std::sync::LazyLock<slim_datapath::messages::Name> =
    std::sync::LazyLock::new(|| {
        slim_datapath::messages::Name::from_strings(["controller", "controller", "controller"])
            .with_id(0)
    });

/// Settings struct for creating a ControlPlane instance
#[derive(Clone)]
pub struct ControlPlaneSettings {
    /// ID of this SLIM instance
    pub id: ID,
    /// Optional group name
    pub group_name: Option<String>,
    /// Server configurations
    pub servers: Vec<ServerConfig>,
    /// Client configurations
    pub clients: Vec<ClientConfig>,
    /// Drain receiver for graceful shutdown
    pub drain_rx: drain::Watch,
    /// Message processor instance
    pub message_processor: Arc<MessageProcessor>,
    /// Pub/sub server configurations
    pub pubsub_servers: Vec<ServerConfig>,
    /// Optional authentication provider
    pub auth_provider: Option<AuthProvider>,
    /// Optional authentication verifier
    pub auth_verifier: Option<AuthVerifier>,
}

/// Inner structure for the controller service
/// This structure holds the internal state of the controller service,
/// including the ID, message processor, connections, and channels.
/// It is normally wrapped in an Arc to allow shared ownership across multiple threads.
struct ControllerServiceInternal {
    /// ID of this SLIM instance
    id: ID,

    /// optional group name
    group_name: Option<String>,

    /// underlying message processor
    message_processor: Arc<MessageProcessor>,

    /// map of connection IDs to their configuration
    connections: Arc<parking_lot::RwLock<HashMap<String, u64>>>,

    /// channel to send messages into the datapath
    tx_slim: mpsc::Sender<Result<DataPlaneMessage, Status>>,

    /// channels to send control messages
    tx_channels: parking_lot::RwLock<TxChannels>,

    /// cancellation token for graceful shutdown
    cancellation_tokens: parking_lot::RwLock<HashMap<String, CancellationToken>>,

    /// drain watch channel
    drain_rx: drain::Watch,

    /// array of connection details
    connection_details: Vec<ConnectionDetails>,

    /// authentication provider for adding authentication to outgoing messages to clients
    auth_provider: Option<AuthProvider>,

    /// authentication verifier for verifying incoming messages from clients
    _auth_verifier: Option<AuthVerifier>,
}

#[derive(Clone)]
struct ControllerService {
    /// internal service state
    inner: Arc<ControllerServiceInternal>,
}

/// The ControlPlane service is the main entry point for the controller service.
pub struct ControlPlane {
    /// servers
    servers: Vec<ServerConfig>,

    /// clients
    clients: Vec<ClientConfig>,

    /// controller
    controller: ControllerService,

    /// channel to receive message from the datapath
    /// to be used in listen_from_data_plan
    rx_slim_option: Option<mpsc::Receiver<Result<DataPlaneMessage, Status>>>,
}

/// ControllerServiceInternal implements Drop trait to cancel all running listeners and
/// clean up resources.
impl Drop for ControlPlane {
    fn drop(&mut self) {
        // cancel all running listeners
        for (_endpoint, token) in self.controller.inner.cancellation_tokens.write().drain() {
            token.cancel();
        }
    }
}

fn from_server_config(server_config: &ServerConfig) -> ConnectionDetails {
    let group_name = server_config
        .metadata
        .as_ref()
        .and_then(|m| m.get("group_name"))
        .and_then(|v| match v {
            MetadataValue::String(s) => Some(s.clone()),
            _ => None,
        });
    let local_endpoint = server_config
        .metadata
        .as_ref()
        .and_then(|m| m.get("local_endpoint"))
        .and_then(|v| match v {
            MetadataValue::String(s) => Some(s.clone()),
            _ => None,
        });
    let external_endpoint = server_config
        .metadata
        .as_ref()
        .and_then(|m| m.get("external_endpoint"))
        .and_then(|v| match v {
            MetadataValue::String(s) => Some(s.clone()),
            _ => None,
        });
    ConnectionDetails {
        endpoint: server_config.endpoint.clone(),
        mtls_required: !server_config.tls_setting.insecure,
        group_name,
        local_endpoint,
        external_endpoint,
    }
}

/// ControlPlane implements the service trait for the controller service.
impl ControlPlane {
    /// Create a new ControlPlane service instance
    /// This function initializes the ControlPlane with the given ID, servers, clients, and message processor.
    /// It also sets up the internal state, including the connections and channels.
    /// # Arguments
    /// * `id` - The ID of the SLIM instance.
    /// * `servers` - A vector of server configurations.
    /// * `clients` - A vector of client configurations.
    /// * `drain_rx` - A drain watch channel for graceful shutdown.
    /// * `message_processor` - An Arc to the message processor instance.
    /// * `pubsub_servers` - A slice of server configurations for pub/sub connections.
    /// # Returns
    /// A new instance of ControlPlane.
    pub fn new(config: ControlPlaneSettings) -> Self {
        // create local connection with the message processor
        let (_, tx_slim, rx_slim) = config.message_processor.register_local_connection(true);

        let connection_details = config
            .pubsub_servers
            .iter()
            .map(from_server_config)
            .collect();

        ControlPlane {
            servers: config.servers,
            clients: config.clients,
            controller: ControllerService {
                inner: Arc::new(ControllerServiceInternal {
                    id: config.id,
                    group_name: config.group_name,
                    message_processor: config.message_processor,
                    connections: Arc::new(parking_lot::RwLock::new(HashMap::new())),
                    tx_slim,
                    tx_channels: parking_lot::RwLock::new(HashMap::new()),
                    cancellation_tokens: parking_lot::RwLock::new(HashMap::new()),
                    drain_rx: config.drain_rx,
                    connection_details,
                    auth_provider: config.auth_provider,
                    _auth_verifier: config.auth_verifier,
                }),
            },
            rx_slim_option: Some(rx_slim),
        }
    }

    /// Take an existing ControlPlane instance and return a new one with the provided clients.
    pub fn with_clients(mut self, clients: Vec<ClientConfig>) -> Self {
        self.clients = clients;
        self
    }

    /// Take an existing ControlPlane instance and return a new one with the provided servers.
    pub fn with_servers(mut self, servers: Vec<ServerConfig>) -> Self {
        self.servers = servers;
        self
    }

    /// Run the clients and servers of the ControlPlane service.
    /// This function starts all the servers and clients defined in the ControlPlane.
    /// # Returns
    /// A Result indicating success or failure of the operation.
    /// # Errors
    /// If there is an error starting any of the servers or clients, it will return a ControllerError.
    pub async fn run(&mut self) -> Result<(), ControllerError> {
        info!("starting controller service");

        // Collect servers to avoid borrowing self both mutably and immutably
        let servers = self.servers.clone();
        let clients = self.clients.clone();

        // run all servers
        for server in servers {
            self.run_server(server)?;
        }

        // run all clients
        for client in clients {
            self.run_client(client).await?;
        }

        let rx = self.rx_slim_option.take();
        self.listen_from_data_plane(rx.unwrap()).await;

        Ok(())
    }

    async fn listen_from_data_plane(
        &mut self,
        mut rx: mpsc::Receiver<Result<DataPlaneMessage, Status>>,
    ) {
        let cancellation_token = CancellationToken::new();
        let cancellation_token_clone = cancellation_token.clone();
        let drain = self.controller.inner.drain_rx.clone();

        self.controller
            .inner
            .cancellation_tokens
            .write()
            .insert("DATA_PLANE".to_string(), cancellation_token_clone);

        let clients = self.clients.clone();
        let inner = self.controller.inner.clone();

        // Send subscription to data-plane to receive messages for the controller source name
        let subscribe_msg = DataPlaneMessage::new_subscribe(
            &CONTROLLER_SOURCE_NAME,
            &CONTROLLER_SOURCE_NAME,
            Some(&CONTROLLER_SOURCE_NAME.to_string()),
            None,
        );

        // Send the subscribe message to the data plane
        if let Err(e) = inner.tx_slim.send(Ok(subscribe_msg)).await {
            error!("failed to send subscribe message to data plane: {}", e);
        }

        tokio::spawn(async move {
            loop {
                tokio::select! {
                    next = rx.recv() => {
                        match next {
                            Some(res) => {
                                match res {
                                    Ok(msg) => {
                                        debug!("Send sub/unsub to control plane for message: {:?}", msg);

                                        let mut sub_vec = vec![];
                                        let mut unsub_vec = vec![];

                                        let dst = msg.get_dst();
                                        let components = dst.components_strings();
                                        let cmd = v1::Subscription {
                                            component_0: components[0].to_string(),
                                            component_1: components[1].to_string(),
                                            component_2: components[2].to_string(),
                                            id: Some(dst.id()),
                                            connection_id: "n/a".to_string(),
                                            node_id: None,
                                        };
                                        match msg.get_type() {
                                            slim_datapath::api::MessageType::Subscribe(_) => {
                                                sub_vec.push(cmd);
                                            },
                                            slim_datapath::api::MessageType::Unsubscribe(_) => {
                                                unsub_vec.push(cmd);
                                            }
                                            slim_datapath::api::MessageType::Publish(_) => {
                                                // drop publication messages
                                                continue;
                                            },
                                        }

                                        let ctrl = ControlMessage {
                                            message_id: uuid::Uuid::new_v4().to_string(),
                                            payload: Some(Payload::ConfigCommand(
                                                v1::ConfigurationCommand {
                                                    connections_to_create: vec![],
                                                    subscriptions_to_set: sub_vec,
                                                    subscriptions_to_delete: unsub_vec
                                                })),
                                        };

                                        for c in &clients {
                                            let tx = match inner.tx_channels.read().get(&c.endpoint) {
                                                Some(tx) => tx.clone(),
                                                None => continue,
                                            };
                                            if (tx.send(Ok(ctrl.clone())).await).is_err() {
                                                error!("error while notifiyng the control plane");
                                            };

                                        }
                                    }
                                    Err(e) => {
                                        error!("received error from the data plane {}", e.to_string());
                                        continue;
                                    }
                                }
                            }
                            None => {
                                debug!("Data plane receiver channel closed.");
                                break;
                            }
                        }
                    }
                    _ = cancellation_token.cancelled() => {
                        debug!("shutting down stream on cancellation token");
                        break;
                    }
                    _ = drain.clone().signaled() => {
                        debug!("shutting down stream on drain");
                        break;
                    }
                }
            }
        });
    }

    /// Stop the ControlPlane service.
    /// This function stops all running listeners and cancels any ongoing operations.
    /// It cleans up the internal state and ensures that all resources are released properly.
    pub fn stop(&mut self) {
        info!("stopping controller service");

        // cancel all running listeners
        for (endpoint, token) in self.controller.inner.cancellation_tokens.write().drain() {
            info!(%endpoint, "stopping");
            token.cancel();
        }
    }

    /// Run a client configuration.
    /// This function connects to the control plane using the provided client configuration.
    /// It checks if the client is already running and if not, it starts a new connection.
    async fn run_client(&mut self, client: ClientConfig) -> Result<(), ControllerError> {
        if self
            .controller
            .inner
            .cancellation_tokens
            .read()
            .contains_key(&client.endpoint)
        {
            return Err(ControllerError::ConfigError(format!(
                "client {} is already running",
                client.endpoint
            )));
        }

        let cancellation_token = CancellationToken::new();

        let tx = self
            .controller
            .connect(client.clone(), cancellation_token.clone())
            .await?;

        // Store the cancellation token in the controller service
        self.controller
            .inner
            .cancellation_tokens
            .write()
            .insert(client.endpoint.clone(), cancellation_token);

        // Store the sender in the tx_channels map
        self.controller
            .inner
            .tx_channels
            .write()
            .insert(client.endpoint.clone(), tx);

        // return the sender for control messages
        Ok(())
    }

    /// Run a server configuration.
    /// This function starts a server using the provided server configuration.
    /// It checks if the server is already running and if not, it starts a new server.
    pub fn run_server(&mut self, config: ServerConfig) -> Result<(), ControllerError> {
        info!(%config.endpoint, "starting control plane server");

        // Check if the server is already running
        if self
            .controller
            .inner
            .cancellation_tokens
            .read()
            .contains_key(&config.endpoint)
        {
            error!("server {} is already running", config.endpoint);
            return Err(ControllerError::ConfigError(format!(
                "server {} is already running",
                config.endpoint
            )));
        }

        let token = config
            .run_server(
                &[ControllerServiceServer::new(self.controller.clone())],
                self.controller.inner.drain_rx.clone(),
            )
            .map_err(|e| {
                error!("failed to run server {}: {}", config.endpoint, e);
                ControllerError::ConfigError(e.to_string())
            })?;

        // Store the cancellation token in the controller service
        self.controller
            .inner
            .cancellation_tokens
            .write()
            .insert(config.endpoint.clone(), token.clone());

        info!(%config.endpoint, "control plane server started");

        Ok(())
    }
}

fn generate_session_id(moderator: &Name, channel: &Name) -> u32 {
    // get all the components of the two names
    // and hash them together to get the session id
    let mut all: [u64; 8] = [0; 8];
    let m = moderator.components();
    let c = channel.components();
    all[..4].copy_from_slice(m);
    all[4..].copy_from_slice(c);

    let hash = calculate_hash(&all);
    (hash ^ (hash >> 32)) as u32
}

fn get_name_from_string(string_name: &String) -> Result<Name, ControllerError> {
    let parts: Vec<&str> = string_name.split('/').collect();
    if parts.len() < 3 {
        return Err(ControllerError::ConfigError(format!(
            "invalid name format: {}",
            string_name
        )));
    }

    if parts.len() == 4 {
        let id = parts[3].parse::<u64>().map_err(|_| {
            ControllerError::ConfigError(format!("invalid moderator ID: {}", parts[3]))
        })?;
        Ok(Name::from_strings([parts[0], parts[1], parts[2]]).with_id(id))
    } else {
        Ok(Name::from_strings([parts[0], parts[1], parts[2]]))
    }
}

#[allow(clippy::too_many_arguments)]
fn create_channel_message(
    source: &Name,
    destination: &Name,
    request_type: ProtoSessionMessageType,
    session_id: u32,
    message_id: u32,
    payload: Option<Content>,
    auth_provider: &Option<AuthProvider>,
) -> DataPlaneMessage {
    // if the auth_provider is set try to get an identity
    let identity_token = if let Some(auth) = auth_provider {
        auth.get_token()
            .map_err(|e| {
                error!("failed to generate identity token: {}", e);
                ControllerError::DatapathError(e.to_string())
            })
            .unwrap()
    } else {
        "".to_string()
    };

    let slim_header = Some(SlimHeader::new(source, destination, &identity_token, None));

    let session_header = Some(SessionHeader::new(
        ProtoSessionType::Multicast.into(),
        request_type.into(),
        session_id,
        message_id,
    ));

    DataPlaneMessage::new_publish_with_headers(slim_header, session_header, payload)
}

fn new_channel_message(
    controller: &Name,
    moderator: &Name,
    channel: &Name,
    auth_provider: &Option<AuthProvider>,
) -> DataPlaneMessage {
    let session_id = generate_session_id(moderator, channel);

    let invite_payload = Some(
        CommandPayload::new_join_request_payload(
            true,
            true,
            true,
            Some(10),
            Some(Duration::from_secs(1)),
            Some(channel.clone()),
        )
        .as_content(),
    );

    let mut msg = create_channel_message(
        controller,
        moderator,
        ProtoSessionMessageType::JoinRequest,
        session_id,
        rand::random::<u32>(),
        invite_payload,
        auth_provider,
    );

    msg.insert_metadata("IS_MODERATOR".to_string(), "true".to_string());
    msg
}

fn delete_channel_message(
    controller: &Name,
    moderator: &Name,
    channel_name: &Name,
    auth_provider: &Option<AuthProvider>,
) -> DataPlaneMessage {
    let session_id = generate_session_id(moderator, channel_name);

    let payaload = Some(CommandPayload::new_leave_request_payload(None).as_content());

    let mut msg = create_channel_message(
        controller,
        moderator,
        ProtoSessionMessageType::LeaveRequest,
        session_id,
        rand::random::<u32>(),
        payaload,
        auth_provider,
    );

    msg.insert_metadata("DELETE_GROUP".to_string(), "true".to_string());
    msg
}

fn invite_participant_message(
    controller: &Name,
    moderator: &Name,
    participant: &Name,
    channel_name: &Name,
    auth_provider: &Option<AuthProvider>,
) -> DataPlaneMessage {
    let session_id = generate_session_id(moderator, channel_name);

    let payload =
        Some(CommandPayload::new_discovery_request_payload(Some(participant.clone())).as_content());

    create_channel_message(
        controller,
        moderator,
        ProtoSessionMessageType::DiscoveryRequest,
        session_id,
        rand::random::<u32>(),
        payload,
        auth_provider,
    )
}

fn remove_participant_message(
    controller: &Name,
    moderator: &Name,
    participant: &Name,
    channel_name: &Name,
    auth_provider: &Option<AuthProvider>,
) -> DataPlaneMessage {
    let session_id = generate_session_id(moderator, channel_name);

    let payload =
        Some(CommandPayload::new_leave_request_payload(Some(participant.clone())).as_content());

    create_channel_message(
        controller,
        moderator,
        ProtoSessionMessageType::LeaveRequest,
        session_id,
        rand::random::<u32>(),
        payload,
        auth_provider,
    )
}

impl ControllerService {
    const MAX_RETRIES: i32 = 10;

    /// Handle new control messages.
    async fn handle_new_control_message(
        &self,
        msg: ControlMessage,
        tx: &mpsc::Sender<Result<ControlMessage, Status>>,
    ) -> Result<(), ControllerError> {
        match msg.payload {
            Some(ref payload) => {
                match payload {
                    Payload::ConfigCommand(config) => {
                        let mut connections_status = Vec::new();
                        let mut subscriptions_status = Vec::new();

                        // Process connections to create
                        for conn in &config.connections_to_create {
                            info!("received a connection to create: {:?}", conn);
                            let mut connection_success = true;
                            let mut connection_error_msg = String::new();

                            match serde_json::from_str::<ClientConfig>(&conn.config_data) {
                                Err(e) => {
                                    connection_success = false;
                                    connection_error_msg = format!("Failed to parse config: {}", e);
                                }
                                Ok(client_config) => {
                                    let client_endpoint = &client_config.endpoint;

                                    // connect to an endpoint if it's not already connected
                                    if !self.inner.connections.read().contains_key(client_endpoint)
                                    {
                                        match client_config.to_channel() {
                                            Err(e) => {
                                                connection_success = false;
                                                connection_error_msg =
                                                    format!("Channel config error: {}", e);
                                            }
                                            Ok(channel) => {
                                                let ret = self
                                                    .inner
                                                    .message_processor
                                                    .connect(
                                                        channel,
                                                        Some(client_config.clone()),
                                                        None,
                                                        None,
                                                    )
                                                    .await;

                                                match ret {
                                                    Err(e) => {
                                                        connection_success = false;
                                                        connection_error_msg =
                                                            format!("Connection failed: {}", e);
                                                    }
                                                    Ok(conn_id) => {
                                                        self.inner.connections.write().insert(
                                                            client_endpoint.clone(),
                                                            conn_id.1,
                                                        );
                                                        info!(
                                                            "Successfully created connection to {}",
                                                            client_endpoint
                                                        );
                                                    }
                                                }
                                            }
                                        }
                                    } else {
                                        info!("Connection to {} already exists", client_endpoint);
                                    }
                                }
                            }

                            // Add connection status
                            connections_status.push(v1::ConnectionAck {
                                connection_id: conn.connection_id.clone(),
                                success: connection_success,
                                error_msg: connection_error_msg,
                            });
                        }

<<<<<<< HEAD
                        // if the auth_provider is set try to get an identity
                        let identity_token = if let Some(auth) = &self.inner.auth_provider {
                            auth.get_token()
                                .map_err(|e| {
                                    error!("failed to generate identity token: {}", e);
                                    ControllerError::DatapathError(e.to_string())
                                })
                                .unwrap()
                        } else {
                            "".to_string()
                        };

=======
                        // Process subscriptions to set
>>>>>>> 8027c3b0
                        for subscription in &config.subscriptions_to_set {
                            let mut subscription_success = true;
                            let mut subscription_error_msg = String::new();

                            if !self
                                .inner
                                .connections
                                .read()
                                .contains_key(&subscription.connection_id)
                            {
                                subscription_success = false;
                                subscription_error_msg =
                                    format!("Connection {} not found", subscription.connection_id);
                            } else {
                                let conn = self
                                    .inner
                                    .connections
                                    .read()
                                    .get(&subscription.connection_id)
                                    .cloned()
                                    .unwrap();
                                let source = Name::from_strings([
                                    subscription.component_0.as_str(),
                                    subscription.component_1.as_str(),
                                    subscription.component_2.as_str(),
                                ])
                                .with_id(0);
                                let name = Name::from_strings([
                                    subscription.component_0.as_str(),
                                    subscription.component_1.as_str(),
                                    subscription.component_2.as_str(),
                                ])
                                .with_id(subscription.id.unwrap_or(Name::NULL_COMPONENT));

                                let msg = DataPlaneMessage::new_subscribe(
                                    &source,
                                    &name,
                                    Some(SlimHeaderFlags::default().with_recv_from(conn)),
                                );

<<<<<<< HEAD
                            let conn = self
                                .inner
                                .connections
                                .read()
                                .get(&subscription.connection_id)
                                .cloned()
                                .unwrap();
                            let source = Name::from_strings([
                                subscription.component_0.as_str(),
                                subscription.component_1.as_str(),
                                subscription.component_2.as_str(),
                            ])
                            .with_id(0);
                            let name = Name::from_strings([
                                subscription.component_0.as_str(),
                                subscription.component_1.as_str(),
                                subscription.component_2.as_str(),
                            ])
                            .with_id(subscription.id.unwrap_or(Name::NULL_COMPONENT));

                            let msg = DataPlaneMessage::new_subscribe(
                                &source,
                                &name,
                                Some(&identity_token),
                                Some(SlimHeaderFlags::default().with_recv_from(conn)),
                            );

                            if let Err(e) = self.send_control_message(msg).await {
                                error!("failed to subscribe: {}", e);
=======
                                if let Err(e) = self.send_control_message(msg).await {
                                    subscription_success = false;
                                    subscription_error_msg = format!("Failed to subscribe: {}", e);
                                } else {
                                    info!(
                                        "Successfully created subscription for {:?}",
                                        subscription
                                    );
                                }
>>>>>>> 8027c3b0
                            }

                            // Add subscription status
                            subscriptions_status.push(v1::SubscriptionAck {
                                subscription: Some(subscription.clone()),
                                success: subscription_success,
                                error_msg: subscription_error_msg,
                            });
                        }

                        // Process subscriptions to delete
                        for subscription in &config.subscriptions_to_delete {
                            let mut subscription_success = true;
                            let mut subscription_error_msg = String::new();

                            if !self
                                .inner
                                .connections
                                .read()
                                .contains_key(&subscription.connection_id)
                            {
                                subscription_success = false;
                                subscription_error_msg =
                                    format!("Connection {} not found", subscription.connection_id);
                            } else {
                                let conn = self
                                    .inner
                                    .connections
                                    .read()
                                    .get(&subscription.connection_id)
                                    .cloned()
                                    .unwrap();
                                let source = Name::from_strings([
                                    subscription.component_0.as_str(),
                                    subscription.component_1.as_str(),
                                    subscription.component_2.as_str(),
                                ])
                                .with_id(0);
                                let name = Name::from_strings([
                                    subscription.component_0.as_str(),
                                    subscription.component_1.as_str(),
                                    subscription.component_2.as_str(),
                                ])
                                .with_id(subscription.id.unwrap_or(Name::NULL_COMPONENT));

                                let msg = DataPlaneMessage::new_unsubscribe(
                                    &source,
                                    &name,
                                    Some(SlimHeaderFlags::default().with_recv_from(conn)),
                                );

<<<<<<< HEAD
                            let conn = self
                                .inner
                                .connections
                                .read()
                                .get(&subscription.connection_id)
                                .cloned()
                                .unwrap();
                            let source = Name::from_strings([
                                subscription.component_0.as_str(),
                                subscription.component_1.as_str(),
                                subscription.component_2.as_str(),
                            ])
                            .with_id(0);
                            let name = Name::from_strings([
                                subscription.component_0.as_str(),
                                subscription.component_1.as_str(),
                                subscription.component_2.as_str(),
                            ])
                            .with_id(subscription.id.unwrap_or(Name::NULL_COMPONENT));

                            // if the auth_provider is set try to get an identity
                            let identity_token = if let Some(auth) = &self.inner.auth_provider {
                                auth.get_token()
                                    .map_err(|e| {
                                        error!("failed to generate identity token: {}", e);
                                        ControllerError::DatapathError(e.to_string())
                                    })
                                    .unwrap()
                            } else {
                                "".to_string()
                            };

                            let msg = DataPlaneMessage::new_unsubscribe(
                                &source,
                                &name,
                                Some(&identity_token),
                                Some(SlimHeaderFlags::default().with_recv_from(conn)),
                            );

                            if let Err(e) = self.send_control_message(msg).await {
                                error!("failed to unsubscribe: {}", e);
=======
                                if let Err(e) = self.send_control_message(msg).await {
                                    subscription_success = false;
                                    subscription_error_msg =
                                        format!("Failed to unsubscribe: {}", e);
                                } else {
                                    info!(
                                        "Successfully deleted subscription for {:?}",
                                        subscription
                                    );
                                }
>>>>>>> 8027c3b0
                            }

                            // Add subscription status (for deletion)
                            subscriptions_status.push(v1::SubscriptionAck {
                                subscription: Some(subscription.clone()),
                                success: subscription_success,
                                error_msg: subscription_error_msg,
                            });
                        }

                        // Send ConfigurationCommandAck with detailed status information
                        let config_ack = v1::ConfigurationCommandAck {
                            original_message_id: msg.message_id.clone(),
                            connections_status,
                            subscriptions_status,
                        };

                        let reply = ControlMessage {
                            message_id: uuid::Uuid::new_v4().to_string(),
                            payload: Some(Payload::ConfigCommandAck(config_ack)),
                        };

                        if let Err(e) = tx.send(Ok(reply)).await {
                            error!("failed to send ConfigurationCommandAck: {}", e);
                        }

                        info!(
                            "Processed ConfigurationCommand with {} connections, {} subscriptions to set, {} subscriptions to delete",
                            config.connections_to_create.len(),
                            config.subscriptions_to_set.len(),
                            config.subscriptions_to_delete.len()
                        );
                    }
                    Payload::SubscriptionListRequest(_) => {
                        const CHUNK_SIZE: usize = 100;

                        let conn_table = self.inner.message_processor.connection_table();
                        let mut entries = Vec::new();

                        self.inner.message_processor.subscription_table().for_each(
                            |name, id, local, remote| {
                                let mut entry = SubscriptionEntry {
                                    component_0: name.components_strings()[0].to_string(),
                                    component_1: name.components_strings()[1].to_string(),
                                    component_2: name.components_strings()[2].to_string(),
                                    id: Some(id),
                                    ..Default::default()
                                };

                                for &cid in local {
                                    entry.local_connections.push(ConnectionEntry {
                                        id: cid,
                                        connection_type: ConnectionType::Local as i32,
                                        config_data: "{}".to_string(),
                                    });
                                }

                                for &cid in remote {
                                    if let Some(conn) = conn_table.get(cid as usize) {
                                        entry.remote_connections.push(ConnectionEntry {
                                            id: cid,
                                            connection_type: ConnectionType::Remote as i32,
                                            config_data: match conn.config_data() {
                                                Some(data) => serde_json::to_string(data)
                                                    .unwrap_or_else(|_| "{}".to_string()),
                                                None => "{}".to_string(),
                                            },
                                        });
                                    } else {
                                        error!("no connection entry for id {}", cid);
                                    }
                                }
                                entries.push(entry);
                            },
                        );

                        for chunk in entries.chunks(CHUNK_SIZE) {
                            let resp = ControlMessage {
                                message_id: uuid::Uuid::new_v4().to_string(),
                                payload: Some(Payload::SubscriptionListResponse(
                                    SubscriptionListResponse {
                                        entries: chunk.to_vec(),
                                    },
                                )),
                            };

                            if let Err(e) = tx.try_send(Ok(resp)) {
                                error!("failed to send subscription batch: {}", e);
                            }
                        }
                    }
                    Payload::ConnectionListRequest(_) => {
                        let mut all_entries = Vec::new();
                        self.inner
                            .message_processor
                            .connection_table()
                            .for_each(|id, conn| {
                                all_entries.push(ConnectionEntry {
                                    id: id as u64,
                                    connection_type: ConnectionType::Remote as i32,
                                    config_data: match conn.config_data() {
                                        Some(data) => serde_json::to_string(data)
                                            .unwrap_or_else(|_| "{}".to_string()),
                                        None => "{}".to_string(),
                                    },
                                });
                            });

                        const CHUNK_SIZE: usize = 100;
                        for chunk in all_entries.chunks(CHUNK_SIZE) {
                            let resp = ControlMessage {
                                message_id: uuid::Uuid::new_v4().to_string(),
                                payload: Some(Payload::ConnectionListResponse(
                                    ConnectionListResponse {
                                        entries: chunk.to_vec(),
                                    },
                                )),
                            };

                            if let Err(e) = tx.try_send(Ok(resp)) {
                                error!("failed to send connection list batch: {}", e);
                            }
                        }
                    }
                    Payload::Ack(_ack) => {
                        // received an ack, do nothing - this should not happen
                    }
                    Payload::ConfigCommandAck(_) => {
                        // received a config command ack, do nothing - this should not happen
                    }
                    Payload::SubscriptionListResponse(_) => {
                        // received a subscription list response, do nothing - this should not happen
                    }
                    Payload::ConnectionListResponse(_) => {
                        // received a connection list response, do nothing - this should not happen
                    }
                    Payload::RegisterNodeRequest(_) => {
                        error!("received a register node request");
                    }
                    Payload::RegisterNodeResponse(_) => {
                        // received a register node response, do nothing
                    }
                    Payload::DeregisterNodeRequest(_) => {
                        error!("received a deregister node request");
                    }
                    Payload::DeregisterNodeResponse(_) => {
                        // received a deregister node response, do nothing
                    }
                    Payload::CreateChannelRequest(req) => {
                        info!("received a create channel request");

                        let mut success = true;
                        // Get the first moderator from the list, as we support only one for now
                        if let Some(first_moderator) = req.moderators.first() {
                            let moderator_name = get_name_from_string(first_moderator)?;
                            if !moderator_name.has_id() {
                                error!("invalid moderator ID");
                                success = false;
                            } else {
                                let channel_name = get_name_from_string(&req.channel_name)?;

                                let creation_msg = new_channel_message(
                                    &CONTROLLER_SOURCE_NAME,
                                    &moderator_name,
                                    &channel_name,
                                    &self.inner.auth_provider,
                                );

                                debug!("Send session creation message: {:?}", creation_msg);
                                if let Err(e) = self.send_control_message(creation_msg).await {
                                    error!("failed to send channel creation: {}", e);
                                    success = false;
                                }
                            }
                        } else {
                            error!("no moderators specified create channel request");
                            success = false;
                        };

                        let ack = Ack {
                            original_message_id: msg.message_id.clone(),
                            success,
                            messages: vec![msg.message_id.clone()],
                        };

                        let reply = ControlMessage {
                            message_id: uuid::Uuid::new_v4().to_string(),
                            payload: Some(Payload::Ack(ack)),
                        };

                        if let Err(e) = tx.send(Ok(reply)).await {
                            error!("failed to send Ack: {}", e);
                        }
                    }
                    Payload::DeleteChannelRequest(req) => {
                        info!("received a channel delete request");
                        let mut success = true;

                        // Get the first moderator from the list, as we support only one for now
                        if let Some(first_moderator) = req.moderators.first() {
                            let moderator_name = get_name_from_string(first_moderator)?;
                            if !moderator_name.has_id() {
                                error!("invalid moderator ID");
                                success = false;
                            } else {
                                let channel_name = get_name_from_string(&req.channel_name)?;

                                let delete_msg = delete_channel_message(
                                    &CONTROLLER_SOURCE_NAME,
                                    &moderator_name,
                                    &channel_name,
                                    &self.inner.auth_provider,
                                );

                                debug!("Send delete session message: {:?}", delete_msg);
                                if let Err(e) = self.send_control_message(delete_msg).await {
                                    error!("failed to send delete channel: {}", e);
                                    success = false;
                                }
                            }
                        } else {
                            error!("no moderators specified in delete channel request");
                            success = false;
                        };

                        let ack = Ack {
                            original_message_id: msg.message_id.clone(),
                            success,
                            messages: vec![msg.message_id.clone()],
                        };

                        let reply = ControlMessage {
                            message_id: uuid::Uuid::new_v4().to_string(),
                            payload: Some(Payload::Ack(ack)),
                        };

                        if let Err(e) = tx.send(Ok(reply)).await {
                            error!("failed to send Ack: {}", e);
                        }
                    }
                    Payload::AddParticipantRequest(req) => {
                        info!(
                            "received a participant add request for channel: {}, participant: {}",
                            req.channel_name, req.participant_name
                        );

                        let mut success = true;

                        if let Some(first_moderator) = req.moderators.first() {
                            let moderator_name = get_name_from_string(first_moderator)?;
                            if !moderator_name.has_id() {
                                error!("invalid moderator ID");
                                success = false;
                            } else {
                                let channel_name = get_name_from_string(&req.channel_name)?;
                                let participant_name = get_name_from_string(&req.participant_name)?;

                                let invite_msg = invite_participant_message(
                                    &CONTROLLER_SOURCE_NAME,
                                    &moderator_name,
                                    &participant_name,
                                    &channel_name,
                                    &self.inner.auth_provider,
                                );

                                debug!("Send invite participant: {:?}", invite_msg);

                                if let Err(e) = self.send_control_message(invite_msg).await {
                                    error!("failed to send channel creation: {}", e);
                                    success = false;
                                }
                            }
                        } else {
                            error!("no moderators specified in add participant request");
                        };

                        let ack = Ack {
                            original_message_id: msg.message_id.clone(),
                            success,
                            messages: vec![msg.message_id.clone()],
                        };

                        let reply = ControlMessage {
                            message_id: uuid::Uuid::new_v4().to_string(),
                            payload: Some(Payload::Ack(ack)),
                        };

                        if let Err(e) = tx.send(Ok(reply)).await {
                            error!("failed to send Ack: {}", e);
                        }
                    }
                    Payload::DeleteParticipantRequest(req) => {
                        info!("received a participant delete request");

                        let mut success = true;

                        if let Some(first_moderator) = req.moderators.first() {
                            let moderator_name = get_name_from_string(first_moderator)?;
                            if !moderator_name.has_id() {
                                error!("invalid moderator ID");
                                success = false;
                            } else {
                                let channel_name = get_name_from_string(&req.channel_name)?;
                                let participant_name = get_name_from_string(&req.participant_name)?;

                                let remove_msg = remove_participant_message(
                                    &CONTROLLER_SOURCE_NAME,
                                    &moderator_name,
                                    &participant_name,
                                    &channel_name,
                                    &self.inner.auth_provider,
                                );

                                if let Err(e) = self.send_control_message(remove_msg).await {
                                    error!("failed to send channel creation: {}", e);
                                    success = false;
                                }
                            }
                        } else {
                            error!("no moderators specified in remove participant request");
                            success = false;
                        };

                        let ack = Ack {
                            original_message_id: msg.message_id.clone(),
                            success,
                            messages: vec![msg.message_id.clone()],
                        };

                        let reply = ControlMessage {
                            message_id: uuid::Uuid::new_v4().to_string(),
                            payload: Some(Payload::Ack(ack)),
                        };

                        if let Err(e) = tx.send(Ok(reply)).await {
                            error!("failed to send Ack: {}", e);
                        }
                    }
                    Payload::ListChannelRequest(_) => {}
                    Payload::ListChannelResponse(_) => {}
                    Payload::ListParticipantsRequest(_) => {}
                    Payload::ListParticipantsResponse(_) => {}
                }
            }
            None => {
                error!(
                    "received control message {} with no payload",
                    msg.message_id
                );
            }
        }

        Ok(())
    }

    /// Send a control message to SLIM.
    async fn send_control_message(&self, msg: DataPlaneMessage) -> Result<(), ControllerError> {
        self.inner.tx_slim.send(Ok(msg)).await.map_err(|e| {
            error!("error sending message into datapath: {}", e);
            ControllerError::DatapathError(e.to_string())
        })
    }

    /// Process the control message stream.
    fn process_control_message_stream(
        &self,
        config: Option<ClientConfig>,
        mut stream: impl Stream<Item = Result<ControlMessage, Status>> + Unpin + Send + 'static,
        tx: mpsc::Sender<Result<ControlMessage, Status>>,
        cancellation_token: CancellationToken,
    ) -> tokio::task::JoinHandle<()> {
        let this = self.clone();
        let drain = this.inner.drain_rx.clone();
        tokio::spawn(async move {
            // Send a register message to the control plane
            let endpoint = config
                .as_ref()
                .map(|c| c.endpoint.clone())
                .unwrap_or_else(|| "unknown".to_string());
            info!(%endpoint, "connected to control plane");

            let mut retry_connect = false;

            let register_request = ControlMessage {
                message_id: uuid::Uuid::new_v4().to_string(),
                payload: Some(Payload::RegisterNodeRequest(v1::RegisterNodeRequest {
                    node_id: this.inner.id.to_string(),
                    group_name: this.inner.group_name.clone(),
                    connection_details: this.inner.connection_details.clone(),
                })),
            };

            // send register request if client
            if config.is_some()
                && let Err(e) = tx.send(Ok(register_request)).await
            {
                error!("failed to send register request: {}", e);
                return;
            }

            // TODO; here we should wait for an ack

            loop {
                tokio::select! {
                    next = stream.next() => {
                        match next {
                            Some(Ok(msg)) => {
                                if let Err(e) = this.handle_new_control_message(msg, &tx).await {
                                    error!("error processing incoming control message: {:?}", e);
                                }
                            }
                            Some(Err(e)) => {
                                if let Some(io_err) = Self::match_for_io_error(&e) {
                                    if io_err.kind() == std::io::ErrorKind::BrokenPipe {
                                        info!("connection closed by peer");
                                        retry_connect = true;
                                    }
                                } else {
                                    error!(%e, "error receiving control messages");
                                }

                                break;
                            }
                            None => {
                                debug!("end of stream");
                                retry_connect = true;
                                break;
                            }
                        }
                    }
                    _ = cancellation_token.cancelled() => {
                        debug!("shutting down stream on cancellation token");
                        break;
                    }
                    _ = drain.clone().signaled() => {
                        debug!("shutting down stream on drain");
                        break;
                    }
                }
            }

            info!(%endpoint, "control plane stream closed");

            if retry_connect && let Some(config) = config {
                info!(%config.endpoint, "retrying connection to control plane");
                this.connect(config.clone(), cancellation_token)
                    .await
                    .map_or_else(
                        |e| {
                            error!("failed to reconnect to control plane: {}", e);
                        },
                        |tx| {
                            info!(%config.endpoint, "reconnected to control plane");

                            this.inner
                                .tx_channels
                                .write()
                                .insert(config.endpoint.clone(), tx);
                        },
                    )
            }
        })
    }

    /// Connect to the control plane using the provided client configuration.
    /// This function attempts to establish a connection to the control plane and returns a sender for control messages.
    /// It retries the connection a specified number of times if it fails.
    async fn connect(
        &self,
        config: ClientConfig,
        cancellation_token: CancellationToken,
    ) -> Result<mpsc::Sender<Result<ControlMessage, Status>>, ControllerError> {
        info!(%config.endpoint, "connecting to control plane");

        let channel = config.to_channel().map_err(|e| {
            error!("error reading channel config: {}", e);
            ControllerError::ConfigError(e.to_string())
        })?;

        let mut client = ControllerServiceClient::new(channel);
        for i in 0..Self::MAX_RETRIES {
            let (tx, rx) = mpsc::channel::<Result<ControlMessage, Status>>(128);
            let out_stream = ReceiverStream::new(rx).map(|res| res.expect("mapping error"));
            match client.open_control_channel(Request::new(out_stream)).await {
                Ok(stream) => {
                    // process the control message stream
                    self.process_control_message_stream(
                        Some(config),
                        stream.into_inner(),
                        tx.clone(),
                        cancellation_token.clone(),
                    );

                    return Ok(tx);
                }
                Err(e) => {
                    error!(%e, "connection error, retrying {}/{}", i + 1, Self::MAX_RETRIES);
                }
            };

            // sleep 1 sec between each connection retry
            tokio::time::sleep(tokio::time::Duration::from_secs(1)).await;
        }

        Err(ControllerError::ConfigError(format!(
            "failed to connect to control plane after {} retries",
            Self::MAX_RETRIES
        )))
    }

    fn match_for_io_error(err_status: &Status) -> Option<&std::io::Error> {
        let mut err: &(dyn std::error::Error + 'static) = err_status;

        loop {
            if let Some(io_err) = err.downcast_ref::<std::io::Error>() {
                return Some(io_err);
            }

            // h2::Error do not expose std::io::Error with `source()`
            // https://github.com/hyperium/h2/pull/462
            if let Some(h2_err) = err.downcast_ref::<h2::Error>()
                && let Some(io_err) = h2_err.get_io()
            {
                return Some(io_err);
            }

            err = err.source()?;
        }
    }
}

#[tonic::async_trait]
impl GrpcControllerService for ControllerService {
    type OpenControlChannelStream =
        Pin<Box<dyn Stream<Item = Result<ControlMessage, Status>> + Send + 'static>>;

    async fn open_control_channel(
        &self,
        request: Request<tonic::Streaming<ControlMessage>>,
    ) -> Result<Response<Self::OpenControlChannelStream>, Status> {
        // Get the remote endpoint from the request metadata
        let remote_endpoint = request
            .remote_addr()
            .map(|addr| addr.to_string())
            .unwrap_or_else(|| "unknown".to_string());

        let stream = request.into_inner();
        let (tx, rx) = mpsc::channel::<Result<ControlMessage, Status>>(128);

        let cancellation_token = CancellationToken::new();

        self.process_control_message_stream(None, stream, tx.clone(), cancellation_token.clone());

        // store the sender in the tx_channels map
        self.inner
            .tx_channels
            .write()
            .insert(remote_endpoint.clone(), tx);

        // store the cancellation token in the controller service
        self.inner
            .cancellation_tokens
            .write()
            .insert(remote_endpoint.clone(), cancellation_token);

        let out_stream = ReceiverStream::new(rx);
        Ok(Response::new(
            Box::pin(out_stream) as Self::OpenControlChannelStream
        ))
    }
}

#[cfg(test)]
mod tests {
    use super::*;
    use slim_auth::{shared_secret::SharedSecret, testutils::TEST_VALID_SECRET};
    use slim_config::component::id::Kind;
    use tracing_test::traced_test;

    #[tokio::test]
    #[traced_test]
    async fn test_end_to_end() {
        // Create an ID for slim instance
        let id_server =
            ID::new_with_name(Kind::new("slim").unwrap(), "test-server-instance").unwrap();
        let id_client =
            ID::new_with_name(Kind::new("slim").unwrap(), "test-client-instance").unwrap();

        // Create a server configuration
        let server_config = ServerConfig::with_endpoint("127.0.0.1:50051")
            .with_tls_settings(slim_config::tls::server::TlsServerConfig::insecure());

        // create a client configuration
        let client_config = ClientConfig::with_endpoint("http://127.0.0.1:50051")
            .with_tls_setting(slim_config::tls::client::TlsClientConfig::insecure());

        // create drain channels
        let (signal_server, watch_server) = drain::channel();
        let (signal_client, watch_client) = drain::channel();

        // Create a message processor
        let message_processor_client = MessageProcessor::with_drain_channel(watch_client.clone());
        let message_processor_server = MessageProcessor::with_drain_channel(watch_server.clone());

        // Create a control plane instance for server
        let pubsub_servers = [server_config.clone()];
        let mut control_plane_server = ControlPlane::new(ControlPlaneSettings {
            id: id_server,
            group_name: None,
            servers: vec![server_config],
            clients: vec![],
            drain_rx: watch_server,
            message_processor: Arc::new(message_processor_server),
            pubsub_servers: pubsub_servers.to_vec(),
            auth_provider: Some(AuthProvider::SharedSecret(SharedSecret::new(
                "server",
                TEST_VALID_SECRET,
            ))),
            auth_verifier: Some(AuthVerifier::SharedSecret(SharedSecret::new(
                "server",
                TEST_VALID_SECRET,
            ))),
        });

        let mut control_plane_client = ControlPlane::new(ControlPlaneSettings {
            id: id_client,
            group_name: None,
            servers: vec![],
            clients: vec![client_config],
            drain_rx: watch_client,
            message_processor: Arc::new(message_processor_client),
            pubsub_servers: pubsub_servers.to_vec(),
            auth_provider: Some(AuthProvider::SharedSecret(SharedSecret::new(
                "client",
                TEST_VALID_SECRET,
            ))),
            auth_verifier: Some(AuthVerifier::SharedSecret(SharedSecret::new(
                "client",
                TEST_VALID_SECRET,
            ))),
        });

        // Start the server
        control_plane_server.run().await.unwrap();

        // Sleep for a short duration to ensure the server is ready
        tokio::time::sleep(tokio::time::Duration::from_millis(100)).await;

        // Start the client
        control_plane_client.run().await.unwrap();

        // Sleep for a short duration to ensure the client is ready
        tokio::time::sleep(tokio::time::Duration::from_millis(100)).await;

        // Check if the server received the connection
        assert!(logs_contain("received a register node request"));

        // drop the server and the client. This should also cancel the running listeners
        // and close the connections gracefully.
        drop(control_plane_server);
        drop(control_plane_client);

        // Make sure there is nothing left to drain (this should not block)
        signal_server.drain().await;
        signal_client.drain().await;
    }

    #[test]
    fn test_generate_session_id() {
        let moderator_a = Name::from_strings(["Org", "Ns", "Moderator"]).with_id(42);
        let moderator_b = Name::from_strings(["Org", "Ns", "Moderator"]).with_id(43); // different id
        let channel_x = Name::from_strings(["Org", "Ns", "ChannelX"]).with_id(7);
        let channel_y = Name::from_strings(["Org", "Ns", "ChannelY"]).with_id(7); // different last component

        let id1 = generate_session_id(&moderator_a, &channel_x);
        let id2 = generate_session_id(&moderator_a, &channel_x);
        assert_eq!(id1, id2, "hash must be deterministic for same inputs");

        let id3 = generate_session_id(&moderator_b, &channel_x);
        assert_ne!(id1, id3, "changing moderator id should change session id");

        let id4 = generate_session_id(&moderator_a, &channel_y);
        assert_ne!(id1, id4, "changing channel name should change session id");

        // Ensure moderate spread (not strictly required, but sanity check that values aren't zero)
        assert!(
            id1 != 0 && id3 != 0 && id4 != 0,
            "session ids should not be zero"
        );
    }
}<|MERGE_RESOLUTION|>--- conflicted
+++ resolved
@@ -728,7 +728,6 @@
                             });
                         }
 
-<<<<<<< HEAD
                         // if the auth_provider is set try to get an identity
                         let identity_token = if let Some(auth) = &self.inner.auth_provider {
                             auth.get_token()
@@ -741,9 +740,7 @@
                             "".to_string()
                         };
 
-=======
                         // Process subscriptions to set
->>>>>>> 8027c3b0
                         for subscription in &config.subscriptions_to_set {
                             let mut subscription_success = true;
                             let mut subscription_error_msg = String::new();
@@ -781,40 +778,10 @@
                                 let msg = DataPlaneMessage::new_subscribe(
                                     &source,
                                     &name,
+                                    Some(&identity_token),
                                     Some(SlimHeaderFlags::default().with_recv_from(conn)),
                                 );
 
-<<<<<<< HEAD
-                            let conn = self
-                                .inner
-                                .connections
-                                .read()
-                                .get(&subscription.connection_id)
-                                .cloned()
-                                .unwrap();
-                            let source = Name::from_strings([
-                                subscription.component_0.as_str(),
-                                subscription.component_1.as_str(),
-                                subscription.component_2.as_str(),
-                            ])
-                            .with_id(0);
-                            let name = Name::from_strings([
-                                subscription.component_0.as_str(),
-                                subscription.component_1.as_str(),
-                                subscription.component_2.as_str(),
-                            ])
-                            .with_id(subscription.id.unwrap_or(Name::NULL_COMPONENT));
-
-                            let msg = DataPlaneMessage::new_subscribe(
-                                &source,
-                                &name,
-                                Some(&identity_token),
-                                Some(SlimHeaderFlags::default().with_recv_from(conn)),
-                            );
-
-                            if let Err(e) = self.send_control_message(msg).await {
-                                error!("failed to subscribe: {}", e);
-=======
                                 if let Err(e) = self.send_control_message(msg).await {
                                     subscription_success = false;
                                     subscription_error_msg = format!("Failed to subscribe: {}", e);
@@ -824,7 +791,6 @@
                                         subscription
                                     );
                                 }
->>>>>>> 8027c3b0
                             }
 
                             // Add subscription status
@@ -873,52 +839,10 @@
                                 let msg = DataPlaneMessage::new_unsubscribe(
                                     &source,
                                     &name,
+                                    Some(&identity_token),
                                     Some(SlimHeaderFlags::default().with_recv_from(conn)),
                                 );
 
-<<<<<<< HEAD
-                            let conn = self
-                                .inner
-                                .connections
-                                .read()
-                                .get(&subscription.connection_id)
-                                .cloned()
-                                .unwrap();
-                            let source = Name::from_strings([
-                                subscription.component_0.as_str(),
-                                subscription.component_1.as_str(),
-                                subscription.component_2.as_str(),
-                            ])
-                            .with_id(0);
-                            let name = Name::from_strings([
-                                subscription.component_0.as_str(),
-                                subscription.component_1.as_str(),
-                                subscription.component_2.as_str(),
-                            ])
-                            .with_id(subscription.id.unwrap_or(Name::NULL_COMPONENT));
-
-                            // if the auth_provider is set try to get an identity
-                            let identity_token = if let Some(auth) = &self.inner.auth_provider {
-                                auth.get_token()
-                                    .map_err(|e| {
-                                        error!("failed to generate identity token: {}", e);
-                                        ControllerError::DatapathError(e.to_string())
-                                    })
-                                    .unwrap()
-                            } else {
-                                "".to_string()
-                            };
-
-                            let msg = DataPlaneMessage::new_unsubscribe(
-                                &source,
-                                &name,
-                                Some(&identity_token),
-                                Some(SlimHeaderFlags::default().with_recv_from(conn)),
-                            );
-
-                            if let Err(e) = self.send_control_message(msg).await {
-                                error!("failed to unsubscribe: {}", e);
-=======
                                 if let Err(e) = self.send_control_message(msg).await {
                                     subscription_success = false;
                                     subscription_error_msg =
@@ -929,7 +853,6 @@
                                         subscription
                                     );
                                 }
->>>>>>> 8027c3b0
                             }
 
                             // Add subscription status (for deletion)
