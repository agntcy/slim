--- conflicted
+++ resolved
@@ -30,12 +30,7 @@
 use slim_auth::shared_secret::SharedSecret;
 use slim_auth::traits::TokenProvider;
 use slim_config::grpc::client::ClientConfig;
-<<<<<<< HEAD
-use slim_datapath::api::ProtoMessage as PubsubMessage;
-use slim_datapath::api::{ProtoSessionMessageType, ProtoSessionType, SessionHeader, SlimHeader};
-=======
 use slim_datapath::api::ProtoMessage as DataPlaneMessage;
->>>>>>> e6f65bb9
 use slim_datapath::message_processing::MessageProcessor;
 use slim_datapath::messages::Name;
 use slim_datapath::messages::utils::{SLIM_IDENTITY, SlimHeaderFlags};
@@ -104,13 +99,10 @@
 
     /// controller
     controller: ControllerService,
-<<<<<<< HEAD
-=======
 
     /// channel to receive message from the datapath
     /// to be used in listen_from_data_plan
     rx_slim_option: Option<mpsc::Receiver<Result<DataPlaneMessage, Status>>>,
->>>>>>> e6f65bb9
 }
 
 /// ControllerServiceInternal implements Drop trait to cancel all running listeners and
@@ -243,8 +235,6 @@
         Ok(())
     }
 
-<<<<<<< HEAD
-=======
     async fn listen_from_data_plane(
         &mut self,
         mut rx: mpsc::Receiver<Result<DataPlaneMessage, Status>>,
@@ -343,7 +333,6 @@
         });
     }
 
->>>>>>> e6f65bb9
     /// Stop the ControlPlane service.
     /// This function stops all running listeners and cancels any ongoing operations.
     /// It cleans up the internal state and ensures that all resources are released properly.
