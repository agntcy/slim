// Copyright AGNTCY Contributors (https://github.com/agntcy)
// SPDX-License-Identifier: Apache-2.0

// Standard library imports
use std::collections::{HashMap, VecDeque};
use std::sync::Arc;
use std::time::Duration;

// Third-party crates
use async_trait::async_trait;
use parking_lot::RwLock;
use rand::Rng;
use tokio::sync::mpsc::{self, Receiver, Sender};
use tokio::time::{self, Instant};
use tokio_util::sync::CancellationToken;
use tracing::{debug, error, warn};

use slim_auth::traits::{TokenProvider, Verifier};
use slim_datapath::api::{
    ApplicationPayload, CommandPayload, ProtoMessage as Message, ProtoSessionMessageType,
    ProtoSessionType, SessionHeader, SlimHeader,
};
use slim_datapath::messages::Name;
use slim_datapath::messages::utils::SlimHeaderFlags;

use crate::producer_buffer::ProducerBuffer;
use crate::receiver_buffer::ReceiverBuffer;
// Local crate
use crate::{
    Common, CommonSession, Id, MessageDirection, MessageHandler, SessionConfig, SessionConfigTrait,
    State, Transmitter,
    channel_endpoint::{
        ChannelEndpoint, ChannelModerator, ChannelParticipant, MlsEndpoint, MlsState,
    },
    errors::SessionError,
    timer,
};

/// Configuration for the Point to Point session
#[derive(Debug, Clone, PartialEq)]
pub struct PointToPointConfiguration {
    pub timeout: Option<std::time::Duration>,
    pub max_retries: Option<u32>,
    pub mls_enabled: bool,
    pub peer_name: Option<Name>,
    pub(crate) initiator: bool,
    pub metadata: HashMap<String, String>,
}

impl Default for PointToPointConfiguration {
    fn default() -> Self {
        PointToPointConfiguration {
            timeout: None,
            max_retries: Some(5),
            mls_enabled: false,
            peer_name: None,
            initiator: true,
            metadata: HashMap::new(),
        }
    }
}

impl PointToPointConfiguration {
    pub fn new(
        timeout: Option<Duration>,
        max_retries: Option<u32>,
        mls_enabled: bool,
        peer_name: Option<Name>,
        metadata: HashMap<String, String>,
    ) -> Self {
        // If mls is enabled the session must be sticky
        if mls_enabled && peer_name.is_none() {
            panic!("MLS on not sticky sessions is not supported (must provide a peer name).");
        }

        PointToPointConfiguration {
            timeout,
            max_retries,
            mls_enabled,
            peer_name,
            initiator: true,
            metadata,
        }
    }

    pub fn with_peer_name(mut self, name: Name) -> Self {
        self.peer_name = Some(name);
        self
    }
}

impl SessionConfigTrait for PointToPointConfiguration {
    fn replace(&mut self, session_config: &SessionConfig) -> Result<(), SessionError> {
        match session_config {
            SessionConfig::PointToPoint(config) => {
                *self = config.clone();
                Ok(())
            }
            _ => Err(SessionError::ConfigurationError(format!(
                "invalid session config type: expected PointToPoint, got {:?}",
                session_config
            ))),
        }
    }
}

impl std::fmt::Display for PointToPointConfiguration {
    fn fmt(&self, f: &mut std::fmt::Formatter<'_>) -> std::fmt::Result {
        write!(
            f,
            "PointToPointConfiguration: timeout: {} ms, max retries: {}, remote endpoint: {}",
            self.timeout.unwrap_or_default().as_millis(),
            self.max_retries.unwrap_or_default(),
            self.peer_name
                .as_ref()
                .map(|n| n.to_string())
                .unwrap_or_else(|| "<unset>".to_string()),
        )
    }
}

#[derive(Debug, Clone, PartialEq, Default)]
enum P2PSessionStatus {
    #[default]
    Uninitialized,
    Discovering,
    Established,
}

/// Message types for internal PointToPoint communication
#[allow(clippy::large_enum_variant)]
enum InternalMessage {
    OnMessage {
        message: Message,
        direction: MessageDirection,
    },
    SetConfig {
        config: PointToPointConfiguration,
    },
    TimerTimeout {
        message_id: u32,
        timeouts: u32,
        ack: bool, // true: ack timer, false: rtx timer
    },
    TimerFailure {
        message_id: u32,
        timeouts: u32,
        ack: bool, // true: ack timer, false: rtx timer
    },
}

struct SenderState {
    // buffer with packets coming from the application
    buffer: ProducerBuffer,
    // next packet id
    next_id: u32,
    // list of pending acks with timers and messages to resend
    pending_acks: HashMap<u32, (timer::Timer, Message)>,
}

struct ReceiverState {
    // buffer with received packets
    buffer: ReceiverBuffer,
    // list of pending RTX requestss
    pending_rtxs: HashMap<u32, (timer::Timer, Message)>,
}

struct PointToPointState<P, V, T>
where
    P: TokenProvider + Send + Sync + Clone + 'static,
    V: Verifier + Send + Sync + Clone + 'static,
    T: Transmitter + Send + Sync + Clone + 'static,
{
    session_id: u32,
    source: Name,
    identity: String,
    tx: T,
    config: PointToPointConfiguration,
    dst: Arc<RwLock<Option<Name>>>,
    peer_connection: Option<u64>,
    p2p_session_status: P2PSessionStatus,
    send_buffer: VecDeque<Message>,
    sender_state: SenderState,     // send packets with sequential ids
    receiver_state: ReceiverState, // to be used only in case of sticky session
    channel_endpoint: ChannelEndpoint<P, V, T>,
}

// need two observers in order to distinguish RTX from ACK timers
struct RtxTimerObserver {
    tx: Sender<InternalMessage>,
}

struct AckTimerObserver {
    tx: Sender<InternalMessage>,
}

/// The internal part of the Point to Point session that handles message processing
struct PointToPointProcessor<P, V, T>
where
    P: TokenProvider + Send + Sync + Clone + 'static,
    V: Verifier + Send + Sync + Clone + 'static,
    T: Transmitter + Send + Sync + Clone + 'static,
{
    state: PointToPointState<P, V, T>,
    ack_timer_observer: Arc<AckTimerObserver>,
    rtx_timer_observer: Arc<RtxTimerObserver>,
    rx: Receiver<InternalMessage>,
    cancellation_token: CancellationToken,
}

#[async_trait]
impl timer::TimerObserver for AckTimerObserver {
    async fn on_timeout(&self, message_id: u32, timeouts: u32) {
        self.tx
            .send(InternalMessage::TimerTimeout {
                message_id,
                timeouts,
                ack: true,
            })
            .await
            .expect("failed to send timer timeout");
    }

    async fn on_failure(&self, message_id: u32, timeouts: u32) {
        // remove the state for the lost message
        self.tx
            .send(InternalMessage::TimerFailure {
                message_id,
                timeouts,
                ack: true,
            })
            .await
            .expect("failed to send timer failure");
    }

    async fn on_stop(&self, message_id: u32) {
        debug!("timer stopped: {}", message_id);
    }
}

#[async_trait]
impl timer::TimerObserver for RtxTimerObserver {
    async fn on_timeout(&self, message_id: u32, timeouts: u32) {
        self.tx
            .send(InternalMessage::TimerTimeout {
                message_id,
                timeouts,
                ack: false,
            })
            .await
            .expect("failed to send timer timeout");
    }

    async fn on_failure(&self, message_id: u32, timeouts: u32) {
        // remove the state for the lost message
        self.tx
            .send(InternalMessage::TimerFailure {
                message_id,
                timeouts,
                ack: false,
            })
            .await
            .expect("failed to send timer failure");
    }

    async fn on_stop(&self, message_id: u32) {
        debug!("timer stopped: {}", message_id);
    }
}

impl<P, V, T> PointToPointProcessor<P, V, T>
where
    P: TokenProvider + Send + Sync + Clone + 'static,
    V: Verifier + Send + Sync + Clone + 'static,
    T: Transmitter + Send + Sync + Clone + 'static,
{
    fn new(
        state: PointToPointState<P, V, T>,
        tx: Sender<InternalMessage>,
        rx: Receiver<InternalMessage>,
        cancellation_token: CancellationToken,
    ) -> Self {
        PointToPointProcessor {
            state,
            ack_timer_observer: Arc::new(AckTimerObserver { tx: tx.clone() }),
            rtx_timer_observer: Arc::new(RtxTimerObserver { tx: tx.clone() }),
            rx,
            cancellation_token,
        }
    }

    async fn process_loop(mut self) {
        debug!("Starting PointToPointProcessor loop");

        // set timer for mls key rotation if it is enabled
        let sleep = time::sleep(Duration::from_secs(3600));
        tokio::pin!(sleep);

        loop {
            tokio::select! {
                next = self.rx.recv() => {
                    match next {
                        Some(message) => self.handle_internal_message(message).await,
                        None => {
                            debug!("ff session {} channel closed", self.state.session_id);
                            break;
                        }
                    }
                }
                () = &mut sleep, if self.state.config.mls_enabled => {
                        let _ = self.state.channel_endpoint.update_mls_keys().await;
                        sleep.as_mut().reset(Instant::now() + Duration::from_secs(3600));
                }
                _ = self.cancellation_token.cancelled() => {
                    debug!("ff session {} deleted", self.state.session_id);
                    break;
                }
            }
        }

        // Finish to process any remaining messages
        while let Ok(message) = self.rx.try_recv() {
            self.handle_internal_message(message).await;
        }

        // Clean up any remaining timers
        for (_, (mut timer, _)) in self.state.sender_state.pending_acks.drain() {
            timer.stop();
        }
        for (_, (mut timer, _)) in self.state.receiver_state.pending_rtxs.drain() {
            timer.stop();
        }

        self.state.channel_endpoint.close();

        debug!("PointToPointProcessor loop exited");
    }

    async fn handle_internal_message(&mut self, message: InternalMessage) {
        match message {
            InternalMessage::OnMessage { message, direction } => {
                let result = match direction {
                    MessageDirection::North => self.handle_message_to_app(message).await,
                    MessageDirection::South => self.handle_message_to_slim(message).await,
                };

                if let Err(e) = result {
                    error!("error processing message: {}", e);
                }
            }
            InternalMessage::SetConfig { config } => {
                debug!("setting point and point session config: {}", config);
                self.state.config = config;
            }
            InternalMessage::TimerTimeout {
                message_id,
                timeouts,
                ack,
            } => {
                debug!("timer timeout for message id {}: {}", message_id, timeouts);
                self.handle_timer_timeout(message_id, ack).await;
            }
            InternalMessage::TimerFailure {
                message_id,
                timeouts,
                ack,
            } => {
                debug!("timer failure for message id {}: {}", message_id, timeouts);
                self.handle_timer_failure(message_id, ack).await;
            }
        }
    }

    async fn handle_timer_timeout(&mut self, message_id: u32, ack: bool) {
        let message = if ack {
            match self.state.sender_state.pending_acks.get(&message_id) {
                Some((_t, msg)) => msg.clone(),
                None => {
                    warn!("the timer does not exists, ignore timeout");
                    return;
                }
            }
        } else {
            match self.state.receiver_state.pending_rtxs.get(&message_id) {
                Some((_t, msg)) => msg.clone(),
                None => {
                    warn!("the timer does not exists, ignore timeout");
                    return;
                }
            }
        };

        // if RTX check if we need to send it or just remove the timer
        if !ack
            && self
                .state
                .receiver_state
                .buffer
                .message_already_received(message_id as usize)
        {
            // the message was already received, no need to send RTX
            if let Some((mut t, _m)) = self.state.receiver_state.pending_rtxs.remove(&message_id) {
                t.stop();
                return;
            }
        }

        let _ = self
            .state
            .tx
            .send_to_slim(Ok(message))
            .await
            .map_err(|e| SessionError::AppTransmission(e.to_string()));
    }

    async fn handle_timer_failure(&mut self, message_id: u32, ack: bool) {
        // Remove the state for the lost message
        let message = if ack {
            match self.state.sender_state.pending_acks.remove(&message_id) {
                Some((_timer, message)) => message,
                None => {
                    warn!(
                        "No pending ack found for message_id {} in timer failure",
                        message_id
                    );
                    return;
                }
            }
        } else {
            match self.state.receiver_state.pending_rtxs.remove(&message_id) {
                Some((_timer, message)) => message,
                None => {
                    warn!(
                        "No pending rtx found for message_id {} in timer failure",
                        message_id
                    );
                    return;
                }
            }
        };

        let _ = self
            .state
            .tx
            .send_to_app(Err(SessionError::Timeout {
                session_id: self.state.session_id,
                message_id,
                message: Box::new(message),
            }))
            .await
            .map_err(|e| SessionError::AppTransmission(e.to_string()));
    }

    async fn start_p2p_session_discovery(&mut self, name: &Name) -> Result<(), SessionError> {
        debug!("starting p2p session discovery");
        // Set payload

        let payload = Some(CommandPayload::new_discovery_request_payload(None).as_content());

        // Create a probe message
        let mut probe_message = Message::new_publish(
            &self.state.source,
            name,
            &self.state.identity,
            None,
            payload,
        );

        let session_header = probe_message.get_session_header_mut();
        session_header.set_session_type(ProtoSessionType::PointToPoint);
        session_header.set_session_message_type(ProtoSessionMessageType::DiscoveryRequest);
        session_header.set_session_id(self.state.session_id);
        session_header.set_message_id(rand::rng().random_range(0..u32::MAX));

        self.state.p2p_session_status = P2PSessionStatus::Discovering;

        self.state.channel_endpoint.on_message(probe_message).await
    }

    async fn handle_channel_discovery_reply(
        &mut self,
        message: Message,
    ) -> Result<(), SessionError> {
        self.state.channel_endpoint.on_message(message).await
    }

    async fn handle_channel_join_request(&mut self, message: Message) -> Result<(), SessionError> {
        // Save source and incoming connection
        let source = message.get_source();
        let incoming_conn = message.get_incoming_conn();

        // pass the message to the channel endpoint
        self.state.channel_endpoint.on_message(message).await?;

        // No error - this session is now established
        *self.state.dst.write() = Some(source.clone());
        self.state.config.peer_name = Some(source);
        self.state.peer_connection = Some(incoming_conn);
        self.state.p2p_session_status = P2PSessionStatus::Established;

        Ok(())
    }

    async fn handle_channel_join_reply(&mut self, message: Message) -> Result<(), SessionError> {
        // Check if the session is established
        let source = message.get_source();
        let incoming_conn = message.get_incoming_conn();
        let status = self.state.p2p_session_status.clone();

        debug!(
            "received session discovery reply from {} and incoming conn {}",
            source,
            message.get_incoming_conn()
        );

        // send message to channel endpoint
        self.state.channel_endpoint.on_message(message).await?;

        match status {
            P2PSessionStatus::Discovering => {
                debug!("session discovery established with {}", source);

                // If we are still discovering, set the peer name
                *self.state.dst.write() = Some(source.clone());
                self.state.config.peer_name = Some(source);
                self.state.peer_connection = Some(incoming_conn);
                self.state.p2p_session_status = P2PSessionStatus::Established;

                // If MLS is not enabled, send all buffered messages
                if !self.state.config.mls_enabled {
                    // Collect messages first to avoid multiple mutable borrows
                    let messages: Vec<Message> = self.state.send_buffer.drain(..).collect();

                    // Send all buffered messages to the peer name
                    for msg in messages {
                        self.send_message(msg, None).await?;
                    }
                }

                Ok(())
            }
            _ => {
                debug!("session discovery reply received, but already established");

                // Check if the peer name is already set, and if it's different from the source
                if let Some(name) = &self.state.config.peer_name {
                    let message = if name != &source {
                        format!(
                            "session already established with a different name: {}, received: {}",
                            name, source
                        )
                    } else {
                        "session already established".to_string()
                    };

                    return Err(SessionError::AppTransmission(message));
                }

                Ok(())
            }
        }
    }

    async fn send_message(
        &mut self,
        mut message: Message,
        message_id: Option<u32>,
    ) -> Result<(), SessionError> {
        // Set the message id
        let message_id = match message_id {
            Some(id) => id,
            None => {
                let next = self.state.sender_state.next_id;
                self.state.sender_state.next_id += 1;
                next
            }
        };
        // Get a mutable reference to the message header
        let header = message.get_session_header_mut();

        // Set the session id and message id
        header.set_message_id(message_id);
        header.set_session_id(self.state.session_id);

        // If we have a peer name, set the destination to use the ID in the peer name
        // and force the message to be sent to the peer connection
        if let Some(ref name) = self.state.config.peer_name {
            let mut new_name = message.get_dst();
            new_name.set_id(name.id());
            message.get_slim_header_mut().set_destination(&new_name);

            message
                .get_slim_header_mut()
                .set_forward_to(self.state.peer_connection);
        }

        // add the message to the sender buffer
        self.state.sender_state.buffer.push(message.clone());

        if let Some(timeout_duration) = self.state.config.timeout {
            // Create timer
            let message_id = message.get_id();
            let timer = timer::Timer::new(
                message_id,
                timer::TimerType::Constant,
                timeout_duration,
                None,
                self.state.config.max_retries,
            );

            // start timer
            timer.start(self.ack_timer_observer.clone());

            // Store timer and message
            self.state
                .sender_state
                .pending_acks
                .insert(message_id, (timer, message.clone()));
        }

        // Send message
        self.state
            .tx
            .send_to_slim(Ok(message))
            .await
            .map_err(|e| SessionError::SlimTransmission(e.to_string()))
    }

    pub(crate) async fn handle_message_to_slim(
        &mut self,
        mut message: Message,
    ) -> Result<(), SessionError> {
        // Set the session type
        let header = message.get_session_header_mut();
        header.set_session_type(ProtoSessionType::PointToPoint);
        header.set_session_message_type(ProtoSessionMessageType::Msg);

        // If we have a peer name, decide what to do according to the session state
        if self.state.config.peer_name.is_some() {
            match self.state.p2p_session_status {
                P2PSessionStatus::Uninitialized => {
                    self.start_p2p_session_discovery(&message.get_slim_header().get_dst())
                        .await?;

                    self.state.send_buffer.push_back(message);

                    Ok(())
                }
                P2PSessionStatus::Discovering => {
                    // Still discovering the peer name. Store message in a buffer and send it later
                    // when the session is established
                    self.state.send_buffer.push_back(message);
                    Ok(())
                }
                P2PSessionStatus::Established => {
                    // the session state is established, send message
                    let mut new_name = message.get_dst();
                    new_name.set_id(self.state.config.peer_name.as_ref().unwrap().id());
                    message.get_slim_header_mut().set_destination(&new_name);
                    message
                        .get_slim_header_mut()
                        .set_forward_to(self.state.peer_connection);

                    self.send_message(message, None).await
                }
            }
        } else {
            // anycast session, just send
            self.send_message(message, None).await
        }
    }

    pub(crate) async fn handle_message_to_app(
        &mut self,
        message: Message,
    ) -> Result<(), SessionError> {
        let message_id = message.get_session_header().get_message_id();
        let source = message.get_source();
        debug!(
            %source, %message_id, "received message from slim",
        );

        // If we have a peer name, check if the source matches
        if let Some(name) = &self.state.config.peer_name
            && !(self.state.p2p_session_status == P2PSessionStatus::Discovering
                && (message.get_session_message_type() == ProtoSessionMessageType::DiscoveryReply
                    || message.get_session_message_type() == ProtoSessionMessageType::JoinReply))
            && *name != source
        {
            return Err(SessionError::AppTransmission(format!(
                "message source {} does not match peer name {}",
                source, name
            )));
        }

        match message.get_session_message_type() {
            ProtoSessionMessageType::Msg => {
                // Send an ack back as reply and forward the incoming message to the app
                // Create ack message
                let opt_ack = if self.state.config.timeout.is_some()
                    && self.state.config.max_retries.is_some()
                {
                    Some(self.create_ack(&message))
                } else {
                    None
                };

                // Forward the message to the app
                self.send_message_to_app(message).await?;

                // Send the ack if necessary
                if let Some(ack) = opt_ack {
                    self.state
                        .tx
                        .send_to_slim(Ok(ack))
                        .await
                        .map_err(|e| SessionError::SlimTransmission(e.to_string()))?
                }
                Ok(())
            }
            ProtoSessionMessageType::MsgAck => {
                // Remove the timer and drop the message
                self.stop_and_remove_timer(message_id, true)
            }
            ProtoSessionMessageType::DiscoveryReply => {
                // Handle peer session discovery
                self.handle_channel_discovery_reply(message).await
            }
            ProtoSessionMessageType::JoinRequest => {
                // Handle peer session discovery
                self.handle_channel_join_request(message).await
            }
            ProtoSessionMessageType::JoinReply => {
                // Handle peer session discovery reply
                self.handle_channel_join_reply(message).await
            }
            ProtoSessionMessageType::LeaveRequest
            | ProtoSessionMessageType::LeaveReply
            | ProtoSessionMessageType::GroupWelcome
            | ProtoSessionMessageType::GroupUpdate
            | ProtoSessionMessageType::GroupProposal
            | ProtoSessionMessageType::GroupAck => {
                // Handle mls stuff
                self.state.channel_endpoint.on_message(message).await?;

                // Flush the send buffer if MLS is enabled
                if self.state.channel_endpoint.is_mls_up()? {
                    // If MLS is up, send all buffered messages
                    let messages: Vec<Message> = self.state.send_buffer.drain(..).collect();

                    for msg in messages {
                        self.send_message(msg, None).await?;
                    }
                }

                Ok(())
            }
            ProtoSessionMessageType::RtxRequest => {
                // Received an RTX request, try to reply
                self.process_incoming_rtx_request(message).await
            }
            ProtoSessionMessageType::RtxReply => {
                // Received an RTX reply, process it
                self.process_incoming_rtx_reply(message).await
            }
            _ => {
                // Unexpected header
                Err(SessionError::AppTransmission(format!(
                    "invalid session header {}",
                    message.get_session_message_type() as u32
                )))
            }
        }
    }

    async fn process_incoming_rtx_request(&mut self, message: Message) -> Result<(), SessionError> {
        let msg_rtx_id = message.get_id();
        let pkt_src = message.get_source();
        let pkt_dst = message.get_dst();
        let incoming_conn = message.get_incoming_conn();
        let session_id = message.get_session_header().session_id;

        let rtx_pub = match self.state.sender_state.buffer.get(msg_rtx_id as usize) {
            Some(packet) => {
                debug!(
                    "packet {} exists in the producer buffer, create rtx reply",
                    msg_rtx_id
                );

                // the packet exists, send it to the source of the RTX
                let payload = match packet.get_payload() {
                    Some(p) => p,
                    None => {
                        error!("unable to get the payload from the packet, do not send packet");
                        return Err(SessionError::MessageLost(msg_rtx_id.to_string()));
                    }
                };

                let flags = SlimHeaderFlags::default()
                    .with_forward_to(incoming_conn)
                    .with_fanout(1);

                let slim_header = Some(SlimHeader::new(
                    &pkt_dst,
                    &pkt_src,
                    &self.state.identity,
                    Some(flags),
                ));

                let session_header = Some(SessionHeader::new(
                    ProtoSessionType::PointToPoint.into(),
                    ProtoSessionMessageType::RtxReply.into(),
                    session_id,
                    msg_rtx_id,
                ));

                Message::new_publish_with_headers(
                    slim_header,
                    session_header,
                    Some(payload.clone()),
                )
            }
            None => {
                // the packet does not exist return an empty RtxReply with the error flag set
                debug!(
                    "received an RTX messages for an old packet on session {}",
                    session_id
                );

                let flags = SlimHeaderFlags::default()
                    .with_forward_to(incoming_conn)
                    .with_error(true);

                let slim_header = Some(SlimHeader::new(
                    &pkt_dst,
                    &pkt_src,
                    &self.state.identity,
                    Some(flags),
                ));

                // no need to set source and destiona here
                let session_header = Some(SessionHeader::new(
                    ProtoSessionType::PointToPoint.into(),
                    ProtoSessionMessageType::RtxReply.into(),
                    session_id,
                    msg_rtx_id,
                ));

                let payload = Some(ApplicationPayload::new("", vec![]).as_content());

                Message::new_publish_with_headers(slim_header, session_header, payload)
            }
        };

        self.state.tx.send_to_slim(Ok(rtx_pub)).await
    }

    async fn process_incoming_rtx_reply(&mut self, message: Message) -> Result<(), SessionError> {
        // Remove RTX timer
        let msg_id = message.get_session_header().get_message_id();
        self.stop_and_remove_timer(msg_id, false)?;

        let ack = self.create_ack(&message);

        // Forward the message to the app
        self.send_message_to_app(message).await?;

        // Send the ack
        self.state
            .tx
            .send_to_slim(Ok(ack))
            .await
            .map_err(|e| SessionError::SlimTransmission(e.to_string()))
    }

    fn create_ack(&self, message: &Message) -> Message {
        let src = message.get_source();
        let message_id = message.get_session_header().message_id;
        let slim_header = Some(SlimHeader::new(
            &self.state.source,
            &src,
            &self.state.identity,
            Some(SlimHeaderFlags::default().with_forward_to(message.get_incoming_conn())),
        ));

        let session_header = Some(SessionHeader::new(
            ProtoSessionType::PointToPoint.into(),
            ProtoSessionMessageType::MsgAck.into(),
            message.get_session_header().session_id,
            message_id,
        ));

        let payload = Some(ApplicationPayload::new("", vec![]).as_content());

        Message::new_publish_with_headers(slim_header, session_header, payload)
    }

    /// Helper function to send a message to the application.
    /// This is used by both the P2p and F2pReliable message handlers.
    async fn send_message_to_app(&mut self, message: Message) -> Result<(), SessionError> {
        // if the session is not reliable or we don't have a peer we can accept holes in the
        // sequence of the received messages and so we send this packets to the application
        // immediately without reordering. notice that an anycast reliable session is possible
        // and the packet are re-sent by the sender if acks are not received
        if message.get_session_message_type() == ProtoSessionMessageType::Msg
            || (!self.state.config.mls_enabled && self.state.config.peer_name.is_none())
        {
            // this is an anycast session so simply send the message to the app
            return self
                .state
                .tx
                .send_to_app(Ok(message))
                .await
                .map_err(|e| SessionError::SlimTransmission(e.to_string()));
        }

        // here we need to reorder the messages if needed
        let session_id = message.get_session_header().session_id;

        let recv;
        let mut rtx = Vec::new();
        if message.get_session_message_type() == ProtoSessionMessageType::RtxReply
            && message.get_error().is_some()
            && message.get_error().unwrap()
        {
            // this is a packet that cannot be recovered anymore
            recv = self
                .state
                .receiver_state
                .buffer
                .on_lost_message(message.get_session_header().get_message_id());
        } else {
            let (r, rtx_vec) = self
                .state
                .receiver_state
                .buffer
                .on_received_message(message);
            recv = r;
            rtx = rtx_vec;
        }

        for opt in recv {
            match opt {
                Some(m) => {
                    // send message to the app
                    if self.state.tx.send_to_app(Ok(m)).await.is_err() {
                        error!("error sending packet to app on session {}", session_id);
                    };
                }
                None => {
                    warn!("a message was definitely lost in session {}", session_id);
                    if self
                        .state
                        .tx
                        .send_to_app(Err(SessionError::MessageLost(session_id.to_string())))
                        .await
                        .is_err()
                    {
                        error!("error notifiyng missing packet to session {}", session_id);
                    };
                }
            }
        }

        // if rtx is not empty we detected at least one missing packet.
        // the packet may be in flight (the sender keeps sending packet if no ack is received,
        // however the max retransmission number can be hit). So avoid, to get stuck and do not
        // send any packet to the application the receiver can also ask for retransmissions.
        // doing so if a packet is available in the sender buffer it will be receoverd.

        let destination = match &self.state.config.peer_name {
            Some(d) => d,
            None => {
                warn!("cannot send rtx messages, destination name is missing");
                return Err(SessionError::MessageLost(session_id.to_string()));
            }
        };

        let connection = match self.state.peer_connection {
            Some(c) => c,
            None => {
                warn!("cannot send rtx messages, incoming connection is missing");
                return Err(SessionError::MessageLost(session_id.to_string()));
            }
        };

        if !rtx.is_empty() {
            for msg_id in rtx {
                let timer_duration = self.state.config.timeout.unwrap_or(Duration::from_secs(1));
                let timer = timer::Timer::new(
                    msg_id,
                    timer::TimerType::Constant,
                    timer_duration,
                    None,
                    self.state.config.max_retries,
                );

                // create RTX packet
                let slim_header = Some(SlimHeader::new(
                    &self.state.source,
                    destination,
                    &self.state.identity,
                    Some(SlimHeaderFlags::default().with_forward_to(connection)),
                ));

                let session_header = Some(SessionHeader::new(
                    ProtoSessionType::PointToPoint.into(),
                    ProtoSessionMessageType::RtxRequest.into(),
                    self.state.session_id,
                    msg_id,
                ));

                let payload = Some(ApplicationPayload::new("", vec![]).as_content());
                let rtx = Message::new_publish_with_headers(slim_header, session_header, payload);

                // start timer
                timer.start(self.rtx_timer_observer.clone());

                // Store timer and message
                self.state
                    .receiver_state
                    .pending_rtxs
                    .insert(msg_id, (timer, rtx));
            }
        }

        Ok(())
    }

    /// Helper function to stop and remove a timer by message ID.
    /// Returns Ok(()) if the timer was found and stopped, or an appropriate error if not.
    fn stop_and_remove_timer(&mut self, message_id: u32, ack: bool) -> Result<(), SessionError> {
        if ack {
            match self.state.sender_state.pending_acks.remove(&message_id) {
                Some((mut timer, _message)) => {
                    // Stop the timer
                    timer.stop();
                    Ok(())
                }
                None => Err(SessionError::AppTransmission(format!(
                    "timer not found for message id {}",
                    message_id
                ))),
            }
        } else {
            match self.state.receiver_state.pending_rtxs.remove(&message_id) {
                Some((mut timer, _message)) => {
                    // Stop the timer
                    timer.stop();
                    Ok(())
                }
                None => Err(SessionError::AppTransmission(format!(
                    "timer not found for message id {}",
                    message_id
                ))),
            }
        }
    }
}

/// The interface for the point to point session
#[derive(Debug)]
pub(crate) struct PointToPoint<P, V, T>
where
    P: TokenProvider + Send + Sync + Clone + 'static,
    V: Verifier + Send + Sync + Clone + 'static,
    T: Transmitter + Send + Sync + Clone + 'static,
{
    common: Common<P, V, T>,
    tx: Sender<InternalMessage>,
    cancellation_token: CancellationToken,
}
impl<P, V, T> PointToPoint<P, V, T>
where
    P: TokenProvider + Send + Sync + Clone + 'static,
    V: Verifier + Send + Sync + Clone + 'static,
    T: Transmitter + Send + Sync + Clone + 'static,
{
    #[allow(clippy::too_many_arguments)]
    pub(crate) fn new(
        id: Id,
        session_config: PointToPointConfiguration,
        name: Name,
        tx_slim_app: T,
        identity_provider: P,
        identity_verifier: V,
        storage_path: std::path::PathBuf,
    ) -> Self {
        let (tx, rx) = mpsc::channel(128);

        let identity = identity_provider
            .get_token()
            .expect("failed to get the local identity");

        // Common session stuff
        let common = Common::new(
            id,
            SessionConfig::PointToPoint(session_config.clone()),
            name,
            tx_slim_app.clone(),
            identity_provider,
            identity_verifier,
            session_config.mls_enabled,
            storage_path,
        );

        if let Some(remote) = session_config.peer_name.clone() {
            common.set_dst(remote);
        }

        // Create mls state if needed
        let mls = common
            .mls()
            .map(|mls| MlsState::new(mls).expect("failed to create MLS state"));

        // Create channel endpoint to handle session discovery and encryption
        let channel_endpoint = match session_config.initiator {
            true => {
                let cm = ChannelModerator::new(
                    common.source().clone(),
<<<<<<< HEAD
                    common.source().clone(),
                    &identity,
=======
                    // TODO: this is set to the name of the peer if provided, otherwise to our own name
                    // This needs to be revisited, as this part should be enabled only when a peer name is provided
                    session_config
                        .peer_name
                        .clone()
                        .unwrap_or(common.source().clone()),
>>>>>>> 59189121
                    id,
                    ProtoSessionType::PointToPoint,
                    60,
                    Duration::from_secs(1),
                    mls,
                    tx_slim_app.clone(),
                    None,
                    session_config.metadata.clone(),
                );
                ChannelEndpoint::ChannelModerator(cm)
            }
            false => {
                let cp = ChannelParticipant::new(
                    common.source().clone(),
<<<<<<< HEAD
                    common.source().clone(),
                    &identity,
=======
                    // TODO: this is set to the name of the peer if provided, otherwise to our own name
                    // This needs to be revisited, as this part should be enabled only when a peer name is provided
                    session_config
                        .peer_name
                        .clone()
                        .unwrap_or(common.source().clone()),
>>>>>>> 59189121
                    id,
                    ProtoSessionType::PointToPoint,
                    60,
                    Duration::from_secs(1),
                    mls,
                    tx_slim_app.clone(),
                    session_config.metadata.clone(),
                );
                ChannelEndpoint::ChannelParticipant(cp)
            }
        };

        // PointToPoint internal state
        let state = PointToPointState {
            session_id: id,
            source: common.source().clone(),
            identity,
            tx: tx_slim_app.clone(),
            config: session_config,
            dst: common.dst_arc(),
            peer_connection: None,
            p2p_session_status: P2PSessionStatus::Uninitialized,
            send_buffer: VecDeque::new(),
            channel_endpoint,
            sender_state: SenderState {
                buffer: ProducerBuffer::with_capacity(500),
                next_id: 0,
                pending_acks: HashMap::new(),
            },
            receiver_state: ReceiverState {
                buffer: ReceiverBuffer::default(),
                pending_rtxs: HashMap::new(),
            },
        };

        // Cancellation token
        let cancellation_token = CancellationToken::new();

        // Create the processor
        let processor =
            PointToPointProcessor::new(state, tx.clone(), rx, cancellation_token.clone());

        // Start the processor loop
        tokio::spawn(processor.process_loop());

        PointToPoint {
            common,
            tx,
            cancellation_token,
        }
    }

    pub fn with_dst<R>(&self, f: impl FnOnce(Option<&Name>) -> R) -> R {
        self.common.with_dst(f)
    }
}

#[async_trait]
impl<P, V, T> CommonSession<P, V, T> for PointToPoint<P, V, T>
where
    P: TokenProvider + Send + Sync + Clone + 'static,
    V: Verifier + Send + Sync + Clone + 'static,
    T: Transmitter + Send + Sync + Clone + 'static,
{
    fn id(&self) -> Id {
        // concat the token stream
        self.common.id()
    }

    fn state(&self) -> &State {
        self.common.state()
    }

    fn session_config(&self) -> SessionConfig {
        self.common.session_config()
    }

    fn set_session_config(&self, session_config: &SessionConfig) -> Result<(), SessionError> {
        self.common.set_session_config(session_config)?;

        // Also set the config in the processor
        let tx = self.tx.clone();
        let config = match session_config {
            SessionConfig::PointToPoint(config) => config.clone(),
            _ => {
                return Err(SessionError::ConfigurationError(
                    "invalid session config type".to_string(),
                ));
            }
        };

        tokio::spawn(async move {
            let res = tx.send(InternalMessage::SetConfig { config }).await;
            if let Err(e) = res {
                error!("failed to send config update: {}", e);
            }
        });

        Ok(())
    }

    fn source(&self) -> &Name {
        self.common.source()
    }

    fn dst(&self) -> Option<Name> {
        self.common.dst()
    }

    fn dst_arc(&self) -> Arc<RwLock<Option<Name>>> {
        self.common.dst_arc()
    }

    fn identity_provider(&self) -> P {
        self.common.identity_provider().clone()
    }

    fn identity_verifier(&self) -> V {
        self.common.identity_verifier().clone()
    }

    fn tx(&self) -> T {
        self.common.tx().clone()
    }

    fn tx_ref(&self) -> &T {
        self.common.tx_ref()
    }

    fn set_dst(&self, dst: Name) {
        self.common.set_dst(dst)
    }
}

impl<P, V, T> Drop for PointToPoint<P, V, T>
where
    P: TokenProvider + Send + Sync + Clone + 'static,
    V: Verifier + Send + Sync + Clone + 'static,
    T: Transmitter + Send + Sync + Clone + 'static,
{
    fn drop(&mut self) {
        // Signal the processor to stop
        self.cancellation_token.cancel();
    }
}

#[async_trait]
impl<P, V, T> MessageHandler for PointToPoint<P, V, T>
where
    P: TokenProvider + Send + Sync + Clone + 'static,
    V: Verifier + Send + Sync + Clone + 'static,
    T: Transmitter + Send + Sync + Clone + 'static,
{
    async fn on_message(
        &self,
        message: Message,
        direction: MessageDirection,
    ) -> Result<(), SessionError> {
        self.tx
            .send(InternalMessage::OnMessage { message, direction })
            .await
            .map_err(|e| SessionError::SessionClosed(e.to_string()))
    }
}

#[cfg(test)]
mod tests {
    use parking_lot::RwLock;
    use slim_auth::shared_secret::SharedSecret;
    use std::time::Duration;
    use tracing_test::traced_test;

    use super::*;
    use crate::{
        channel_endpoint::handle_channel_discovery_message, transmitter::SessionTransmitter,
    };
    use slim_datapath::{api::ProtoMessage, messages::Name};

    #[tokio::test]
    async fn test_point_to_point_create() {
        let (tx_slim, _) = tokio::sync::mpsc::channel(1);
        let (tx_app, _) = tokio::sync::mpsc::channel(1);

        let tx = SessionTransmitter::new(tx_app, tx_slim);

        let source = Name::from_strings(["cisco", "default", "local"]).with_id(0);

        let session = PointToPoint::new(
            0,
            PointToPointConfiguration::default(),
            source.clone(),
            tx,
            SharedSecret::new("a", "group"),
            SharedSecret::new("a", "group"),
            std::path::PathBuf::from("/tmp/test_session"),
        );

        assert_eq!(session.id(), 0);
        assert_eq!(session.state(), &State::Active);
        assert_eq!(
            session.session_config(),
            SessionConfig::PointToPoint(PointToPointConfiguration::default())
        );
    }

    #[tokio::test]
    async fn test_point_to_point_create_with_remote_dst() {
        let (tx_slim, _) = tokio::sync::mpsc::channel(1);
        let (tx_app, _) = tokio::sync::mpsc::channel(1);

        let tx = SessionTransmitter::new(tx_app, tx_slim);

        let source = Name::from_strings(["cisco", "default", "local"]).with_id(0);
        let remote = Name::from_strings(["cisco", "default", "remote"]).with_id(999);

        let config = PointToPointConfiguration::default().with_peer_name(remote.clone());

        let session = PointToPoint::new(
            0,
            config,
            source.clone(),
            tx,
            SharedSecret::new("a", "group"),
            SharedSecret::new("a", "group"),
            std::path::PathBuf::from("/tmp/test_session"),
        );

        assert_eq!(session.dst(), Some(remote));
    }

    #[tokio::test]
    async fn test_point_to_point_on_message() {
        let (tx_slim, _rx_slim) = tokio::sync::mpsc::channel(1);
        let (tx_app, mut rx_app) = tokio::sync::mpsc::channel(1);

        // SessionTransmitter::new expects (slim_tx, app_tx)
        let tx = SessionTransmitter::new(tx_slim, tx_app);

        let source = Name::from_strings(["cisco", "default", "local"]).with_id(0);
        let identity = "source";

        let session = PointToPoint::new(
            0,
            PointToPointConfiguration::default(),
            source.clone(),
            tx,
            SharedSecret::new("a", "group"),
            SharedSecret::new("a", "group"),
            std::path::PathBuf::from("/tmp/test_session"),
        );

        let payload = Some(ApplicationPayload::new("msg", vec![0x1, 0x2, 0x3, 0x4]).as_content());

        let mut message = ProtoMessage::new_publish(
            &source,
            &Name::from_strings(["cisco", "default", "remote"]).with_id(0),
            identity,
            None,
            payload,
        );

        // set the session id in the message (session created with id 0)
        let header = message.get_session_header_mut();
        header.session_id = 0;
        header.set_session_message_type(ProtoSessionMessageType::Msg);

        let res = session
            .on_message(message.clone(), MessageDirection::North)
            .await;
        assert!(res.is_ok());

        let msg = rx_app
            .recv()
            .await
            .expect("no message received")
            .expect("error");
        assert_eq!(msg, message);
        assert_eq!(msg.get_session_header().get_message_id(), 0);
    }

    #[tokio::test]
    async fn test_point_to_point_on_message_with_ack() {
        let (tx_slim, mut rx_slim) = tokio::sync::mpsc::channel(1);
        let (tx_app, mut rx_app) = tokio::sync::mpsc::channel(1);

        let tx = SessionTransmitter::new(tx_slim, tx_app);

        let source = Name::from_strings(["cisco", "default", "local"]).with_id(0);
        let identity = "source";

        let session = PointToPoint::new(
            0,
            PointToPointConfiguration::default(),
            source.clone(),
            tx,
            SharedSecret::new("a", "group"),
            SharedSecret::new("a", "group"),
            std::path::PathBuf::from("/tmp/test_session"),
        );

        let payload = Some(ApplicationPayload::new("msg", vec![0x1, 0x2, 0x3, 0x4]).as_content());

        let mut message = ProtoMessage::new_publish(
            &source,
            &Name::from_strings(["cisco", "default", "remote"]).with_id(0),
            identity,
            Some(SlimHeaderFlags::default().with_incoming_conn(0)),
            payload,
        );

        // set the session id in the message
        let header = message.get_session_header_mut();
        header.session_id = 0;
        header.message_id = 12345;
        header.set_session_message_type(ProtoSessionMessageType::Msg);

        let res = session
            .on_message(message.clone(), MessageDirection::North)
            .await;
        assert!(res.is_ok());

        let msg = rx_app
            .recv()
            .await
            .expect("no message received")
            .expect("error");
        assert_eq!(msg, message);
        assert_eq!(msg.get_session_header().get_message_id(), 12345);
        assert_eq!(msg.get_session_header().get_session_id(), 0);

        let msg = rx_slim
            .recv()
            .await
            .expect("no message received")
            .expect("error");

        let header = msg.get_session_header();
        assert_eq!(
            header.session_message_type(),
            ProtoSessionMessageType::MsgAck
        );
        assert_eq!(header.get_message_id(), 12345);
    }

    #[tokio::test]
    async fn test_point_to_point_timers_until_error() {
        let (tx_slim, mut rx_slim) = tokio::sync::mpsc::channel(1);
        let (tx_app, mut rx_app) = tokio::sync::mpsc::channel(1);

        // SessionTransmitter::new expects (slim_tx, app_tx)
        let tx = SessionTransmitter::new(tx_slim, tx_app);

        let source = Name::from_strings(["cisco", "default", "local"]).with_id(0);

        let session = PointToPoint::new(
            0,
            PointToPointConfiguration {
                timeout: Some(Duration::from_millis(500)),
                max_retries: Some(5),
                mls_enabled: false,
                peer_name: None,
                initiator: true,
                metadata: HashMap::new(),
            },
            source.clone(),
            tx,
            SharedSecret::new("a", "group"),
            SharedSecret::new("a", "group"),
            std::path::PathBuf::from("/tmp/test_session"),
        );

        let mut message = ProtoMessage::new_publish(
            &source,
            &Name::from_strings(["cisco", "default", "remote"]).with_id(0),
            "source",
            None,
            Some(ApplicationPayload::new("msg", vec![0x1, 0x2, 0x3, 0x4]).as_content()),
        );

        let res = session
            .on_message(message.clone(), MessageDirection::South)
            .await;
        assert!(res.is_ok());

        // set the session id in the message for the comparison inside the for loop
        let header = message.get_session_header_mut();
        header.session_id = 0;
        header.set_session_message_type(ProtoSessionMessageType::Msg);
        header.set_session_type(ProtoSessionType::PointToPoint);

        for _i in 0..6 {
            let mut msg = rx_slim
                .recv()
                .await
                .expect("no message received")
                .expect("error");

            // msg must be the same as message, except for the random message_id
            let header = msg.get_session_header_mut();
            header.message_id = 0;
            assert_eq!(msg, message);
        }

        let msg = rx_app.recv().await.expect("no message received");
        assert!(msg.is_err());
    }

    #[tokio::test]
    async fn test_point_to_point_timers_and_ack() {
        let (tx_slim_sender, mut rx_slim_sender) = tokio::sync::mpsc::channel(1);
        let (tx_app_sender, _rx_app_sender) = tokio::sync::mpsc::channel(1);

        let tx_sender = SessionTransmitter::new(tx_slim_sender, tx_app_sender);

        let (tx_slim_receiver, mut rx_slim_receiver) = tokio::sync::mpsc::channel(1);
        let (tx_app_receiver, mut rx_app_receiver) = tokio::sync::mpsc::channel(1);

        let tx_receiver = SessionTransmitter::new(tx_slim_receiver, tx_app_receiver);

        let local = Name::from_strings(["cisco", "default", "local"]).with_id(0);
        let remote = Name::from_strings(["cisco", "default", "remote"]).with_id(0);

        let session_sender = PointToPoint::new(
            0,
            PointToPointConfiguration {
                timeout: Some(Duration::from_millis(500)),
                max_retries: Some(5),
                mls_enabled: false,
                peer_name: None,
                initiator: true,
                metadata: HashMap::new(),
            },
            local.clone(),
            tx_sender,
            SharedSecret::new("a", "group"),
            SharedSecret::new("a", "group"),
            std::path::PathBuf::from("/tmp/test_session"),
        );

        // this can be a standard p2p session
        let session_recv = PointToPoint::new(
            0,
            PointToPointConfiguration::default(),
            remote.clone(),
            tx_receiver,
            SharedSecret::new("a", "group"),
            SharedSecret::new("a", "group"),
            std::path::PathBuf::from("/tmp/test_session"),
        );

        let mut message = ProtoMessage::new_publish(
            &local,
            &Name::from_strings(["cisco", "default", "remote"]).with_id(0),
            "local",
            Some(SlimHeaderFlags::default().with_incoming_conn(0)),
            Some(ApplicationPayload::new("msg", vec![0x1, 0x2, 0x3, 0x4]).as_content()),
        );

        // set the session id in the message
        let header = message.get_session_header_mut();
        header.set_session_id(0);
        header.set_session_type(ProtoSessionType::PointToPoint);
        header.set_session_message_type(ProtoSessionMessageType::Msg);

        let res = session_sender
            .on_message(message.clone(), MessageDirection::South)
            .await;
        assert!(res.is_ok());

        // get one message and drop it to kick in the timers
        let mut msg = rx_slim_sender
            .recv()
            .await
            .expect("no message received")
            .expect("error");
        // msg must be the same as message, except for the rundom message_id
        let header = msg.get_session_header_mut();
        header.set_message_id(0);
        assert_eq!(msg, message);

        // this is the first RTX
        let msg = rx_slim_sender
            .recv()
            .await
            .expect("no message received")
            .expect("error");

        // this second message is received by the receiver
        let res = session_recv
            .on_message(msg.clone(), MessageDirection::North)
            .await;
        assert!(res.is_ok());

        // the message should be delivered to the app
        let mut msg = rx_app_receiver
            .recv()
            .await
            .expect("no message received")
            .expect("error");
        // msg must be the same as message, except for the random message_id
        let header = msg.get_session_header_mut();
        header.set_message_id(0);
        assert_eq!(msg, message);

        // the session layer should generate an ack
        let ack = rx_slim_receiver
            .recv()
            .await
            .expect("no message received")
            .expect("error");

        let header = ack.get_session_header();
        assert_eq!(
            header.session_message_type(),
            ProtoSessionMessageType::MsgAck
        );

        // Check that the ack is sent back to the sender
        assert_eq!(message.get_source(), ack.get_dst());

        // deliver the ack to the sender
        let res = session_sender
            .on_message(ack.clone(), MessageDirection::North)
            .await;
        assert!(res.is_ok());
    }

    #[tokio::test]
    #[traced_test]
    async fn test_session_delete() {
        let (tx_slim, _) = tokio::sync::mpsc::channel(1);
        let (tx_app, _) = tokio::sync::mpsc::channel(1);

        let tx = SessionTransmitter::new(tx_app, tx_slim);

        let source = Name::from_strings(["cisco", "default", "local"]).with_id(0);

        {
            let _session = PointToPoint::new(
                0,
                PointToPointConfiguration::default(),
                source.clone(),
                tx,
                SharedSecret::new("a", "group"),
                SharedSecret::new("a", "group"),
                std::path::PathBuf::from("/tmp/test_session"),
            );
        }

        // sleep for a bit to let the session drop
        tokio::time::sleep(Duration::from_millis(1000)).await;
    }

    async fn template_test_point_to_point_session(mls_enabled: bool) {
        let (sender_tx_slim, mut sender_rx_slim) = tokio::sync::mpsc::channel(1);
        let (sender_tx_app, _sender_rx_app) = tokio::sync::mpsc::channel(1);

        let sender_tx = SessionTransmitter {
            slim_tx: sender_tx_slim,
            app_tx: sender_tx_app,
            interceptors: Arc::new(RwLock::new(Vec::new())),
        };

        let (receiver_tx_slim, mut receiver_rx_slim) = tokio::sync::mpsc::channel(1);
        let (receiver_tx_app, mut receiver_rx_app) = tokio::sync::mpsc::channel(1);

        let receiver_tx = SessionTransmitter {
            slim_tx: receiver_tx_slim,
            app_tx: receiver_tx_app,
            interceptors: Arc::new(RwLock::new(Vec::new())),
        };

        let local = Name::from_strings(["cisco", "default", "local"]).with_id(0);
        let remote = Name::from_strings(["cisco", "default", "remote"]).with_id(0);
        let identity = "local";

        let sender_session = PointToPoint::new(
            0,
            PointToPointConfiguration {
                timeout: Some(Duration::from_millis(500)),
                max_retries: Some(5),
                mls_enabled,
                peer_name: Some(remote.clone()),
                initiator: true,
                metadata: HashMap::new(),
            },
            local.clone(),
            sender_tx,
            SharedSecret::new("a", "group"),
            SharedSecret::new("a", "group"),
            std::path::PathBuf::from("/tmp/test_sender"),
        );

        let receiver_session = PointToPoint::new(
            0,
            PointToPointConfiguration {
                timeout: Some(Duration::from_millis(500)),
                max_retries: Some(5),
                mls_enabled,
                peer_name: None,
                initiator: false,
                metadata: HashMap::new(),
            },
            remote.clone(),
            receiver_tx,
            SharedSecret::new("b", "group"),
            SharedSecret::new("b", "group"),
            std::path::PathBuf::from("/tmp/test_receiver"),
        );

        // Create a message to send
        let mut message = ProtoMessage::new_publish(
            &local,
            &Name::from_strings(["cisco", "default", "remote"]).with_id(0),
            identity,
            None,
            Some(ApplicationPayload::new("msg", vec![0x1, 0x2, 0x3, 0x4]).as_content()),
        );

        // set the session id in the message
        let header = message.get_session_header_mut();
        header.set_session_id(0);
        header.set_session_message_type(ProtoSessionMessageType::Msg);

        // set a fake incoming connection id
        let slim_header = message.get_slim_header_mut();
        slim_header.set_incoming_conn(Some(0));

        // Send the message
        sender_session
            .on_message(message.clone(), MessageDirection::South)
            .await
            .expect("failed to send message");

        // We should now get a session discovery message
        let mut msg = sender_rx_slim
            .recv()
            .await
            .expect("no message received")
            .expect("error");

        // Set fake incoming connection id
        msg.set_incoming_conn(Some(0));

        let header = msg.get_session_header_mut();
        header.set_session_message_type(ProtoSessionMessageType::DiscoveryRequest);

        // assert something
        assert_eq!(
            header.session_message_type(),
            ProtoSessionMessageType::DiscoveryRequest,
        );

        assert_eq!(msg.get_session_type(), ProtoSessionType::PointToPoint);

        // create a discovery reply message. this is normally originated by the session layer
        let mut discovery_reply = handle_channel_discovery_message(
            &msg,
            &remote,
            identity,
            receiver_session.id(),
            ProtoSessionType::PointToPoint,
        );
        discovery_reply.set_incoming_conn(Some(0));

        // Pass discovery reply message to the sender session
        sender_session
            .on_message(discovery_reply, MessageDirection::North)
            .await
            .expect("failed to handle discovery reply");

        // Sender should now issue a subscribe and a set route message - ignore them
        let _ = sender_rx_slim
            .recv()
            .await
            .expect("no message received")
            .expect("error");

        let _ = sender_rx_slim
            .recv()
            .await
            .expect("no message received")
            .expect("error");

        // Sender should then issue a channel join request message
        let mut msg = sender_rx_slim
            .recv()
            .await
            .expect("no message received")
            .expect("error");

        let header = msg.get_session_header();

        assert_eq!(
            header.session_message_type(),
            ProtoSessionMessageType::JoinRequest
        );

        assert_eq!(header.session_type(), ProtoSessionType::PointToPoint);

        // Set a fake incoming connection id
        msg.set_incoming_conn(Some(0));

        // Pass the channel join request message to the receiver session
        receiver_session
            .on_message(msg.clone(), MessageDirection::North)
            .await
            .expect("failed to handle channel join request");

        // We should get first the set route message
        let _ = receiver_rx_slim
            .recv()
            .await
            .expect("no message received")
            .expect("error");

        // And then the channel join reply message
        let mut msg = receiver_rx_slim
            .recv()
            .await
            .expect("no message received")
            .expect("error");

        let header = msg.get_session_header();

        assert_eq!(
            header.session_message_type(),
            ProtoSessionMessageType::JoinReply
        );

        assert_eq!(header.session_type(), ProtoSessionType::PointToPoint);

        // Pass the channel join reply message to the sender session
        msg.set_incoming_conn(Some(0));
        sender_session
            .on_message(msg, MessageDirection::North)
            .await
            .expect("failed to handle channel join reply");

        // wait one moment
        tokio::time::sleep(Duration::from_millis(100)).await;

        // After channel join reply only the sender (initiator, sticky) should have dst set
        assert_eq!(sender_session.dst(), Some(remote.clone()));
        assert_eq!(receiver_session.dst(), Some(local.clone()));

        // Check the payload
        if mls_enabled {
            // If MLS is enabled, the sender session should now send an MlsWelcome message
            let mut msg = sender_rx_slim
                .recv()
                .await
                .expect("no message received")
                .expect("error");

            let header = msg.get_session_header();

            assert_eq!(
                header.session_message_type(),
                ProtoSessionMessageType::GroupWelcome
            );

            assert_eq!(header.session_type(), ProtoSessionType::PointToPoint);

            // Set a fake incoming connection id
            msg.set_incoming_conn(Some(0));

            // Pass the MlsWelcome message to the receiver session
            receiver_session
                .on_message(msg, MessageDirection::North)
                .await
                .expect("failed to handle mls welcome");

            // We should now get an ack message back
            let mut msg = receiver_rx_slim
                .recv()
                .await
                .expect("no message received")
                .expect("error");

            let header = msg.get_session_header();
            assert_eq!(
                header.session_message_type(),
                ProtoSessionMessageType::GroupAck
            );

            assert_eq!(header.session_type(), ProtoSessionType::PointToPoint);

            // Send the ack to the sender session
            msg.set_incoming_conn(Some(0));
            sender_session
                .on_message(msg, MessageDirection::North)
                .await
                .expect("failed to handle mls ack");

            // Now we should get the original message
            let mut msg = sender_rx_slim
                .recv()
                .await
                .expect("no message received")
                .expect("error");

            let header = msg.get_session_header();

            assert_eq!(header.session_message_type(), ProtoSessionMessageType::Msg);

            assert_eq!(header.session_type(), ProtoSessionType::PointToPoint);

            // As MLS is enabled, the payload should be encrypted
            tracing::info!(
                "Checking if payload is encrypted {}",
                msg.get_payload()
                    .unwrap()
                    .as_application_payload()
                    .blob
                    .len()
            );
            assert!(
                !msg.get_payload()
                    .unwrap()
                    .as_application_payload()
                    .blob
                    .is_empty()
            );
            assert_ne!(msg.get_payload(), message.get_payload());

            // Pass message to the receiver session
            msg.set_incoming_conn(Some(0));
            receiver_session
                .on_message(msg, MessageDirection::North)
                .await
                .expect("failed to handle message");

            // Get message from the receiver app
            let msg = receiver_rx_app
                .recv()
                .await
                .expect("no message received")
                .expect("error");
            assert_eq!(msg.get_payload(), message.get_payload());
        } else {
            // The sender session should now send the original message to the receiver
            let mut msg = sender_rx_slim
                .recv()
                .await
                .expect("no message received")
                .expect("error");
            let header = msg.get_session_header();
            assert_eq!(header.session_message_type(), ProtoSessionMessageType::Msg);

            msg.set_incoming_conn(Some(0));

            assert_eq!(msg.get_payload(), message.get_payload());
        }
    }

    #[tokio::test]
    #[traced_test]
    async fn test_point_to_point_session_no_mls() {
        template_test_point_to_point_session(false).await;
    }

    #[tokio::test]
    #[traced_test]
    async fn test_point_to_point_session_mls() {
        template_test_point_to_point_session(true).await;
    }
}<|MERGE_RESOLUTION|>--- conflicted
+++ resolved
@@ -1118,17 +1118,13 @@
             true => {
                 let cm = ChannelModerator::new(
                     common.source().clone(),
-<<<<<<< HEAD
-                    common.source().clone(),
-                    &identity,
-=======
                     // TODO: this is set to the name of the peer if provided, otherwise to our own name
                     // This needs to be revisited, as this part should be enabled only when a peer name is provided
                     session_config
                         .peer_name
                         .clone()
                         .unwrap_or(common.source().clone()),
->>>>>>> 59189121
+                    &identity,
                     id,
                     ProtoSessionType::PointToPoint,
                     60,
@@ -1143,17 +1139,13 @@
             false => {
                 let cp = ChannelParticipant::new(
                     common.source().clone(),
-<<<<<<< HEAD
-                    common.source().clone(),
-                    &identity,
-=======
                     // TODO: this is set to the name of the peer if provided, otherwise to our own name
                     // This needs to be revisited, as this part should be enabled only when a peer name is provided
                     session_config
                         .peer_name
                         .clone()
                         .unwrap_or(common.source().clone()),
->>>>>>> 59189121
+                    &identity,
                     id,
                     ProtoSessionType::PointToPoint,
                     60,
