// Copyright AGNTCY Contributors (https://github.com/agntcy)
// SPDX-License-Identifier: Apache-2.0

// Third-party crates
use tokio::sync::oneshot;
use tracing::debug;

// Local crate
use crate::errors::SessionError;

#[derive(Debug, Default)]
pub(crate) struct State {
    received: bool,
    timer_id: u32,
}

pub trait TaskUpdate {
    fn discovery_start(&mut self, timer_id: u32) -> Result<(), SessionError>;
    fn discovery_complete(&mut self, timer_id: u32) -> Result<(), SessionError>;
    fn join_start(&mut self, timer_id: u32) -> Result<(), SessionError>;
    fn join_complete(&mut self, timer_id: u32) -> Result<(), SessionError>;
    fn leave_start(&mut self, timer_id: u32) -> Result<(), SessionError>;
    fn leave_complete(&mut self, timer_id: u32) -> Result<(), SessionError>;
    fn welcome_start(&mut self, timer_id: u32) -> Result<(), SessionError>;
    fn commit_start(&mut self, timer_id: u32) -> Result<(), SessionError>;
    #[allow(dead_code)]
    fn proposal_start(&mut self, timer_id: u32) -> Result<(), SessionError>;
    fn update_phase_completed(&mut self, timer_id: u32) -> Result<(), SessionError>;
    fn task_complete(&self) -> bool;
}

fn unsupported_phase() -> SessionError {
    SessionError::ModeratorTask("this phase is not supported in this task".to_string())
}

#[derive(Debug)]
pub enum ModeratorTask {
    Add(AddParticipant),
    Remove(RemoveParticipant),
    Close(CloseGroup),
    #[allow(dead_code)]
    Update(UpdateParticipant),
}

impl ModeratorTask {
    /// Takes (moves) the underlying ack channel sender out of the task
    pub(crate) fn ack_tx_take(&mut self) -> Option<oneshot::Sender<Result<(), SessionError>>> {
        match self {
            ModeratorTask::Add(t) => t.ack_tx.take(),
            ModeratorTask::Remove(t) => t.ack_tx.take(),
            ModeratorTask::Close(t) => t.ack_tx.take(),
            ModeratorTask::Update(t) => t.ack_tx.take(),
        }
    }

    pub(crate) fn failure_message<'a>(&self, add_msg: &'a str) -> &'a str {
        match self {
            ModeratorTask::Add(_) => add_msg,
            ModeratorTask::Remove(_) => "failed to remove a participant from the group",
            ModeratorTask::Update(_) => "failed to update state of the participant",
            ModeratorTask::Close(_) => "failed to close the session",
        }
    }
}

impl TaskUpdate for ModeratorTask {
    fn discovery_start(&mut self, timer_id: u32) -> Result<(), SessionError> {
        match self {
            ModeratorTask::Add(task) => task.discovery_start(timer_id),
            _ => Err(unsupported_phase()),
        }
    }

    fn discovery_complete(&mut self, timer_id: u32) -> Result<(), SessionError> {
        match self {
            ModeratorTask::Add(task) => task.discovery_complete(timer_id),
            _ => Err(unsupported_phase()),
        }
    }

    fn join_start(&mut self, timer_id: u32) -> Result<(), SessionError> {
        match self {
            ModeratorTask::Add(task) => task.join_start(timer_id),
            _ => Err(unsupported_phase()),
        }
    }

    fn join_complete(&mut self, timer_id: u32) -> Result<(), SessionError> {
        match self {
            ModeratorTask::Add(task) => task.join_complete(timer_id),
            _ => Err(unsupported_phase()),
        }
    }

    fn leave_start(&mut self, timer_id: u32) -> Result<(), SessionError> {
        match self {
            ModeratorTask::Remove(task) => task.leave_start(timer_id),
            ModeratorTask::Close(task) => task.leave_start(timer_id),
            _ => Err(unsupported_phase()),
        }
    }

    fn leave_complete(&mut self, timer_id: u32) -> Result<(), SessionError> {
        match self {
            ModeratorTask::Remove(task) => task.leave_complete(timer_id),
            _ => Err(unsupported_phase()),
        }
    }

    fn welcome_start(&mut self, timer_id: u32) -> Result<(), SessionError> {
        match self {
            ModeratorTask::Add(task) => task.welcome_start(timer_id),
            _ => Err(unsupported_phase()),
        }
    }

    fn commit_start(&mut self, timer_id: u32) -> Result<(), SessionError> {
        match self {
            ModeratorTask::Add(task) => task.commit_start(timer_id),
            ModeratorTask::Remove(task) => task.commit_start(timer_id),
            ModeratorTask::Update(task) => task.commit_start(timer_id),
            _ => Err(unsupported_phase()),
        }
    }

    fn proposal_start(&mut self, timer_id: u32) -> Result<(), SessionError> {
        match self {
            ModeratorTask::Update(task) => task.proposal_start(timer_id),
            _ => Err(unsupported_phase()),
        }
    }

    fn update_phase_completed(&mut self, timer_id: u32) -> Result<(), SessionError> {
        match self {
            ModeratorTask::Add(task) => task.update_phase_completed(timer_id),
            ModeratorTask::Remove(task) => task.update_phase_completed(timer_id),
            ModeratorTask::Update(task) => task.update_phase_completed(timer_id),
            ModeratorTask::Close(task) => task.update_phase_completed(timer_id),
        }
    }

    fn task_complete(&self) -> bool {
        match self {
            ModeratorTask::Add(task) => task.task_complete(),
            ModeratorTask::Remove(task) => task.task_complete(),
            ModeratorTask::Update(task) => task.task_complete(),
            ModeratorTask::Close(task) => task.task_complete(),
        }
    }
}

#[derive(Debug, Default)]
pub struct AddParticipant {
    discovery: State,
    join: State,
    welcome: State,
    commit: State,
    /// Optional ack notifier to signal when the invite operation completes (after JoinReply)
    pub(crate) ack_tx: Option<oneshot::Sender<Result<(), SessionError>>>,
}

impl AddParticipant {
    pub(crate) fn new(ack_tx: Option<oneshot::Sender<Result<(), SessionError>>>) -> Self {
        Self {
            discovery: Default::default(),
            join: Default::default(),
            welcome: Default::default(),
            commit: Default::default(),
            ack_tx,
        }
    }
}

impl TaskUpdate for AddParticipant {
    fn discovery_start(&mut self, timer_id: u32) -> Result<(), SessionError> {
        debug!(
            "start discovery on AddParticipan task, timer id {}",
            timer_id
        );
        self.discovery.received = false;
        self.discovery.timer_id = timer_id;
        Ok(())
    }

    fn discovery_complete(&mut self, timer_id: u32) -> Result<(), SessionError> {
        if self.discovery.timer_id == timer_id {
            self.discovery.received = true;
            debug!(
                "discovery completed on AddParticipan task, timer id {}",
                timer_id
            );
            Ok(())
        } else {
            Err(SessionError::ModeratorTask(
                "unexpected timer id".to_string(),
            ))
        }
    }

    fn join_start(&mut self, timer_id: u32) -> Result<(), SessionError> {
        debug!("start join on AddParticipan task, timer id {}", timer_id);
        self.join.received = false;
        self.join.timer_id = timer_id;
        Ok(())
    }

    fn join_complete(&mut self, timer_id: u32) -> Result<(), SessionError> {
        if self.join.timer_id == timer_id {
            self.join.received = true;
            debug!(
                "join completed on AddParticipan task, timer id {}",
                timer_id
            );

            // Signal success to the ack notifier if present (invite operation complete)
            if let Some(tx) = self.ack_tx.take() {
                let _ = tx.send(Ok(()));
            }

            Ok(())
        } else {
            Err(SessionError::ModeratorTask(
                "unexpected timer id".to_string(),
            ))
        }
    }

    fn leave_start(&mut self, _timer_id: u32) -> Result<(), SessionError> {
        Err(unsupported_phase())
    }

    fn leave_complete(&mut self, _timer_id: u32) -> Result<(), SessionError> {
        Err(unsupported_phase())
    }

    fn welcome_start(&mut self, timer_id: u32) -> Result<(), SessionError> {
        debug!("start welcome on AddParticipan task, timer id {}", timer_id);
        self.welcome.received = false;
        self.welcome.timer_id = timer_id;
        Ok(())
    }

    fn commit_start(&mut self, timer_id: u32) -> Result<(), SessionError> {
        debug!("start commit on AddParticipan task, timer id {}", timer_id);
        self.commit.received = false;
        self.commit.timer_id = timer_id;
        Ok(())
    }

    fn proposal_start(&mut self, _timer_id: u32) -> Result<(), SessionError> {
        Err(unsupported_phase())
    }

    fn update_phase_completed(&mut self, timer_id: u32) -> Result<(), SessionError> {
        if self.welcome.timer_id == timer_id {
            self.welcome.received = true;
            debug!(
                "welcome completed on AddParticipan task, timer id {}",
                timer_id
            );
            Ok(())
        } else if self.commit.timer_id == timer_id {
            self.commit.received = true;
            debug!(
                "commit completed on AddParticipan task, timer id {}",
                timer_id
            );
            Ok(())
        } else {
            Err(SessionError::ModeratorTask(
                "unexpected timer id".to_string(),
            ))
        }
    }

    fn task_complete(&self) -> bool {
        self.discovery.received
            && self.join.received
            && self.welcome.received
            && self.commit.received
    }
}

#[derive(Debug, Default)]
pub struct RemoveParticipant {
    commit: State,
    leave: State,
    /// Optional ack notifier to signal when the remove operation completes (after LeaveReply)
    pub(crate) ack_tx: Option<oneshot::Sender<Result<(), SessionError>>>,
}

impl RemoveParticipant {
    pub(crate) fn new(ack_tx: Option<oneshot::Sender<Result<(), SessionError>>>) -> Self {
        Self {
            commit: Default::default(),
            leave: Default::default(),
            ack_tx,
        }
    }
}

impl TaskUpdate for RemoveParticipant {
    fn discovery_start(&mut self, _timer_id: u32) -> Result<(), SessionError> {
        Err(unsupported_phase())
    }

    fn discovery_complete(&mut self, _timer_id: u32) -> Result<(), SessionError> {
        Err(unsupported_phase())
    }

    fn join_start(&mut self, _timer_id: u32) -> Result<(), SessionError> {
        Err(unsupported_phase())
    }

    fn join_complete(&mut self, _timer_id: u32) -> Result<(), SessionError> {
        Err(unsupported_phase())
    }

    fn leave_start(&mut self, timer_id: u32) -> Result<(), SessionError> {
        debug!(
            "start leave on RemoveParticipant task, timer id {}",
            timer_id
        );
        self.leave.received = false;
        self.leave.timer_id = timer_id;
        Ok(())
    }

    fn leave_complete(&mut self, timer_id: u32) -> Result<(), SessionError> {
        if self.leave.timer_id == timer_id {
            self.leave.received = true;
            debug!(
                "leave completed on RemoveParticipant task, timer id {}",
                timer_id
            );

            // Signal success to the ack notifier if present (remove operation complete)
            if let Some(tx) = self.ack_tx.take() {
                let _ = tx.send(Ok(()));
            }

            Ok(())
        } else {
            Err(SessionError::ModeratorTask(
                "unexpected timer id".to_string(),
            ))
        }
    }

    fn welcome_start(&mut self, _timer_id: u32) -> Result<(), SessionError> {
        Err(unsupported_phase())
    }

    fn commit_start(&mut self, timer_id: u32) -> Result<(), SessionError> {
        debug!(
            "start commit on RemoveParticipanMls task, timer id {}",
            timer_id
        );
        self.commit.received = false;
        self.commit.timer_id = timer_id;
        Ok(())
    }

    fn proposal_start(&mut self, _timer_id: u32) -> Result<(), SessionError> {
        Err(unsupported_phase())
    }

    fn update_phase_completed(&mut self, timer_id: u32) -> Result<(), SessionError> {
        if self.commit.timer_id == timer_id {
            self.commit.received = true;
            debug!(
                "commit completed on RemoveParticipanMls task, timer id {}",
                timer_id
            );
            Ok(())
        } else {
            Err(SessionError::ModeratorTask(
                "unexpected timer id".to_string(),
            ))
        }
    }

    fn task_complete(&self) -> bool {
        self.commit.received && self.leave.received
    }
}

#[derive(Debug, Default)]
pub struct CloseGroup {
    close: State,
    /// Optional ack notifier to signal when the remove operation completes (after LeaveReply)
    pub(crate) ack_tx: Option<oneshot::Sender<Result<(), SessionError>>>,
}

impl CloseGroup {
    pub(crate) fn new(ack_tx: Option<oneshot::Sender<Result<(), SessionError>>>) -> Self {
        Self {
            close: Default::default(),
            ack_tx,
        }
    }
}

impl TaskUpdate for CloseGroup {
    fn discovery_start(&mut self, _timer_id: u32) -> Result<(), SessionError> {
        Err(unsupported_phase())
    }

    fn discovery_complete(&mut self, _timer_id: u32) -> Result<(), SessionError> {
        Err(unsupported_phase())
    }

    fn join_start(&mut self, _timer_id: u32) -> Result<(), SessionError> {
        Err(unsupported_phase())
    }

    fn join_complete(&mut self, _timer_id: u32) -> Result<(), SessionError> {
        Err(unsupported_phase())
    }

    fn leave_start(&mut self, timer_id: u32) -> Result<(), SessionError> {
        debug!("start close session task, timer id {}", timer_id);
        self.close.received = false;
        self.close.timer_id = timer_id;
        Ok(())
    }

    fn leave_complete(&mut self, _timer_id: u32) -> Result<(), SessionError> {
        Err(unsupported_phase())
    }

    fn welcome_start(&mut self, _timer_id: u32) -> Result<(), SessionError> {
        Err(unsupported_phase())
    }

    fn commit_start(&mut self, _timer_id: u32) -> Result<(), SessionError> {
        Err(unsupported_phase())
    }

    fn proposal_start(&mut self, _timer_id: u32) -> Result<(), SessionError> {
        Err(unsupported_phase())
    }

    fn update_phase_completed(&mut self, timer_id: u32) -> Result<(), SessionError> {
        if self.close.timer_id == timer_id {
            self.close.received = true;
            debug!("close completed on CloseGroup task, timer id {}", timer_id);

            // Signal success to the ack notifier if present (remove operation complete)
            if let Some(tx) = self.ack_tx.take() {
                let _ = tx.send(Ok(()));
            }

            Ok(())
        } else {
            Err(SessionError::ModeratorTask(
                "unexpected timer id".to_string(),
            ))
        }
    }

    fn task_complete(&self) -> bool {
        self.close.received
    }
}

#[derive(Debug, Default)]
pub struct UpdateParticipant {
    proposal: State,
    commit: State,
    /// Optional ack notifier to signal when the update operation completes
    pub(crate) ack_tx: Option<oneshot::Sender<Result<(), SessionError>>>,
}

impl TaskUpdate for UpdateParticipant {
    fn discovery_start(&mut self, _timer_id: u32) -> Result<(), SessionError> {
        Err(unsupported_phase())
    }

    fn discovery_complete(&mut self, _timer_id: u32) -> Result<(), SessionError> {
        Err(unsupported_phase())
    }

    fn join_start(&mut self, _timer_id: u32) -> Result<(), SessionError> {
        Err(unsupported_phase())
    }

    fn join_complete(&mut self, _timer_id: u32) -> Result<(), SessionError> {
        Err(unsupported_phase())
    }

    fn leave_start(&mut self, _timer_id: u32) -> Result<(), SessionError> {
        Err(unsupported_phase())
    }

    fn leave_complete(&mut self, _timer_id: u32) -> Result<(), SessionError> {
        Err(unsupported_phase())
    }

    fn welcome_start(&mut self, _timer_id: u32) -> Result<(), SessionError> {
        Err(unsupported_phase())
    }

    fn commit_start(&mut self, timer_id: u32) -> Result<(), SessionError> {
        debug!(
            "start commit on UpdateParticipanMls task, timer id {}",
            timer_id
        );
        self.commit.received = false;
        self.commit.timer_id = timer_id;
        Ok(())
    }

    fn proposal_start(&mut self, timer_id: u32) -> Result<(), SessionError> {
        debug!(
            "start proposal on UpdateParticipanMls task, timer id {}",
            timer_id
        );
        self.proposal.received = false;
        self.proposal.timer_id = timer_id;
        Ok(())
    }

    fn update_phase_completed(&mut self, timer_id: u32) -> Result<(), SessionError> {
        if self.proposal.timer_id == timer_id {
            self.proposal.received = true;
            debug!(
                "proposal completed on UpdateParticipanMls task, timer id {}",
                timer_id
            );
            Ok(())
        } else if self.commit.timer_id == timer_id {
            self.commit.received = true;
            debug!(
                "commit completed on UpdateParticipanMls task, timer id {}",
                timer_id
            );
            Ok(())
        } else {
            Err(SessionError::ModeratorTask(
                "unexpected timer id".to_string(),
            ))
        }
    }

    fn task_complete(&self) -> bool {
        self.proposal.received && self.commit.received
    }
}

#[cfg(test)]
mod tests {
    use super::*;
    use tracing_test::traced_test;

    #[derive(Debug)]
    enum StepExpectation {
        Ok,
        ModeratorTaskErr(&'static str),
        UnsupportedPhase,
    }

    struct Step {
        name: &'static str,
        action: Box<dyn Fn(&mut ModeratorTask) -> Result<(), SessionError>>,
        expectation: StepExpectation,
        expect_complete: bool,
    }

    impl Step {
        fn ok<F: 'static + Fn(&mut ModeratorTask) -> Result<(), SessionError>>(
            name: &'static str,
            f: F,
            expect_complete: bool,
        ) -> Self {
            Step {
                name,
                action: Box::new(f),
                expectation: StepExpectation::Ok,
                expect_complete,
            }
        }
        fn err<F: 'static + Fn(&mut ModeratorTask) -> Result<(), SessionError>>(
            name: &'static str,
            f: F,
            msg: &'static str,
            expect_complete: bool,
        ) -> Self {
            Step {
                name,
                action: Box::new(f),
                expectation: StepExpectation::ModeratorTaskErr(msg),
                expect_complete,
            }
        }
        fn unsupported<F: 'static + Fn(&mut ModeratorTask) -> Result<(), SessionError>>(
            name: &'static str,
            f: F,
            expect_complete: bool,
        ) -> Self {
            Step {
                name,
                action: Box::new(f),
                expectation: StepExpectation::UnsupportedPhase,
                expect_complete,
            }
        }
    }

    fn run_scenario(mut task: ModeratorTask, steps: Vec<Step>) {
        assert!(!task.task_complete(), "task should start incomplete");
        for (i, step) in steps.into_iter().enumerate() {
            let res = (step.action)(&mut task);
            match step.expectation {
                StepExpectation::Ok => {
                    if let Err(e) = res {
                        panic!("step {} ({}) expected Ok, got Err {:?}", i, step.name, e);
                    }
                }
                StepExpectation::ModeratorTaskErr(msg) => match res {
                    Err(SessionError::ModeratorTask(actual)) => {
                        assert_eq!(actual, msg, "step {} ({}) msg mismatch", i, step.name);
                    }
                    other => panic!(
                        "step {} ({}) expected ModeratorTask('{}'), got {:?}",
                        i, step.name, msg, other
                    ),
                },
                StepExpectation::UnsupportedPhase => match res {
                    Err(SessionError::ModeratorTask(actual)) => {
                        assert_eq!(
                            actual, "this phase is not supported in this task",
                            "step {} ({}) unsupported phase msg mismatch",
                            i, step.name
                        );
                    }
                    other => {
                        panic!(
                            "step {} ({}) expected unsupported phase error, got {:?}",
                            i, step.name, other
                        );
                    }
                },
            }
            assert_eq!(
                task.task_complete(),
                step.expect_complete,
                "step {} ({}) completion mismatch",
                i,
                step.name
            );
        }
    }

    #[test]
    #[traced_test]
    fn test_add_participant_scenario() {
        let base = 10;
        run_scenario(
            ModeratorTask::Add(AddParticipant::default()),
            vec![
                Step::ok("discovery_start", move |t| t.discovery_start(base), false),
                Step::err(
                    "discovery_complete_wrong",
                    move |t| t.discovery_complete(base + 1),
                    "unexpected timer id",
                    false,
                ),
                Step::err(
                    "leave_start_unsupported",
                    move |t| t.leave_start(base),
                    "this phase is not supported in this task",
                    false,
                ),
                Step::ok(
                    "discovery_complete_ok",
                    move |t| t.discovery_complete(base),
                    false,
                ),
                Step::ok("join_start", move |t| t.join_start(base + 1), false),
                Step::ok("join_complete", move |t| t.join_complete(base + 1), false),
                Step::ok("welcome_start", move |t| t.welcome_start(base + 2), false),
                Step::ok("commit_start", move |t| t.commit_start(base + 3), false),
                Step::ok(
                    "welcome_phase_completed",
                    move |t| t.update_phase_completed(base + 2),
                    false,
                ),
                Step::ok(
                    "commit_phase_completed",
                    move |t| t.update_phase_completed(base + 3),
                    true,
                ),
            ],
        );
<<<<<<< HEAD
=======

        res = task.leave_start(timer_id);
        assert_eq!(res, Err(unsupported_phase()));

        task.discovery_complete(timer_id)
            .expect("error on discovery complete");
        assert!(!task.task_complete());

        task.join_start(timer_id + 1).expect("error on join start");
        assert!(!task.task_complete());

        task.join_complete(timer_id + 1)
            .expect("error on join complete");
        assert!(!task.task_complete());

        task.welcome_start(timer_id + 2)
            .expect("error on welcome start");
        assert!(!task.task_complete());

        task.commit_start(timer_id + 3)
            .expect("error on commit start");
        assert!(!task.task_complete());

        task.update_phase_completed(timer_id + 2)
            .expect("error mls complete (welcome)");
        assert!(!task.task_complete());

        task.update_phase_completed(timer_id + 3)
            .expect("error mls complete (commit)");
        assert!(task.task_complete());
>>>>>>> 5707157f
    }

    #[test]
    #[traced_test]
    fn test_remove_participant_scenario() {
        let base = 10;
        run_scenario(
            ModeratorTask::Remove(RemoveParticipant::default()),
            vec![
                Step::ok("commit_start", move |t| t.commit_start(base), false),
                Step::ok(
                    "commit_completed",
                    move |t| t.update_phase_completed(base),
                    false,
                ),
                Step::ok("leave_start", move |t| t.leave_start(base + 1), false),
                Step::err(
                    "leave_complete_wrong",
                    move |t| t.leave_complete(base + 2),
                    "unexpected timer id",
                    false,
                ),
                Step::unsupported(
                    "discovery_start_unsupported",
                    move |t| t.discovery_start(base),
                    false,
                ),
                Step::ok(
                    "leave_complete_ok",
                    move |t| t.leave_complete(base + 1),
                    true,
                ),
            ],
        );
    }

    #[test]
    #[traced_test]
    fn test_update_participant_mls_scenario() {
        let base = 10;
        run_scenario(
            ModeratorTask::Update(UpdateParticipant::default()),
            vec![
                Step::ok("commit_start", move |t| t.commit_start(base), false),
                Step::ok(
                    "commit_completed",
                    move |t| t.update_phase_completed(base),
                    false,
                ),
                Step::ok("proposal_start", move |t| t.proposal_start(base), false),
                Step::ok(
                    "proposal_completed",
                    move |t| t.update_phase_completed(base),
                    true,
                ),
            ],
        );
    }
}<|MERGE_RESOLUTION|>--- conflicted
+++ resolved
@@ -693,39 +693,6 @@
                 ),
             ],
         );
-<<<<<<< HEAD
-=======
-
-        res = task.leave_start(timer_id);
-        assert_eq!(res, Err(unsupported_phase()));
-
-        task.discovery_complete(timer_id)
-            .expect("error on discovery complete");
-        assert!(!task.task_complete());
-
-        task.join_start(timer_id + 1).expect("error on join start");
-        assert!(!task.task_complete());
-
-        task.join_complete(timer_id + 1)
-            .expect("error on join complete");
-        assert!(!task.task_complete());
-
-        task.welcome_start(timer_id + 2)
-            .expect("error on welcome start");
-        assert!(!task.task_complete());
-
-        task.commit_start(timer_id + 3)
-            .expect("error on commit start");
-        assert!(!task.task_complete());
-
-        task.update_phase_completed(timer_id + 2)
-            .expect("error mls complete (welcome)");
-        assert!(!task.task_complete());
-
-        task.update_phase_completed(timer_id + 3)
-            .expect("error mls complete (commit)");
-        assert!(task.task_complete());
->>>>>>> 5707157f
     }
 
     #[test]
