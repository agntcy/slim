// Copyright AGNTCY Contributors (https://github.com/agntcy)
// SPDX-License-Identifier: Apache-2.0

// Standard library imports
use std::collections::{HashMap, HashSet};
use std::sync::Arc;

// Third-party crates
use parking_lot::RwLock as SyncRwLock;
use rand::Rng;
use slim_datapath::messages::utils::IS_MODERATOR;
use tokio::sync::mpsc::Sender;
use tracing::{debug, error, warn};

use slim_auth::traits::{TokenProvider, Verifier};
use slim_datapath::api::{ProtoMessage as Message, ProtoSessionMessageType, ProtoSessionType};
use slim_datapath::messages::Name;

use crate::common::SessionMessage;
use crate::completion_handle::CompletionHandle;
use crate::notification::Notification;
use crate::session_config::SessionConfig;
use crate::session_controller::SessionController;

use crate::transmitter::{AppTransmitter, SessionTransmitter};

// Local crate
use super::context::SessionContext;
use super::interceptor::IdentityInterceptor;
use super::{SESSION_RANGE, SlimChannelSender};
use super::{SessionError, session_controller::handle_channel_discovery_message};
use crate::interceptor::SessionInterceptorProvider;
use crate::traits::Transmitter; // needed for add_interceptor

/// SessionLayer manages sessions and their lifecycle
pub struct SessionLayer<P, V, T = AppTransmitter>
where
    P: TokenProvider + Send + Sync + Clone + 'static,
    V: Verifier + Send + Sync + Clone + 'static,
    T: Transmitter + Send + Sync + Clone + 'static,
{
    /// Session pool
    pool: Arc<SyncRwLock<HashMap<u32, Arc<SessionController>>>>,

    /// Default name of the local app
    app_id: u64,

    /// Names registered by local app
    app_names: SyncRwLock<HashSet<Name>>,

    /// Identity provider for the local app
    identity_provider: P,

    /// Identity verifier
    identity_verifier: V,

    /// ID of the local connection
    conn_id: u64,

    /// Tx channels
    tx_slim: SlimChannelSender,
    tx_app: Sender<Result<Notification, SessionError>>,

    // Transmitter to bypass sessions
    transmitter: T,

    /// Storage path for app data
    storage_path: std::path::PathBuf,

    /// Channel to clone on session creation
    tx_session: tokio::sync::mpsc::Sender<Result<SessionMessage, SessionError>>,
}

impl<P, V, T> SessionLayer<P, V, T>
where
    P: TokenProvider + Send + Sync + Clone + 'static,
    V: Verifier + Send + Sync + Clone + 'static,
    T: Transmitter + Send + Sync + Clone + 'static,
{
    /// Create a new SessionLayer
    #[allow(clippy::too_many_arguments)]
    pub fn new(
        app_name: Name,
        identity_provider: P,
        identity_verifier: V,
        conn_id: u64,
        tx_slim: SlimChannelSender,
        tx_app: Sender<Result<Notification, SessionError>>,
        transmitter: T,
        storage_path: std::path::PathBuf,
    ) -> Self {
        let (tx_session, rx_session) = tokio::sync::mpsc::channel(16);

        let sl = SessionLayer {
            pool: Arc::new(SyncRwLock::new(HashMap::new())),
            app_id: app_name.id(),
            app_names: SyncRwLock::new(HashSet::from([app_name.with_id(Name::NULL_COMPONENT)])),
            identity_provider,
            identity_verifier,
            conn_id,
            tx_slim,
            tx_app,
            transmitter,
            storage_path,
            tx_session,
        };

        sl.listen_from_sessions(rx_session);

        sl
    }

    pub fn tx_slim(&self) -> SlimChannelSender {
        self.tx_slim.clone()
    }

    pub fn tx_app(&self) -> Sender<Result<Notification, SessionError>> {
        self.tx_app.clone()
    }

    #[allow(dead_code)]
    pub fn conn_id(&self) -> u64 {
        self.conn_id
    }

    pub fn app_id(&self) -> u64 {
        self.app_id
    }

    pub fn add_app_name(&self, name: Name) {
        // unset last component for fast lookups
        self.app_names
            .write()
            .insert(name.with_id(Name::NULL_COMPONENT));
    }

    pub fn remove_app_name(&self, name: &Name) {
        let removed = match name.id() {
            Name::NULL_COMPONENT => self.app_names.write().remove(name),
            _ => {
                let name = name.clone().with_id(Name::NULL_COMPONENT);
                self.app_names.write().remove(&name)
            }
        };

        if !removed {
            warn!("tried to remove unknown app name {}", name);
        }
    }

    fn get_local_name_for_session(&self, dst: Name) -> Result<Name, SessionError> {
        let name = dst.with_id(Name::NULL_COMPONENT);

        self.app_names
            .read()
            .get(&name)
            .cloned()
            .map(|n| n.with_id(self.app_id))
            .ok_or(SessionError::SubscriptionNotFound(name.to_string()))
    }

    /// Get identity token from the identity provider
    pub fn get_identity_token(&self) -> Result<String, String> {
        self.identity_provider
            .get_token()
            .map_err(|e| e.to_string())
    }

    /// Public interface to create a new session
    pub async fn create_session(
        &self,
        mut session_config: SessionConfig,
        local_name: Name,
        destination: Name,
        id: Option<u32>,
    ) -> Result<(SessionContext, CompletionHandle), SessionError> {
        // Sanity check
        session_config.initiator = true;

        // Store values before they are moved
        let is_p2p = session_config.session_type == ProtoSessionType::PointToPoint;
        let destination_clone = destination.clone();

        let session = self.create_session_internal(session_config, local_name, destination, id)?;

        // If session is p2p, initiate the discovery request now and return the ack
        // Otherwise, return an immediately resolved future
        let init_ack = if is_p2p {
            session
                .session()
                .upgrade()
                .ok_or_else(|| SessionError::SessionNotFound(session.session_id()))?
                .invite_participant_internal(&destination_clone)
                .await
                .inspect_err(|_| {
                    // If invite_participant_internal fails, remove the session from the pool
                    let _ = self.remove_session(session.session_id());
                })?
        } else {
            // For non-P2P sessions, return an immediately resolved future
            let (tx, rx) = tokio::sync::oneshot::channel();
            let _ = tx.send(Ok(()));
            CompletionHandle::from_oneshot_receiver(rx)
        };

        // return the session info and initialization ack
        Ok((session, init_ack))
    }

    /// Create a new session and add it to the pool
    fn create_session_internal(
        &self,
        session_config: SessionConfig,
        local_name: Name,
        destination: Name,
        id: Option<u32>,
    ) -> Result<SessionContext, SessionError> {
        // Retry loop to handle race conditions when generating random IDs
        loop {
            // get a lock on the session pool
            let session_id = {
                let pool = self.pool.read();

                // generate a new session ID in the SESSION_RANGE if not provided
                match id {
                    Some(id) => {
                        // make sure provided id is in range
                        if !SESSION_RANGE.contains(&id) {
                            return Err(SessionError::InvalidSessionId(id.to_string()));
                        }

                        // check if the session ID is already used
                        if pool.contains_key(&id) {
                            return Err(SessionError::SessionIdAlreadyUsed(id.to_string()));
                        }

                        id
                    }
                    None => {
                        // generate a new session ID
                        loop {
                            let session_id = rand::rng().random_range(SESSION_RANGE);
                            if !pool.contains_key(&session_id) {
                                break session_id;
                            }
                        }
                    }
                }
            }; // lock is dropped here

            // Create a new transmitter with identity interceptors
            let (app_tx, app_rx) = tokio::sync::mpsc::unbounded_channel();
            let tx = SessionTransmitter::new(self.tx_slim.clone(), app_tx);

            let identity_interceptor = Arc::new(IdentityInterceptor::new(
                self.identity_provider.clone(),
                self.identity_verifier.clone(),
            ));

            tx.add_interceptor(identity_interceptor);

            // Build the session controller (this is async, so no locks are held)
            let builder = SessionController::builder()
                .with_id(session_id)
                .with_source(local_name.clone())
                .with_destination(destination.clone())
                .with_config(session_config.clone())
                .with_identity_provider(self.identity_provider.clone())
                .with_identity_verifier(self.identity_verifier.clone())
                .with_storage_path(self.storage_path.clone())
                .with_tx(tx)
                .with_tx_to_session_layer(self.tx_session.clone())
                .ready()?;

            // Perform the async build operation without holding any lock
            let session_controller = Arc::new(builder.build()?);

            // Reacquire lock to insert the session
            let mut pool = self.pool.write();

            // Double-check that the ID wasn't taken while we didn't hold the lock
            if pool.contains_key(&session_id) {
                // If a specific ID was provided, return an error
                if id.is_some() {
                    return Err(SessionError::SessionIdAlreadyUsed(session_id.to_string()));
                }
                // If ID was randomly generated, retry with a new ID
                continue;
            }

            let ret = pool.insert(session_id, session_controller.clone());

            // This should never happen, but just in case
            if ret.is_some() {
                panic!("session already exists: {}", ret.is_some());
            }

            return Ok(SessionContext::new(session_controller, app_rx));
        }
    }

    pub fn listen_from_sessions(
        &self,
        mut rx_session: tokio::sync::mpsc::Receiver<Result<SessionMessage, SessionError>>,
    ) {
        let pool_clone = self.pool.clone();

        tokio::spawn(async move {
            loop {
                tokio::select! {
                    next = rx_session.recv() => {
                        match next {
                            Some(Ok(SessionMessage::DeleteSession { session_id })) => {
                                tracing::info!("received closing signal from session {}, cancel it from the pool", session_id);
                                if pool_clone.write().remove(&session_id).is_none() {
                                    warn!("requested to delete unknown session id {}", session_id);
                                } else {
                                    tracing::info!("removed session!");
                                }
                            }
                            Some(Ok(_)) => {
                                error!("received unexpected message");
                            }
                            Some(Err(e)) => {
                                warn!("error from session: {:?}", e);
                            }
                            None => {
                                // All senders dropped; exit loop.
                                break;
                            }
                        }
                    }
                }
            }
        });
    }

    /// Remove a session from the pool and return a handle to optionally wait on
<<<<<<< HEAD
    pub fn remove_session(&self, id: u32) -> Result<tokio::task::JoinHandle<()>, SessionError> {
        tracing::info!("try to remove session {}", id);
        // get the read lock
        let binding = self
=======
    pub fn remove_session(&self, id: u32) -> Result<CompletionHandle, SessionError> {
        tracing::info!("remove session {}", id);
        // get the write lock
        let session = self
>>>>>>> 4eae7d72
            .pool
            .read();
        let session = binding
            .get(&id)
            .ok_or(SessionError::SessionNotFound(id))?;

        // close the session and get the join handle
        let join_handle = session.close()?;

        // Return a CompletionHandle wrapping the oneshot receiver
        Ok(CompletionHandle::from_join_handle(join_handle))
    }

    /// Clear all sessions and return completion handles to await on
    pub fn clear_all_sessions(&self) -> HashMap<u32, Result<CompletionHandle, SessionError>> {
        let pool = {
            let mut pool = self.pool.write();
            let copy = pool.clone();
            pool.clear();
            copy
        };

        // Close all sessions and return completion handles
        pool.iter()
            .map(|(id, session)| {
                let result = session.close().map(|join_handle| {
                    // Spawn a task to await the join handle and send the result through a oneshot channel
                    let (tx, rx) = tokio::sync::oneshot::channel();
                    tokio::spawn(async move {
                        let result = join_handle.await.map(|_| ()).map_err(|e| {
                            SessionError::Processing(format!("Session cleanup failed: {}", e))
                        });
                        let _ = tx.send(result);
                    });
                    CompletionHandle::from_oneshot_receiver(rx)
                });
                (*id, result)
            })
            .collect()
    }

    /// Handle session from slim without creating a session
    /// return true is the message processing is done and no
    /// other action is needed, false otherwise
    pub(crate) async fn handle_message_from_slim_without_session(
        &self,
        local_name: &Name,
        message: &slim_datapath::api::ProtoMessage,
        session_type: ProtoSessionType,
        session_message_type: ProtoSessionMessageType,
        session_id: u32,
    ) -> Result<(), SessionError> {
        match session_message_type {
            ProtoSessionMessageType::DiscoveryRequest => {
                // reply directly without creating any new Session
                let msg = handle_channel_discovery_message(
                    message,
                    local_name,
                    session_id,
                    session_type,
                )?;

                self.transmitter.send_to_slim(Ok(msg)).await.map_err(|e| {
                    SessionError::SlimTransmission(format!("error sending discovery reply: {}", e))
                })
            }
            _ => Err(SessionError::SlimTransmission(
                "unexpected message type".to_string(),
            )),
        }
    }

    /// Handle a message from the message processor, and pass it to the
    /// corresponding session
    pub async fn handle_message_from_slim(&self, mut message: Message) -> Result<(), SessionError> {
        tracing::info!("message from slim");
        // Pass message to interceptors in the transmitter
        self.transmitter
            .on_msg_from_slim_interceptors(&mut message)
            .await?;

        tracing::trace!(
            "received message from SLIM {} {}",
            message.get_session_message_type().as_str_name(),
            message.get_id()
        );

        let (id, session_type, session_message_type) = {
            // get the session type and the session id from the message
            let header = message.get_session_header();

            // get the session type from the header
            let session_type = header.session_type();

            // get the session message type
            let session_message_type = header.session_message_type();

            // get the session ID
            let id = header.session_id;

            (id, session_type, session_message_type)
        };

        // special handling for discovery request messages
        if session_message_type == ProtoSessionMessageType::DiscoveryRequest {
            return self
                .handle_discovery_request(message, id, session_type, session_message_type)
                .await;
        }

        // check if we have a session for the given session ID
        let session_controller = self.pool.read().get(&id).cloned();
        if let Some(controller) = session_controller {
            // pass the message to the session
            return controller.on_message_from_slim(message).await;
        }

        // get local name for the session
        let local_name = self.get_local_name_for_session(message.get_slim_header().get_dst())?;

        let new_session = match session_message_type {
            ProtoSessionMessageType::JoinRequest => {
                match message.get_session_header().session_type() {
                    ProtoSessionType::PointToPoint => {
                        let conf = crate::SessionConfig::from_join_request(
                            ProtoSessionType::PointToPoint,
                            message.extract_command_payload().map_err(|e| {
                                SessionError::Processing(format!(
                                    "failed to extract command payload: {}",
                                    e
                                ))
                            })?,
                            message.get_metadata_map(),
                            false,
                        )?;

                        self.create_session_internal(
                            conf,
                            local_name,
                            message.get_source(),
                            Some(message.get_session_header().session_id),
                        )?
                    }
                    ProtoSessionType::Multicast => {
                        // Multicast sessions require timer settings; reject if missing.
                        let payload = message.extract_join_request().map_err(|e| {
                            SessionError::Processing(format!(
                                "failed to extract join request payload: {}",
                                e
                            ))
                        })?;

                        if payload.timer_settings.is_none() {
                            return Err(SessionError::Processing(
                                "missing timer options".to_string(),
                            ));
                        }

                        let channel = if let Some(c) = &payload.channel {
                            Name::from(c)
                        } else {
                            return Err(SessionError::Processing(
                                "missing channel name".to_string(),
                            ));
                        };

                        // Determine initiator (moderator) before building metadata snapshot.
                        let initiator = message.remove_metadata(IS_MODERATOR).is_some();
                        let conf = crate::SessionConfig::from_join_request(
                            ProtoSessionType::Multicast,
                            message.extract_command_payload().map_err(|e| {
                                SessionError::Processing(format!(
                                    "failed to extract command payload: {}",
                                    e
                                ))
                            })?,
                            message.get_metadata_map(),
                            initiator,
                        )?;

                        self.create_session_internal(
                            conf,
                            local_name,
                            channel,
                            Some(message.get_session_header().session_id),
                        )?
                    }
                    _ => {
                        warn!(
                            "received channel join request with unknown session type: {}",
                            session_type.as_str_name()
                        );
                        return Err(SessionError::SessionUnknown(
                            session_type.as_str_name().to_string(),
                        ));
                    }
                }
            }
            ProtoSessionMessageType::DiscoveryRequest
            | ProtoSessionMessageType::DiscoveryReply
            | ProtoSessionMessageType::JoinReply
            | ProtoSessionMessageType::LeaveRequest
            | ProtoSessionMessageType::LeaveReply
            | ProtoSessionMessageType::GroupAdd
            | ProtoSessionMessageType::GroupRemove
            | ProtoSessionMessageType::GroupWelcome
            | ProtoSessionMessageType::GroupAck
            | ProtoSessionMessageType::Msg
            | ProtoSessionMessageType::MsgAck
            | ProtoSessionMessageType::RtxRequest
            | ProtoSessionMessageType::RtxReply => {
                tracing::debug!(
                    "received channel message with unknown session id {:?} ",
                    message
                );
                // We can ignore these messages
                return Ok(());
            }
            _ => {
                return Err(SessionError::SessionUnknown(
                    session_message_type.as_str_name().to_string(),
                ));
            }
        };

        // process the message
        new_session
            .session()
            .upgrade()
            .ok_or(SessionError::SessionClosed(
                "newly created session already closed: this should not happen".to_string(),
            ))?
            .on_message_from_slim(message)
            .await?;

        // send new session to the app
        self.tx_app
            .send(Ok(Notification::NewSession(new_session)))
            .await
            .map_err(|e| SessionError::AppTransmission(format!("error sending new session: {}", e)))
    }

    /// Handle a discovery request message.
    async fn handle_discovery_request(
        &self,
        message: Message,
        id: u32,
        session_type: ProtoSessionType,
        session_message_type: ProtoSessionMessageType,
    ) -> Result<(), SessionError> {
        // received a discovery message
        let controller = self.pool.read().get(&id).cloned();
        if let Some(controller) = controller
            && controller.is_initiator()
            && message
                .extract_discovery_request()
                .ok()
                .and_then(|p| p.destination.as_ref())
                .is_some()
        {
            // Existing session where we are the initiator and payload includes a destination name:
            // controller is requesting to add a new participant to this session.
            controller.on_message_from_slim(message).await?;
            Ok(())
        } else {
            // Handle the discovery request without creating a local session.
            let local_name =
                self.get_local_name_for_session(message.get_slim_header().get_dst())?;

            self.handle_message_from_slim_without_session(
                &local_name,
                &message,
                session_type,
                session_message_type,
                id,
            )
            .await
        }
    }

    /// Check if the session pool is empty (for testing purposes)
    pub fn is_pool_empty(&self) -> bool {
        self.pool.read().is_empty()
    }

    /// Get the number of sessions in the pool (for testing purposes)
    pub fn pool_size(&self) -> usize {
        self.pool.read().len()
    }

    /// Get a session from the pool (for testing purposes)
    pub fn get_session(&self, id: u32) -> Option<Arc<SessionController>> {
        self.pool.read().get(&id).cloned()
    }
}

#[cfg(test)]
mod tests {
    use super::*;
    use crate::test_utils::{MockTokenProvider, MockTransmitter, MockVerifier};
    use slim_datapath::Status;
    use slim_datapath::api::ProtoSessionType;
    use slim_datapath::messages::Name;
    use tokio::sync::mpsc;

    // --- Test Mocks -----------------------------------------------------------------------

    fn make_name(parts: &[&str; 3]) -> Name {
        Name::from_strings([parts[0], parts[1], parts[2]]).with_id(0)
    }

    type TestSessionLayer = SessionLayer<MockTokenProvider, MockVerifier, MockTransmitter>;
    type SlimReceiver = mpsc::Receiver<Result<Message, Status>>;
    type AppReceiver = mpsc::Receiver<Result<Notification, SessionError>>;
    type TransmitterReceiver = mpsc::UnboundedReceiver<Result<Message, Status>>;

    fn setup_session_layer() -> (
        TestSessionLayer,
        SlimReceiver,
        AppReceiver,
        TransmitterReceiver,
    ) {
        let app_name = make_name(&["test", "app", "v1"]);
        let identity_provider = MockTokenProvider;
        let identity_verifier = MockVerifier;
        let conn_id = 12345u64;

        let (tx_slim, rx_slim) = mpsc::channel(16);
        let (tx_app, rx_app) = mpsc::channel(16);
        let (tx_transmitter, rx_transmitter) = mpsc::unbounded_channel();

        let transmitter = MockTransmitter {
            slim_tx: tx_transmitter,
            interceptors: Arc::new(parking_lot::Mutex::new(vec![])),
        };

        let storage_path = std::path::PathBuf::from("/tmp/test");

        let session_layer = SessionLayer::new(
            app_name,
            identity_provider,
            identity_verifier,
            conn_id,
            tx_slim,
            tx_app,
            transmitter,
            storage_path,
        );

        (session_layer, rx_slim, rx_app, rx_transmitter)
    }

    #[tokio::test]
    async fn test_new_session_layer() {
        let (session_layer, _rx_slim, _rx_app, _rx_transmitter) = setup_session_layer();

        assert_eq!(session_layer.app_id(), 0);
        assert_eq!(session_layer.conn_id(), 12345);
        assert!(session_layer.is_pool_empty());
    }

    #[tokio::test]
    async fn test_add_and_remove_app_name() {
        let (session_layer, _rx_slim, _rx_app, _rx_transmitter) = setup_session_layer();

        let name1 = make_name(&["service", "v1", "api"]);
        let name2 = make_name(&["service", "v2", "api"]);

        session_layer.add_app_name(name1.clone());
        session_layer.add_app_name(name2.clone());

        // Verify names are added
        assert_eq!(session_layer.app_names.read().len(), 3); // initial + 2 added

        session_layer.remove_app_name(&name1);
        assert_eq!(session_layer.app_names.read().len(), 2);

        session_layer.remove_app_name(&name2);
        assert_eq!(session_layer.app_names.read().len(), 1);
    }

    #[tokio::test]
    async fn test_get_identity_token() {
        let (session_layer, _rx_slim, _rx_app, _rx_transmitter) = setup_session_layer();

        let token = session_layer.get_identity_token();
        assert!(token.is_ok());
        assert_eq!(token.unwrap(), "mock_token");
    }

    #[tokio::test]
    async fn test_create_session_with_auto_id() {
        let (session_layer, _rx_slim, _rx_app, _rx_transmitter) = setup_session_layer();

        let local_name = make_name(&["local", "app", "v1"]);
        let destination = make_name(&["remote", "app", "v1"]);
        let config = SessionConfig {
            session_type: ProtoSessionType::PointToPoint,
            max_retries: Some(3),
            interval: Some(std::time::Duration::from_secs(1)),
            mls_enabled: false,
            initiator: true,
            metadata: Default::default(),
        };

        let result = session_layer.create_session_internal(config, local_name, destination, None);

        assert!(result.is_ok());
        assert_eq!(session_layer.pool_size(), 1);
    }

    #[tokio::test]
    async fn test_create_session_with_specific_id() {
        let (session_layer, _rx_slim, _rx_app, _rx_transmitter) = setup_session_layer();

        let local_name = make_name(&["local", "app", "v1"]);
        let destination = make_name(&["remote", "app", "v1"]);
        let config = SessionConfig {
            session_type: ProtoSessionType::PointToPoint,
            max_retries: Some(3),
            interval: Some(std::time::Duration::from_secs(1)),
            mls_enabled: false,
            initiator: true,
            metadata: Default::default(),
        };

        let session_id = 100u32;
        let result = session_layer.create_session_internal(
            config,
            local_name,
            destination,
            Some(session_id),
        );

        assert!(result.is_ok());
        assert_eq!(session_layer.pool_size(), 1);

        let session = session_layer.get_session(session_id);
        assert!(session.is_some());
    }

    #[tokio::test]
    async fn test_create_session_with_invalid_id() {
        let (session_layer, _rx_slim, _rx_app, _rx_transmitter) = setup_session_layer();

        let local_name = make_name(&["local", "app", "v1"]);
        let destination = make_name(&["remote", "app", "v1"]);
        let config = SessionConfig {
            session_type: ProtoSessionType::PointToPoint,
            max_retries: Some(3),
            interval: Some(std::time::Duration::from_secs(1)),
            mls_enabled: false,
            initiator: true,
            metadata: Default::default(),
        };

        // Use an ID outside the SESSION_RANGE (SESSION_RANGE is 0..u32::MAX-1000)
        let invalid_id = u32::MAX - 500; // This is outside SESSION_RANGE
        let result = session_layer.create_session_internal(
            config,
            local_name,
            destination,
            Some(invalid_id),
        );

        assert!(result.is_err());
        match result {
            Err(SessionError::InvalidSessionId(_)) => {}
            _ => panic!("Expected InvalidSessionId error"),
        }
    }

    #[tokio::test]
    async fn test_create_session_with_duplicate_id() {
        let (session_layer, _rx_slim, _rx_app, _rx_transmitter) = setup_session_layer();

        let local_name = make_name(&["local", "app", "v1"]);
        let destination = make_name(&["remote", "app", "v1"]);
        let config = SessionConfig {
            session_type: ProtoSessionType::PointToPoint,
            max_retries: Some(3),
            interval: Some(std::time::Duration::from_secs(1)),
            mls_enabled: false,
            initiator: true,
            metadata: Default::default(),
        };

        let session_id = 100u32;

        // Create first session
        let result1 = session_layer.create_session_internal(
            config.clone(),
            local_name.clone(),
            destination.clone(),
            Some(session_id),
        );
        assert!(result1.is_ok());

        // Try to create second session with same ID
        let result2 = session_layer.create_session_internal(
            config,
            local_name,
            destination,
            Some(session_id),
        );

        assert!(result2.is_err());
        match result2 {
            Err(SessionError::SessionIdAlreadyUsed(_)) => {}
            _ => panic!("Expected SessionIdAlreadyUsed error"),
        }
    }

    #[tokio::test]
    async fn test_remove_session() {
        let (session_layer, _rx_slim, _rx_app, _rx_transmitter) = setup_session_layer();

        let local_name = make_name(&["local", "app", "v1"]);
        let destination = make_name(&["remote", "app", "v1"]);
        let config = SessionConfig {
            session_type: ProtoSessionType::PointToPoint,
            max_retries: Some(3),
            interval: Some(std::time::Duration::from_secs(1)),
            mls_enabled: false,
            initiator: true,
            metadata: Default::default(),
        };

        let session_id = 100u32;
        let _context = session_layer
            .create_session_internal(config, local_name, destination, Some(session_id))
            .unwrap();

        assert_eq!(session_layer.pool_size(), 1);

        let removed = session_layer.remove_session(session_id);
        assert!(removed.is_ok());
        assert!(session_layer.is_pool_empty());

        // Try to remove non-existent session
        let removed_again = session_layer.remove_session(session_id);
        assert!(removed_again.is_err());
    }

    #[tokio::test]
    async fn test_get_local_name_for_session() {
        let (session_layer, _rx_slim, _rx_app, _rx_transmitter) = setup_session_layer();

        let name = make_name(&["service", "api", "v1"]);
        session_layer.add_app_name(name.clone());

        let dst = name.with_id(123);
        let result = session_layer.get_local_name_for_session(dst);

        assert!(result.is_ok());
        let local_name = result.unwrap();
        assert_eq!(local_name.id(), session_layer.app_id());
    }

    #[tokio::test]
    async fn test_get_local_name_for_session_not_found() {
        let (session_layer, _rx_slim, _rx_app, _rx_transmitter) = setup_session_layer();

        let unknown_name = make_name(&["unknown", "service", "v1"]);
        let result = session_layer.get_local_name_for_session(unknown_name);

        assert!(result.is_err());
        match result {
            Err(SessionError::SubscriptionNotFound(_)) => {}
            _ => panic!("Expected SubscriptionNotFound error"),
        }
    }

    #[tokio::test]
    async fn test_tx_slim_and_tx_app_cloning() {
        let (session_layer, _rx_slim, _rx_app, _rx_transmitter) = setup_session_layer();

        let tx_slim = session_layer.tx_slim();
        let tx_app = session_layer.tx_app();

        // Just verify that we can clone these channels
        let _tx_slim2 = tx_slim.clone();
        let _tx_app2 = tx_app.clone();
    }

    #[tokio::test]
    async fn test_handle_discovery_request_without_session() {
        let (session_layer, _rx_slim, _rx_app, mut rx_transmitter) = setup_session_layer();

        let local_name = make_name(&["local", "app", "v1"]);
        session_layer.add_app_name(local_name.clone());

        let source = make_name(&["remote", "app", "v1"]);
        let message = Message::builder()
            .source(source)
            .destination(local_name.clone().with_id(session_layer.app_id()))
            .identity("")
            .forward_to(0)
            .incoming_conn(12345)
            .session_type(ProtoSessionType::PointToPoint)
            .session_message_type(ProtoSessionMessageType::DiscoveryRequest)
            .session_id(100)
            .message_id(0)
            .application_payload("", vec![])
            .build_publish()
            .unwrap();

        let result = session_layer
            .handle_message_from_slim_without_session(
                &local_name,
                &message,
                ProtoSessionType::PointToPoint,
                ProtoSessionMessageType::DiscoveryRequest,
                100,
            )
            .await;

        assert!(result.is_ok());

        // Verify that a discovery reply was sent
        let sent_message = rx_transmitter.try_recv();
        assert!(
            sent_message.is_ok(),
            "Expected a message to be sent to transmitter"
        );
        let msg = sent_message.unwrap().unwrap();
        assert_eq!(
            msg.get_session_header().session_message_type(),
            ProtoSessionMessageType::DiscoveryReply
        );
    }

    #[tokio::test]
    async fn test_handle_message_from_slim_without_session_invalid_type() {
        let (session_layer, _rx_slim, _rx_app, _rx_transmitter) = setup_session_layer();

        let local_name = make_name(&["local", "app", "v1"]);
        let source = make_name(&["remote", "app", "v1"]);
        let message = Message::builder()
            .source(source)
            .destination(local_name.clone().with_id(session_layer.app_id()))
            .application_payload("application/octet-stream", vec![])
            .build_publish()
            .unwrap();

        let result = session_layer
            .handle_message_from_slim_without_session(
                &local_name,
                &message,
                ProtoSessionType::PointToPoint,
                ProtoSessionMessageType::Msg, // Not a DiscoveryRequest
                100,
            )
            .await;

        assert!(result.is_err());
        match result {
            Err(SessionError::SlimTransmission(_)) => {}
            _ => panic!("Expected SlimTransmission error"),
        }
    }

    #[tokio::test]
    async fn test_multiple_sessions_in_pool() {
        let (session_layer, _rx_slim, _rx_app, _rx_transmitter) = setup_session_layer();

        let local_name = make_name(&["local", "app", "v1"]);
        let config = SessionConfig {
            session_type: ProtoSessionType::PointToPoint,
            max_retries: Some(3),
            interval: Some(std::time::Duration::from_secs(1)),
            mls_enabled: false,
            initiator: true,
            metadata: Default::default(),
        };

        // Create multiple sessions
        for i in 0..5 {
            let destination = make_name(&["remote", &format!("app{}", i), "v1"]);
            let result = session_layer.create_session_internal(
                config.clone(),
                local_name.clone(),
                destination,
                None,
            );
            assert!(result.is_ok());
        }

        assert_eq!(session_layer.pool_size(), 5);
    }

    #[tokio::test]
    async fn test_remove_app_name_with_null_component() {
        let (session_layer, _rx_slim, _rx_app, _rx_transmitter) = setup_session_layer();

        let name = make_name(&["service", "v1", "api"]).with_id(123);
        session_layer.add_app_name(name.clone());

        // Remove with specific ID (should normalize to NULL_COMPONENT)
        session_layer.remove_app_name(&name);

        // The name with NULL_COMPONENT should be removed
        let name_null = name.with_id(Name::NULL_COMPONENT);
        assert!(!session_layer.app_names.read().contains(&name_null));
    }
}<|MERGE_RESOLUTION|>--- conflicted
+++ resolved
@@ -336,17 +336,10 @@
     }
 
     /// Remove a session from the pool and return a handle to optionally wait on
-<<<<<<< HEAD
     pub fn remove_session(&self, id: u32) -> Result<tokio::task::JoinHandle<()>, SessionError> {
         tracing::info!("try to remove session {}", id);
         // get the read lock
         let binding = self
-=======
-    pub fn remove_session(&self, id: u32) -> Result<CompletionHandle, SessionError> {
-        tracing::info!("remove session {}", id);
-        // get the write lock
-        let session = self
->>>>>>> 4eae7d72
             .pool
             .read();
         let session = binding
