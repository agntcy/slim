--- conflicted
+++ resolved
@@ -17,10 +17,7 @@
 use slim_datapath::messages::Name;
 
 use crate::common::SessionMessage;
-<<<<<<< HEAD
 use crate::completion_handle::CompletionHandle;
-=======
->>>>>>> 2e9745dd
 use crate::notification::Notification;
 use crate::session_config::SessionConfig;
 use crate::session_controller::SessionController;
@@ -302,10 +299,6 @@
         }
     }
 
-<<<<<<< HEAD
-    /// Remove a session from the pool and return a completion handle to await on
-    pub fn remove_session(&self, id: u32) -> Result<CompletionHandle, SessionError> {
-=======
     pub fn listen_from_sessions(
         &self,
         mut rx_session: tokio::sync::mpsc::Receiver<Result<SessionMessage, SessionError>>,
@@ -343,7 +336,6 @@
     /// Remove a session from the pool and return a handle to optionally wait on
     pub fn remove_session(&self, id: u32) -> Result<tokio::task::JoinHandle<()>, SessionError> {
         tracing::info!("remove session {}", id);
->>>>>>> 2e9745dd
         // get the write lock
         let session = self
             .pool
@@ -493,11 +485,7 @@
         let session_controller = self.pool.read().get(&id).cloned();
         if let Some(controller) = session_controller {
             // pass the message to the session
-<<<<<<< HEAD
             controller.on_message_from_slim(message).await?;
-=======
-            return controller.on_message(message, MessageDirection::North);
->>>>>>> 2e9745dd
 
             //if session_message_type == ProtoSessionMessageType::LeaveRequest {
             //    tracing::info!("recevied leave request message, close the session");
