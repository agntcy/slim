--- conflicted
+++ resolved
@@ -334,21 +334,16 @@
         match session_message_type {
             ProtoSessionMessageType::DiscoveryRequest => {
                 // reply directly without creating any new Session
-<<<<<<< HEAD
                 let token = self.identity_provider.get_token().map_err(|_| {
                     SessionError::SlimReception("unable to get local identity".to_string())
                 })?;
                 let msg = handle_channel_discovery_message(
                     message,
-                    self.app_name(),
+                    local_name,
                     &token,
                     session_id,
                     session_type,
                 );
-=======
-                let msg =
-                    handle_channel_discovery_message(message, local_name, session_id, session_type);
->>>>>>> 59189121
 
                 self.transmitter
                     .send_to_slim(Ok(msg))
@@ -503,7 +498,6 @@
         let local_name = self.get_local_name_for_session(message.get_slim_header().get_dst())?;
 
         let new_session = match session_message_type {
-<<<<<<< HEAD
             ProtoSessionMessageType::JoinRequest => {
                 // Create a new session based on the message payload
                 let payload = message
@@ -511,30 +505,7 @@
                     .unwrap()
                     .as_command_payload()
                     .as_join_request_payload();
-=======
-            ProtoSessionMessageType::P2PMsg | ProtoSessionMessageType::P2PReliable => {
-                let mut conf = self.default_p2p_conf.read().clone();
-
-                // Set that the session was initiated by another app
-                conf.initiator = false;
-
-                // If other session is reliable, set the timeout
-                if session_message_type == ProtoSessionMessageType::P2PReliable {
-                    if conf.timeout.is_none() {
-                        conf.timeout = Some(std::time::Duration::from_secs(5));
-                    }
-
-                    if conf.max_retries.is_none() {
-                        conf.max_retries = Some(5);
-                    }
-                }
-
-                self.create_session(SessionConfig::PointToPoint(conf), local_name, Some(id))
-                    .await?
-            }
-            ProtoSessionMessageType::ChannelJoinRequest => {
-                // Create a new session based on the SessionType contained in the message
->>>>>>> 59189121
+
                 match message.get_session_header().session_type() {
                     ProtoSessionType::PointToPoint => {
                         let mut conf = self.default_p2p_conf.read().clone();
