--- conflicted
+++ resolved
@@ -99,11 +99,7 @@
                 Ok(())
             }
             _ => Err(SessionError::Processing(format!(
-<<<<<<< HEAD
-                "Unexpected session message {:?}",
-=======
                 "Unexpected message type {:?}",
->>>>>>> 2e9745dd
                 message
             ))),
         }
