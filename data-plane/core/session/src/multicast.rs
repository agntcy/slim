// Copyright AGNTCY Contributors (https://github.com/agntcy)
// SPDX-License-Identifier: Apache-2.0

// Standard library imports
use parking_lot::RwLock;
use std::{collections::HashMap, sync::Arc, time::Duration};

// Third-party crates
use async_trait::async_trait;
use tokio::{
    sync::mpsc,
    time::{self, Instant},
};
use tracing::{debug, error, trace, warn};

use slim_auth::traits::{TokenProvider, Verifier};
use slim_datapath::{
    Status,
    api::{
        ApplicationPayload, ProtoMessage as Message, ProtoSessionMessageType, ProtoSessionType,
        SessionHeader, SlimHeader,
    },
    messages::{Name, utils::SlimHeaderFlags},
};

// Local crate
use crate::{
    Common, CommonSession, Id, MessageDirection, MessageHandler, SessionConfig, SessionConfigTrait,
    State, Transmitter,
    common::SessionMessage,
    errors::SessionError,
    mls_state::{MlsEndpoint, MlsState},
    producer_buffer, receiver_buffer,
    session_controller::{SessionController, SessionModerator, SessionParticipant},
    timer,
};
use producer_buffer::ProducerBuffer;
use receiver_buffer::ReceiverBuffer;

// this must be a number > 1
const STREAM_BROADCAST: u32 = 50;

/// Configuration for the Multicast session
#[derive(Debug, Clone, PartialEq)]
pub struct MulticastConfiguration {
    pub channel_name: Name,
    pub max_retries: u32,
    pub timeout: std::time::Duration,
    pub mls_enabled: bool,
    pub(crate) initiator: bool,
    pub metadata: HashMap<String, String>,
}

impl SessionConfigTrait for MulticastConfiguration {
    fn replace(&mut self, session_config: &SessionConfig) -> Result<(), SessionError> {
        match session_config {
            SessionConfig::Multicast(config) => {
                *self = config.clone();
                Ok(())
            }
            _ => Err(SessionError::ConfigurationError(format!(
                "invalid session config type: expected Multicast, got {:?}",
                session_config
            ))),
        }
    }
}

impl Default for MulticastConfiguration {
    fn default() -> Self {
        MulticastConfiguration {
            channel_name: Name::from_strings(["agntcy", "ns", "multicast"]),
            max_retries: 10,
            timeout: std::time::Duration::from_millis(1000),
            mls_enabled: false,
            initiator: true,
            metadata: HashMap::new(),
        }
    }
}

impl std::fmt::Display for MulticastConfiguration {
    fn fmt(&self, f: &mut std::fmt::Formatter<'_>) -> std::fmt::Result {
        write!(
            f,
            "MulticastConfiguration: channel_name: {}, initiator: {}, max_retries: {}, timeout: {} ms",
            self.channel_name,
            self.initiator,
            self.max_retries,
            self.timeout.as_millis(),
        )
    }
}

impl MulticastConfiguration {
    pub fn new(
        channel_name: Name,
        max_retries: Option<u32>,
        timeout: Option<std::time::Duration>,
        mls_enabled: bool,
        metadata: HashMap<String, String>,
    ) -> Self {
        MulticastConfiguration {
            channel_name,
            max_retries: max_retries.unwrap_or(0),
            timeout: timeout.unwrap_or(std::time::Duration::from_millis(0)),
            mls_enabled,
            initiator: true,
            metadata,
        }
    }

    #[cfg(test)]
    pub fn new_with_initiator(
        channel_name: Name,
        max_retries: Option<u32>,
        timeout: Option<std::time::Duration>,
        mls_enabled: bool,
        initiator: bool,
        metadata: HashMap<String, String>,
    ) -> Self {
        Self {
            channel_name,
            max_retries: max_retries.unwrap_or(0),
            timeout: timeout.unwrap_or(std::time::Duration::from_millis(0)),
            mls_enabled,
            initiator,
            metadata,
        }
    }
}

struct RtxTimerObserver {
    producer_name: Name,
    channel: mpsc::Sender<Result<(u32, bool, Name), Status>>,
}

#[async_trait]
impl timer::TimerObserver for RtxTimerObserver {
    async fn on_timeout(&self, timer_id: u32, timeouts: u32) {
        trace!("timeout number {} for rtx {}, retry", timeouts, timer_id);

        // notify the process loop
        if self
            .channel
            .send(Ok((timer_id, true, self.producer_name.clone())))
            .await
            .is_err()
        {
            error!("error notifying the process loop - rtx timer");
        }
    }

    async fn on_failure(&self, timer_id: u32, timeouts: u32) {
        trace!(
            "timeout number {} for rtx {}, stop retry",
            timeouts, timer_id
        );

        // notify the process loop
        if self
            .channel
            .send(Ok((timer_id, false, self.producer_name.clone())))
            .await
            .is_err()
        {
            error!("error notifying the process loop - rtx timer failure");
        }
    }

    async fn on_stop(&self, timer_id: u32) {
        trace!("timer for rtx {} cancelled", timer_id);
        // nothing to do
    }
}

struct ProducerState {
    buffer: ProducerBuffer,
    next_id: u32,
}

struct Receiver {
    buffer: ReceiverBuffer,
    timer_observer: Arc<RtxTimerObserver>,
    rtx_map: HashMap<u32, Message>,
    timers_map: HashMap<u32, timer::Timer>,
}

struct ReceiverState {
    buffers: HashMap<Name, Receiver>,
}

#[derive(Debug)]
pub(crate) struct Multicast<P, V, T>
where
    P: TokenProvider + Send + Sync + Clone + 'static,
    V: Verifier + Send + Sync + Clone + 'static,
    T: Transmitter + Send + Sync + Clone + 'static,
{
    common: Common<P, V, T>,
    tx: mpsc::Sender<Result<(Message, MessageDirection), Status>>,
}

impl<P, V, T> Multicast<P, V, T>
where
    P: TokenProvider + Send + Sync + Clone + 'static,
    V: Verifier + Send + Sync + Clone + 'static,
    T: Transmitter + Send + Sync + Clone + 'static,
{
    #[allow(clippy::too_many_arguments)]
    pub(crate) fn new(
        id: Id,
        session_config: MulticastConfiguration,
        name: Name,
        tx_slim_app: T,
        identity_provider: P,
        identity_verifier: V,
        storage_path: std::path::PathBuf,
        tx_session: tokio::sync::mpsc::Sender<Result<SessionMessage, SessionError>>,
    ) -> Self {
        let (tx, rx) = mpsc::channel(256);

        let common = Common::new(
            id,
            SessionConfig::Multicast(session_config.clone()),
            name.clone(),
            tx_slim_app.clone(),
            identity_provider,
            identity_verifier,
            session_config.mls_enabled,
            storage_path,
        );

        common.set_dst(session_config.channel_name);

        let session = Multicast { common, tx };
        session.process_message(rx, tx_session);
        session
    }

    fn process_message(
        &self,
        mut rx: mpsc::Receiver<Result<(Message, MessageDirection), Status>>,
        tx_session: tokio::sync::mpsc::Sender<Result<SessionMessage, SessionError>>,
    ) {
        let session_id = self.common.id();

        let (max_retries, timeout) = match self.common.session_config() {
            SessionConfig::Multicast(multicast_configuration) => (
                multicast_configuration.max_retries,
                multicast_configuration.timeout,
            ),
            _ => {
                panic!("unable to parse multicast configuration");
            }
        };

        let (rtx_timer_tx, mut rtx_timer_rx) = mpsc::channel(128);

        let mut producer = ProducerState {
            buffer: ProducerBuffer::with_capacity(500),
            next_id: 0,
        };

        let mut receiver = ReceiverState {
            buffers: HashMap::new(),
        };

        let mut rtx_timer_rx_closed = false;

        // get session config
        let session_config = match self.common.session_config() {
            SessionConfig::Multicast(config) => config,
            _ => {
                // this shohuld never happen
                unreachable!("invalid session config type: expected Multicast");
            }
        };

        let mls = self.common.mls();
        let tx = self.common.tx();
        let source = self.common.source().clone();
        let id = self.common.id();

        tokio::spawn(async move {
            debug!("starting message processing on session {}", session_id);

            let mls = match mls {
                Some(mls_state) => Some(
                    MlsState::new(mls_state)
                        .await
                        .expect("failed to create MLS state"),
                ),
                None => None,
            };

            let mls_enable = mls.is_some();

            // used to trigger mls key rotation
            let sleep = time::sleep(Duration::from_secs(3600));
            tokio::pin!(sleep);

            // used to send all the messages after the mls is setup
            let mut flushed = false;
            if !mls_enable {
                flushed = true;
            }

            // create the channel endpoint
            let mut channel_endpoint = match session_config.initiator {
                true => {
                    let cm = SessionModerator::new(
                        source.clone(),
                        session_config.channel_name.clone(),
                        id,
                        ProtoSessionType::Multicast,
                        60,
                        Duration::from_secs(1),
                        mls,
                        tx.clone(),
                        Some(tx_session),
                        session_config.metadata.clone(),
                    );
                    SessionController::SessionModerator(cm)
                }
                false => {
                    let cp = SessionParticipant::new(
                        source.clone(),
                        session_config.channel_name.clone(),
                        id,
                        ProtoSessionType::Multicast,
                        60,
                        Duration::from_secs(1),
                        mls,
                        tx.clone(),
                        session_config.metadata.clone(),
                    );
                    SessionController::SessionParticipant(cp)
                }
            };

            loop {
                tokio::select! {
                    next = rx.recv() => {
                        match next {
                            None => {
                                break;
                            }
                            Some(result) => {
                                if result.is_err() {
                                    error!(%session_id, "error receiving a message on session, drop it");
                                    continue;
                                }
                                let (msg, direction) = result.unwrap();

                                tracing::trace!("received message {} {}", msg.get_session_message_type().as_str_name(), msg.get_id());


                                // process the messages for the channel endpoint first
                                match msg.get_session_header().session_message_type() {
                                    ProtoSessionMessageType::LeaveReply => {
                                        // we need to remove the partipicant that was removed from the channel
                                        // also in the list of receiver buffers. the name to search is the
                                        // surce of the ChannelLeaveReply message
                                        let name = msg.get_source();
                                        // try to clean up the receiver buffers
                                        receiver.buffers.remove(&name);

                                        match channel_endpoint.on_message(msg).await {
                                            Ok(_) => {},
                                            Err(e) => {
                                                error!("error processing channel message: {}", e);
                                            },
                                        }
                                        continue;
                                    }
                                    ProtoSessionMessageType::DiscoveryRequest |
                                    ProtoSessionMessageType::DiscoveryReply |
                                    ProtoSessionMessageType::JoinRequest |
                                    ProtoSessionMessageType::JoinReply |
                                    ProtoSessionMessageType::LeaveRequest |
                                    ProtoSessionMessageType::GroupWelcome |
                                    ProtoSessionMessageType::GroupUpdate |
                                    ProtoSessionMessageType::GroupProposal |
                                    ProtoSessionMessageType::GroupAck => {
                                        match channel_endpoint.on_message(msg).await {
                                            Ok(_) => {},
                                            Err(e) => {
                                                error!("error processing channel message: {}", e);
                                            },
                                        }

                                        // here the mls state may change, check if is it possible
                                        // to flush the producer buffer
                                        if !flushed && channel_endpoint.is_mls_up().unwrap_or(false) {
                                            // flush the producer buffer
                                            flush_producer_buffer(&mut producer, session_id, &tx).await;
                                            flushed = true;
                                        }

                                        continue;
                                    }
                                    _ => {}
                                }

                                match direction {
                                    MessageDirection::North => {
                                        // in this case the message can be message to send to the app, a rtx request,
                                        // or a channel control message to handle in the channel endpoint
                                        trace!("received message from SLIM on multicast session {}", session_id);
                                        match msg.get_session_header().session_message_type() {
                                            ProtoSessionMessageType::RtxRequest => {
                                                // handle RTX request
                                                process_incoming_rtx_request(msg, session_id, &producer, &source, &tx).await;
                                            }
                                            _ => {
                                                process_message_from_slim(msg, session_id, &mut receiver, &source, max_retries, timeout, &rtx_timer_tx, &tx).await;
                                            }
                                        }
                                    }
                                    MessageDirection::South => {
                                        // received a message from the APP
                                        // if flushed is true send the packet, otherwise keep it in the buffer
                                        process_message_from_app(msg, session_id, &mut producer, flushed, &tx).await;
                                    }
                                };

                            }
                        }
                    }
                    next_rtx_timer = rtx_timer_rx.recv(), if !rtx_timer_rx_closed => {
                        match next_rtx_timer {
                            None => {
                                debug!("no more rtx timers to process");
                                // close the timer channel
                                rtx_timer_rx_closed = true;
                            },
                            Some(result) => {
                                if result.is_err() {
                                    error!("error receiving an RTX timer, skip it");
                                    continue;
                                }

                                let (msg_id, retry, producer_name) = result.unwrap();
                                if retry {
                                    handle_rtx_timeout(&mut receiver, &producer_name, msg_id, session_id, &tx).await;
                                } else {
                                    handle_rtx_failure(&mut receiver, &producer_name, msg_id, session_id, &tx).await;
                                }
                            }
                        }
                    }
                    () = &mut sleep, if mls_enable => {
                        let _ = channel_endpoint.update_mls_keys().await;
                        sleep.as_mut().reset(Instant::now() + Duration::from_secs(3600));
                    }
                }
            }

            channel_endpoint.close();

            debug!(
                "stopping message processing on multicast session {} for {}",
                session_id, source
            );
        });
    }

    pub fn with_dst<R>(&self, f: impl FnOnce(Option<&Name>) -> R) -> R {
        self.common.with_dst(f)
    }
}

async fn process_incoming_rtx_request<T>(
    msg: Message,
    session_id: u32,
    producer: &ProducerState,
    source: &Name,
    tx: &T,
) where
    T: Transmitter + Send + Sync + Clone + 'static,
{
    let msg_rtx_id = msg.get_id();

    trace!(
        "received rtx for message {} on producer session {}",
        msg_rtx_id, session_id
    );
    // search the packet in the producer buffer
    let pkt_src = msg.get_source();
    let incoming_conn = msg.get_incoming_conn();

    let rtx_pub = match producer.buffer.get(msg_rtx_id as usize) {
        Some(packet) => {
            trace!(
                "packet {} exists in the producer buffer, create rtx reply",
                msg_rtx_id
            );

            // the packet exists, send it to the source of the RTX
            let slim_header = Some(SlimHeader::new(
                source,
                &pkt_src,
                "",
                Some(
                    SlimHeaderFlags::default()
                        .with_forward_to(incoming_conn)
                        .with_fanout(1),
                ),
            ));

            let session_header = Some(SessionHeader::new(
                ProtoSessionType::Multicast.into(),
                ProtoSessionMessageType::RtxReply.into(),
                session_id,
                msg_rtx_id,
            ));

            Message::new_publish_with_headers(
                slim_header,
                session_header,
                packet.get_payload().cloned(),
            )
        }
        None => {
            // the packet does not exist return an empty RtxReply with the error flag set
            debug!(
                "received an RTX messages for an old packet on session {}",
                session_id
            );

            let flags = SlimHeaderFlags::default()
                .with_forward_to(incoming_conn)
                .with_error(true);

            let slim_header = Some(SlimHeader::new(source, &pkt_src, "", Some(flags)));

            // no need to set source and destiona here
            let session_header = Some(SessionHeader::new(
                ProtoSessionType::Multicast.into(),
                ProtoSessionMessageType::RtxReply.into(),
                session_id,
                msg_rtx_id,
            ));

            let payload = Some(ApplicationPayload::new("", vec![]).as_content());

            Message::new_publish_with_headers(slim_header, session_header, payload)
        }
    };

    trace!("send rtx reply for message {}", msg_rtx_id);
    if tx.send_to_slim(Ok(rtx_pub)).await.is_err() {
        error!("error sending RTX packet to slim on session {}", session_id);
    }
}

async fn flush_producer_buffer<T>(producer: &mut ProducerState, session_id: u32, tx: &T)
where
    T: Transmitter + Send + Sync + Clone + 'static,
{
    debug!("flush producer buffer");
    // flush the prod buffer and check if at least one message was sent
    for m in producer.buffer.iter() {
        if tx.send_to_slim(Ok(m.clone())).await.is_err() {
            error!(
                "error sending publication packet to slim on session {}",
                session_id
            );
            tx.send_to_app(Err(SessionError::Processing(
                "error sending message to local slim instance".to_string(),
            )))
            .await
            .expect("error notifying app");
        }
    }
}

async fn process_message_from_app<T>(
    mut msg: Message,
    session_id: u32,
    producer: &mut ProducerState,
    send_msg: bool,
    tx: &T,
) where
    T: Transmitter + Send + Sync + Clone + 'static,
{
    // set the session header, add the message to the buffer and send it
    trace!("received message from the app on session {}", session_id);

    msg.set_session_type(ProtoSessionType::Multicast);
    msg.set_session_message_type(ProtoSessionMessageType::Msg);
    msg.get_session_header_mut().set_session_id(session_id);

    msg.set_message_id(producer.next_id);
    msg.set_fanout(STREAM_BROADCAST);

    trace!(
        "add message {} to the producer buffer on session {}",
        producer.next_id, session_id
    );
    if !producer.buffer.push(msg.clone()) {
        warn!("cannot add packet to the local buffer");
    }

    trace!(
        "send message {} to the producer buffer on session {}",
        producer.next_id, session_id
    );
    producer.next_id += 1;

<<<<<<< HEAD
    if send_msg {
        if tx.send_to_slim(Ok(msg)).await.is_err() {
            error!(
                "error sending publication packet to slim on session {}",
                session_id
            );

            // no need to notify app here, the session will take care of retransmissions
        }

        // set timer for this message
        producer.timer.reset(producer.timer_observer.clone());
=======
    if send_msg && tx.send_to_slim(Ok(msg)).await.is_err() {
        error!(
            "error sending publication packet to slim on session {}",
            session_id
        );
        tx.send_to_app(Err(SessionError::Processing(
            "error sending message to local slim instance".to_string(),
        )))
        .await
        .expect("error notifying app");
>>>>>>> f297d5bf
    }
}

#[allow(clippy::too_many_arguments)]
async fn process_message_from_slim<T>(
    msg: Message,
    session_id: u32,
    receiver_state: &mut ReceiverState,
    source: &Name,
    max_retries: u32,
    timeout: Duration,
    rtx_timer_tx: &mpsc::Sender<Result<(u32, bool, Name), Status>>,
    tx: &T,
) where
    T: Transmitter + Send + Sync + Clone + 'static,
{
    let producer_name = msg.get_source();
    let producer_conn = msg.get_incoming_conn();

    tracing::trace!(
        "received message from SLIM {} {}",
        msg.get_session_message_type().as_str_name(),
        msg.get_id()
    );

    let receiver = match receiver_state.buffers.get_mut(&producer_name) {
        Some(state) => state,
        None => {
            let state = Receiver {
                buffer: ReceiverBuffer::default(),
                timer_observer: Arc::new(RtxTimerObserver {
                    producer_name: producer_name.clone(),
                    channel: rtx_timer_tx.clone(),
                }),
                rtx_map: HashMap::new(),
                timers_map: HashMap::new(),
            };
            // Insert the state into receiver.buffers
            receiver_state.buffers.insert(producer_name.clone(), state);
            // Return a reference to the newly inserted state
            receiver_state
                .buffers
                .get_mut(&producer_name)
                .expect("State should be present")
        }
    };

    let header_type = msg.get_session_message_type();
    let msg_id = msg.get_id();

    let (recv, rtx) = match header_type {
        ProtoSessionMessageType::Msg => receiver.buffer.on_received_message(msg),
        ProtoSessionMessageType::RtxReply => {
            let (received, to_rxt) = if msg.get_error().is_some() && msg.get_error().unwrap() {
                let r = receiver.buffer.on_lost_message(msg_id);
                (r, Vec::new())
            } else {
                receiver.buffer.on_received_message(msg)
            };

            // try to clean local state
            match receiver.timers_map.get_mut(&msg_id) {
                Some(timer) => {
                    timer.stop();
                    receiver.timers_map.remove(&msg_id);
                    receiver.rtx_map.remove(&msg_id);
                }
                None => {
                    warn!("unable to find the timer associated to the received RTX reply");
                    // try to remove the packet anyway
                    receiver.rtx_map.remove(&msg_id);
                }
            }
            (received, to_rxt)
        }
        _ => {
            error!(
                "received packet with invalid header type {} on session {}",
                i32::from(header_type),
                session_id
            );
            return;
        }
    };

    // send packets to the app
    if !recv.is_empty() {
        send_message_to_app(recv, session_id, tx).await;
    }

    // send RTX
    for r in rtx {
        debug!(
            "packet loss detected on session {}, send RTX for id {}",
            session_id, r
        );

        let slim_header = Some(SlimHeader::new(
            source,
            &producer_name,
            "",
            Some(SlimHeaderFlags::default().with_forward_to(producer_conn)),
        ));

        let session_header = Some(SessionHeader::new(
            ProtoSessionType::Multicast.into(),
            ProtoSessionMessageType::RtxRequest.into(),
            session_id,
            r,
        ));

        let payload = Some(ApplicationPayload::new("", vec![]).as_content());
        let rtx = Message::new_publish_with_headers(slim_header, session_header, payload);

        // set state for RTX
        let timer = timer::Timer::new(
            r,
            timer::TimerType::Constant,
            timeout,
            None,
            Some(max_retries),
        );
        timer.start(receiver.timer_observer.clone());

        receiver.rtx_map.insert(r, rtx.clone());
        receiver.timers_map.insert(r, timer);

        if tx.send_to_slim(Ok(rtx)).await.is_err() {
            error!("error sending RTX for id {} on session {}", r, session_id);
        }
    }
}

async fn handle_rtx_timeout<T>(
    receiver_state: &mut ReceiverState,
    producer_name: &Name,
    msg_id: u32,
    session_id: u32,
    tx: &T,
) where
    T: Transmitter + Send + Sync + Clone + 'static,
{
    trace!(
        "try to send rtx for packet {} on receiver session {}",
        msg_id, session_id
    );

    let receiver = match receiver_state.buffers.get_mut(producer_name) {
        Some(r) => r,
        None => {
            error!("received a timeout, but there is no state");
            return;
        }
    };

    // send the RTX again
    let rtx = match receiver.rtx_map.get(&msg_id) {
        Some(rtx) => rtx,
        None => {
            error!(
                "rtx message does not exist in the map, skip retransmission and try to stop the timer"
            );
            let timer = match receiver.timers_map.get_mut(&msg_id) {
                Some(t) => t,
                None => {
                    error!("timer not found");
                    return;
                }
            };
            timer.stop();
            return;
        }
    };

    if tx.send_to_slim(Ok(rtx.clone())).await.is_err() {
        error!(
            "error sending RTX for id {} on session {}",
            msg_id, session_id
        );
    }
}

async fn handle_rtx_failure<T>(
    receiver_state: &mut ReceiverState,
    producer_name: &Name,
    msg_id: u32,
    session_id: u32,
    tx: &T,
) where
    T: Transmitter + Send + Sync + Clone + 'static,
{
    trace!("packet {} lost, not retries left", msg_id);

    let receiver = match receiver_state.buffers.get_mut(producer_name) {
        Some(r) => r,
        None => {
            error!("received a timeout, but there is no state");
            return;
        }
    };

    receiver.rtx_map.remove(&msg_id);
    receiver.timers_map.remove(&msg_id);

    send_message_to_app(receiver.buffer.on_lost_message(msg_id), session_id, tx).await;
}

async fn send_message_to_app<T>(messages: Vec<Option<Message>>, session_id: u32, tx: &T)
where
    T: Transmitter + Send + Sync + Clone + 'static,
{
    for opt in messages {
        match opt {
            Some(m) => {
                // send message to the app
                if tx.send_to_app(Ok(m)).await.is_err() {
                    error!("error sending packet to app on session {}", session_id);
                }
            }
            None => {
                warn!("a message was definitely lost in session {}", session_id);
                let _ = tx
                    .send_to_app(Err(SessionError::MessageLost(session_id.to_string())))
                    .await;
            }
        }
    }
}

#[async_trait]
impl<P, V, T> MessageHandler for Multicast<P, V, T>
where
    P: TokenProvider + Send + Sync + Clone + 'static,
    V: Verifier + Send + Sync + Clone + 'static,
    T: Transmitter + Send + Sync + Clone + 'static,
{
    async fn on_message(
        &self,
        message: Message,
        direction: MessageDirection,
    ) -> Result<(), SessionError> {
        self.tx.try_send(Ok((message, direction))).map_err(|e| {
            SessionError::QueueFullError(format!("session={}, error={}", self.common.id(), e))
        })
    }
}

#[async_trait]
impl<P, V, T> CommonSession<P, V, T> for Multicast<P, V, T>
where
    P: TokenProvider + Send + Sync + Clone + 'static,
    V: Verifier + Send + Sync + Clone + 'static,
    T: Transmitter + Send + Sync + Clone + 'static,
{
    fn id(&self) -> Id {
        // concat the token stream
        self.common.id()
    }

    fn state(&self) -> &State {
        self.common.state()
    }

    fn session_config(&self) -> SessionConfig {
        self.common.session_config()
    }

    fn set_session_config(&self, session_config: &SessionConfig) -> Result<(), SessionError> {
        self.common.set_session_config(session_config)
    }

    fn source(&self) -> &Name {
        self.common.source()
    }

    fn dst(&self) -> Option<Name> {
        // multicast sessions do not use dst
        self.common.dst()
    }

    fn dst_arc(&self) -> Arc<RwLock<Option<Name>>> {
        self.common.dst_arc()
    }

    fn identity_provider(&self) -> P {
        self.common.identity_provider().clone()
    }

    fn identity_verifier(&self) -> V {
        self.common.identity_verifier().clone()
    }

    fn tx(&self) -> T {
        self.common.tx().clone()
    }

    fn tx_ref(&self) -> &T {
        self.common.tx_ref()
    }

    fn set_dst(&self, dst: Name) {
        // allow setting on the common even if unused
        self.common.set_dst(dst)
    }
}

#[cfg(test)]
mod tests {
    use std::time::Duration;

    use crate::transmitter::SessionTransmitter;

    use super::*;
    use slim_auth::shared_secret::SharedSecret;
    use tokio::time;
    use tracing_test::traced_test;

    use slim_datapath::messages::Name;

    #[tokio::test]
    #[traced_test]
    async fn test_multicast_create() {
        let (tx_slim, _) = tokio::sync::mpsc::channel(1);
        let (tx_app, _) = tokio::sync::mpsc::unbounded_channel();

        let tx = SessionTransmitter {
            slim_tx: tx_slim.clone(),
            app_tx: tx_app.clone(),
            interceptors: Arc::new(parking_lot::RwLock::new(vec![])),
        };

        let source = Name::from_strings(["agntcy", "ns", "local"]).with_id(0);
        let stream = Name::from_strings(["agntcy", "ns", "local_stream"]).with_id(0);

        let session_config: MulticastConfiguration = MulticastConfiguration::new_with_initiator(
            stream.clone(),
            None,
            None,
            false,
            false,
            HashMap::new(),
        );

        let (tx_session, _rx_session) = tokio::sync::mpsc::channel(16);

        let session = Multicast::new(
            0,
            session_config.clone(),
            source.clone(),
            tx.clone(),
            SharedSecret::new("a", slim_auth::testutils::TEST_VALID_SECRET),
            SharedSecret::new("a", slim_auth::testutils::TEST_VALID_SECRET),
            std::path::PathBuf::from("/tmp/test_session"),
            tx_session.clone(),
        );

        assert_eq!(session.id(), 0);
        assert_eq!(session.state(), &State::Active);
        assert_eq!(
            session.session_config(),
            SessionConfig::Multicast(session_config.clone())
        );

        let session_config: MulticastConfiguration = MulticastConfiguration::new_with_initiator(
            stream,
            Some(10),
            Some(Duration::from_millis(1000)),
            false,
            false,
            HashMap::new(),
        );

        let session = Multicast::new(
            1,
            session_config.clone(),
            source.clone(),
            tx,
            SharedSecret::new("a", slim_auth::testutils::TEST_VALID_SECRET),
            SharedSecret::new("a", slim_auth::testutils::TEST_VALID_SECRET),
            std::path::PathBuf::from("/tmp/test_session"),
            tx_session.clone(),
        );

        assert_eq!(session.id(), 1);
        assert_eq!(session.state(), &State::Active);
        assert_eq!(
            session.session_config(),
            SessionConfig::Multicast(session_config)
        );
    }

    #[tokio::test]
    #[traced_test]
    async fn test_multicast_sender_and_receiver() {
        let (tx_slim_sender, mut rx_slim_sender) = tokio::sync::mpsc::channel(1);
        let (tx_app_sender, _rx_app_sender) = tokio::sync::mpsc::unbounded_channel();

        let tx_sender = SessionTransmitter {
            slim_tx: tx_slim_sender,
            app_tx: tx_app_sender,
            interceptors: Arc::new(parking_lot::RwLock::new(vec![])),
        };

        let (tx_slim_receiver, _rx_slim_receiver) = tokio::sync::mpsc::channel(1);
        let (tx_app_receiver, mut rx_app_receiver) = tokio::sync::mpsc::unbounded_channel();

        let tx_receiver = SessionTransmitter {
            slim_tx: tx_slim_receiver,
            app_tx: tx_app_receiver,
            interceptors: Arc::new(parking_lot::RwLock::new(vec![])),
        };

        let send = Name::from_strings(["cisco", "default", "sender"]).with_id(0);
        let recv = Name::from_strings(["cisco", "default", "receiver"]).with_id(0);

        let session_config_sender: MulticastConfiguration =
            MulticastConfiguration::new_with_initiator(
                send.clone(),
                None,
                None,
                false,
                false,
                HashMap::new(),
            );
        let session_config_receiver: MulticastConfiguration = MulticastConfiguration::new(
            send.clone(),
            Some(5),
            Some(Duration::from_millis(500)),
            false,
            HashMap::new(),
        );

        let (tx_session, _rx_session) = tokio::sync::mpsc::channel(16);

        let sender = Multicast::new(
            0,
            session_config_sender,
            send.clone(),
            tx_sender,
            SharedSecret::new("a", slim_auth::testutils::TEST_VALID_SECRET),
            SharedSecret::new("a", slim_auth::testutils::TEST_VALID_SECRET),
            std::path::PathBuf::from("/tmp/test_session_sender"),
            tx_session.clone(),
        );
        let receiver = Multicast::new(
            0,
            session_config_receiver,
            recv.clone(),
            tx_receiver,
            SharedSecret::new("a", slim_auth::testutils::TEST_VALID_SECRET),
            SharedSecret::new("a", slim_auth::testutils::TEST_VALID_SECRET),
            std::path::PathBuf::from("/tmp/test_session_receiver"),
            tx_session.clone(),
        );

        let payload = Some(ApplicationPayload::new("msg", vec![0x1, 0x2, 0x3, 0x4]).as_content());

        let mut message = Message::new_publish(
            &send,
            &recv,
            None,
            Some(SlimHeaderFlags::default().with_incoming_conn(123)), // set a fake incoming conn, as it is required for the rtx
            payload,
        );

        // set the session id in the message
        let header = message.get_session_header_mut();
        header.session_id = 0;

        // set session header type for test check
        let mut expected_msg = message.clone();
        expected_msg.set_session_message_type(ProtoSessionMessageType::Msg);
        expected_msg.set_session_type(ProtoSessionType::Multicast);
        expected_msg.set_fanout(STREAM_BROADCAST);

        // send a message from the sender app to the slim
        let res = sender
            .on_message(message.clone(), MessageDirection::South)
            .await;
        assert!(res.is_ok());

        let msg = rx_slim_sender.recv().await.unwrap().unwrap();
        assert_eq!(msg, expected_msg);

        // send the same message to the receiver
        let res = receiver
            .on_message(msg.clone(), MessageDirection::North)
            .await;
        assert!(res.is_ok());

        let msg = rx_app_receiver.recv().await.unwrap().unwrap();
        assert_eq!(msg, expected_msg);
        assert_eq!(msg.get_session_header().get_session_id(), 0);
    }

    #[tokio::test]
    #[traced_test]
    async fn test_multicast_rtx_timeouts() {
        let (tx_slim, mut rx_slim) = tokio::sync::mpsc::channel(1);
        let (tx_app, mut rx_app) = tokio::sync::mpsc::unbounded_channel();

        let tx = SessionTransmitter {
            slim_tx: tx_slim,
            app_tx: tx_app,
            interceptors: Arc::new(parking_lot::RwLock::new(vec![])),
        };

        let sender = Name::from_strings(["agntcy", "ns", "sender"]).with_id(0);
        let receiver = Name::from_strings(["agntcy", "ns", "receiver"]).with_id(0);

        let session_config: MulticastConfiguration = MulticastConfiguration::new_with_initiator(
            sender.clone(),
            Some(5),
            Some(Duration::from_millis(500)),
            false,
            false,
            HashMap::new(),
        );

        let (tx_session, _rx_session) = tokio::sync::mpsc::channel(16);

        let session = Multicast::new(
            0,
            session_config,
            sender.clone(),
            tx,
            SharedSecret::new("a", slim_auth::testutils::TEST_VALID_SECRET),
            SharedSecret::new("a", slim_auth::testutils::TEST_VALID_SECRET),
            std::path::PathBuf::from("/tmp/test_session"),
            tx_session.clone(),
        );

        let payload = Some(ApplicationPayload::new("msg", vec![0x1, 0x2, 0x3, 0x4]).as_content());
        let mut message = Message::new_publish(
            &sender,
            &receiver,
            None,
            Some(SlimHeaderFlags::default().with_incoming_conn(123)), // set a fake incoming conn, as it is required for the rtx
            payload,
        );

        // set the session type
        let header = message.get_session_header_mut();
        header.set_session_message_type(ProtoSessionMessageType::Msg);
        header.set_session_id(0);

        let res = session
            .on_message(message.clone(), MessageDirection::North)
            .await;
        assert!(res.is_ok());

        let msg = rx_app.recv().await.unwrap().unwrap();
        assert_eq!(msg, message);
        assert_eq!(msg.get_session_header().get_session_id(), 0);

        // set msg id = 2 this will trigger a loss detection
        let header = message.get_session_header_mut();
        header.message_id = 2;

        let res = session
            .on_message(message.clone(), MessageDirection::North)
            .await;
        assert!(res.is_ok());

        // read rtxs from the slim channel, the original one + 5 retries
        for _ in 0..6 {
            let rtx_msg = rx_slim.recv().await.unwrap().unwrap();
            let rtx_header = rtx_msg.get_session_header();
            assert_eq!(rtx_header.session_id, 0);
            assert_eq!(rtx_header.message_id, 1);
            assert_eq!(
                rtx_header.session_message_type(),
                ProtoSessionMessageType::RtxRequest,
            );
        }

        time::sleep(Duration::from_millis(1000)).await;

        let expected_msg = "packet 1 lost, not retries left";
        assert!(logs_contain(expected_msg));
        let expected_msg = "a message was definitely lost in session 0";
        assert!(logs_contain(expected_msg));
    }

    #[tokio::test]
    #[traced_test]
    async fn test_multicast_rtx_reception() {
        let (tx_slim, mut rx_slim) = tokio::sync::mpsc::channel(8);
        let (tx_app, _rx_app) = tokio::sync::mpsc::unbounded_channel();

        let tx = SessionTransmitter {
            slim_tx: tx_slim,
            app_tx: tx_app,
            interceptors: Arc::new(parking_lot::RwLock::new(vec![])),
        };

        let receiver = Name::from_strings(["agntcy", "ns", "receiver"]).with_id(0);
        let sender = Name::from_strings(["agntcy", "ns", "sender"]).with_id(0);

        let session_config: MulticastConfiguration = MulticastConfiguration::new_with_initiator(
            sender.clone(),
            Some(5),
            Some(Duration::from_millis(500)),
            false,
            false,
            HashMap::new(),
        );

        let (tx_session, _rx_session) = tokio::sync::mpsc::channel(16);

        let session = Multicast::new(
            120,
            session_config,
            receiver.clone(),
            tx,
            SharedSecret::new("a", slim_auth::testutils::TEST_VALID_SECRET),
            SharedSecret::new("a", slim_auth::testutils::TEST_VALID_SECRET),
            std::path::PathBuf::from("/tmp/test_session"),
            tx_session.clone(),
        );

        let payload = Some(ApplicationPayload::new("", vec![0x1, 0x2, 0x3, 0x4]).as_content());
        let mut message = Message::new_publish(&sender, &receiver, None, None, payload);

        // set the session id in the message
        let header = message.get_session_header_mut();
        header.session_id = 120;

        // send 3 messages
        for _ in 0..3 {
            let res = session
                .on_message(message.clone(), MessageDirection::South)
                .await;
            assert!(res.is_ok());
        }

        // read the 3 messages from the slim channel
        for i in 0..3 {
            let msg = rx_slim.recv().await.unwrap().unwrap();
            let msg_header = msg.get_session_header();
            assert_eq!(msg_header.session_id, 120);
            assert_eq!(msg_header.message_id, i);
            assert_eq!(
                msg_header.session_message_type(),
                ProtoSessionMessageType::Msg
            );
        }

        let slim_header = Some(SlimHeader::new(
            &sender,
            &receiver,
            "a",
            Some(
                SlimHeaderFlags::default()
                    .with_forward_to(0)
                    .with_incoming_conn(123),
            ), // set incoming conn, as it is required for the rtx
        ));

        let session_header = Some(SessionHeader::new(
            ProtoSessionType::Multicast.into(),
            ProtoSessionMessageType::RtxRequest.into(),
            1,
            2,
        ));

        let payload = Some(ApplicationPayload::new("", vec![]).as_content());
        // receive an RTX for message 2
        let rtx = Message::new_publish_with_headers(slim_header, session_header, payload);

        // send the RTX from the slim
        let res = session
            .on_message(rtx.clone(), MessageDirection::North)
            .await;
        assert!(res.is_ok());

        // get rtx reply message from slim
        let msg = rx_slim.recv().await.unwrap().unwrap();
        let msg_header = msg.get_session_header();
        assert_eq!(msg_header.session_id, 120);
        assert_eq!(msg_header.message_id, 2);
        assert_eq!(
            msg_header.session_message_type(),
            ProtoSessionMessageType::RtxReply
        );
        assert_eq!(
            msg.get_payload().unwrap().as_application_payload().blob,
            vec![0x1, 0x2, 0x3, 0x4]
        );
    }

    #[tokio::test]
    #[traced_test]
    async fn test_multicast_e2e_with_losses() {
        let (tx_slim_sender, mut rx_slim_sender) = tokio::sync::mpsc::channel(3);
        let (tx_app_sender, _rx_app_sender) = tokio::sync::mpsc::unbounded_channel();

        let tx_sender = SessionTransmitter {
            slim_tx: tx_slim_sender,
            app_tx: tx_app_sender,
            interceptors: Arc::new(parking_lot::RwLock::new(vec![])),
        };

        let (tx_slim_receiver, mut rx_slim_receiver) = tokio::sync::mpsc::channel(3);
        let (tx_app_receiver, mut rx_app_receiver) = tokio::sync::mpsc::unbounded_channel();

        let tx_receiver = SessionTransmitter {
            slim_tx: tx_slim_receiver,
            app_tx: tx_app_receiver,
            interceptors: Arc::new(parking_lot::RwLock::new(vec![])),
        };

        let send = Name::from_strings(["cisco", "default", "sender"]).with_id(0);
        let recv = Name::from_strings(["cisco", "default", "receiver"]).with_id(0);

        let session_config_sender: MulticastConfiguration =
            MulticastConfiguration::new_with_initiator(
                recv.clone(),
                None,
                None,
                false,
                false,
                HashMap::new(),
            );
        let session_config_receiver: MulticastConfiguration = MulticastConfiguration::new(
            recv.clone(),
            Some(5),
            Some(Duration::from_millis(100)), // keep the timer shorter with respect to the beacon one
            // otherwise we don't know which message will be received first
            false,
            HashMap::new(),
        );

        let (tx_session, _rx_session) = tokio::sync::mpsc::channel(16);

        let sender = Multicast::new(
            0,
            session_config_sender,
            send.clone(),
            tx_sender,
            SharedSecret::new("a", slim_auth::testutils::TEST_VALID_SECRET),
            SharedSecret::new("a", slim_auth::testutils::TEST_VALID_SECRET),
            std::path::PathBuf::from("/tmp/test_session_sender"),
            tx_session.clone(),
        );
        let receiver = Multicast::new(
            0,
            session_config_receiver,
            recv.clone(),
            tx_receiver,
            SharedSecret::new("a", slim_auth::testutils::TEST_VALID_SECRET),
            SharedSecret::new("a", slim_auth::testutils::TEST_VALID_SECRET),
            std::path::PathBuf::from("/tmp/test_session_receiver"),
            tx_session.clone(),
        );

        let payload = Some(ApplicationPayload::new("", vec![]).as_content());
        let mut message = Message::new_publish(
            &send,
            &recv,
            None,
            Some(SlimHeaderFlags::default().with_incoming_conn(0)),
            payload,
        );
        message.set_incoming_conn(Some(0));
        message.get_session_header_mut().set_session_id(0);

        // send 3 messages from the producer app
        // send 3 messages
        for _ in 0..3 {
            let res = sender
                .on_message(message.clone(), MessageDirection::South)
                .await;
            assert!(res.is_ok());
        }

        // read the 3 messages from the sender slim channel
        // forward message 1 and 3 to the receiver
        for i in 0..3 {
            let mut msg = rx_slim_sender.recv().await.unwrap().unwrap();
            let msg_header = msg.get_session_header();
            assert_eq!(msg_header.session_id, 0);
            assert_eq!(msg_header.message_id, i);
            assert_eq!(
                msg_header.session_message_type(),
                ProtoSessionMessageType::Msg
            );

            // the receiver should detect a loss for packet 1
            if i != 1 {
                // make sure to set the incoming connection to avoid panic
                msg.set_incoming_conn(Some(0));
                msg.get_session_header_mut().set_session_id(0);
                let res = receiver
                    .on_message(msg.clone(), MessageDirection::North)
                    .await;
                assert!(res.is_ok());
            }
        }

        // the receiver app should get the packet 0
        let msg = rx_app_receiver.recv().await.unwrap().unwrap();
        let msg_header = msg.get_session_header();
        assert_eq!(msg_header.session_id, 0);
        assert_eq!(msg_header.message_id, 0);
        assert_eq!(
            msg_header.session_message_type(),
            ProtoSessionMessageType::Msg
        );
        assert_eq!(
            msg.get_source(),
            Name::from_strings(["cisco", "default", "sender"]).with_id(0)
        );
        assert_eq!(
            msg.get_dst(),
            Name::from_strings(["cisco", "default", "receiver"]).with_id(0)
        );

        // get the RTX from packet 1 and drop the first one before send it to sender
        let msg = rx_slim_receiver.recv().await.unwrap().unwrap();
        let msg_header = msg.get_session_header();
        assert_eq!(msg_header.session_id, 0);
        assert_eq!(msg_header.message_id, 1);
        assert_eq!(
            msg_header.session_message_type(),
            ProtoSessionMessageType::RtxRequest,
        );
        assert_eq!(
            msg.get_source(),
            Name::from_strings(["cisco", "default", "receiver"]).with_id(0)
        );
        assert_eq!(
            msg.get_dst(),
            Name::from_strings(["cisco", "default", "sender"]).with_id(0)
        );

        let mut msg = rx_slim_receiver.recv().await.unwrap().unwrap();
        let msg_header = msg.get_session_header();
        assert_eq!(msg_header.session_id, 0);
        assert_eq!(msg_header.message_id, 1);
        assert_eq!(
            msg_header.session_message_type(),
            ProtoSessionMessageType::RtxRequest
        );
        assert_eq!(
            msg.get_source(),
            Name::from_strings(["cisco", "default", "receiver"]).with_id(0)
        );
        assert_eq!(
            msg.get_dst(),
            Name::from_strings(["cisco", "default", "sender"]).with_id(0)
        );

        // send the second reply to the producer
        // make sure to set the incoming connection to avoid paninc
        msg.set_incoming_conn(Some(0));
        msg.get_session_header_mut().set_session_id(0);
        let res = sender
            .on_message(msg.clone(), MessageDirection::North)
            .await;
        assert!(res.is_ok());

        // this should generate an RTX reply
        let mut msg = rx_slim_sender.recv().await.unwrap().unwrap();
        let msg_header = msg.get_session_header();
        assert_eq!(msg_header.session_id, 0);
        assert_eq!(msg_header.message_id, 1);
        assert_eq!(
            msg_header.session_message_type(),
            ProtoSessionMessageType::RtxReply
        );
        assert_eq!(
            msg.get_source(),
            Name::from_strings(["cisco", "default", "sender"]).with_id(0)
        );
        assert_eq!(
            msg.get_dst(),
            Name::from_strings(["cisco", "default", "receiver"]).with_id(0)
        );

        // make sure to set the incoming connection to avoid paninc
        msg.set_incoming_conn(Some(0));
        let res = receiver
            .on_message(msg.clone(), MessageDirection::North)
            .await;
        assert!(res.is_ok());

        // the receiver app should get the packet 1 and 2, packet 1 is an RTX
        let msg = rx_app_receiver.recv().await.unwrap().unwrap();
        let msg_header = msg.get_session_header();
        assert_eq!(msg_header.session_id, 0);
        assert_eq!(msg_header.message_id, 1);
        assert_eq!(
            msg_header.session_message_type(),
            ProtoSessionMessageType::RtxReply,
        );
        assert_eq!(
            msg.get_source(),
            Name::from_strings(["cisco", "default", "sender"]).with_id(0)
        );
        assert_eq!(
            msg.get_dst(),
            Name::from_strings(["cisco", "default", "receiver"]).with_id(0)
        );

        let msg = rx_app_receiver.recv().await.unwrap().unwrap();
        let msg_header = msg.get_session_header();
        assert_eq!(msg_header.session_id, 0);
        assert_eq!(msg_header.message_id, 2);
        assert_eq!(
            msg_header.session_message_type(),
            ProtoSessionMessageType::Msg
        );
        assert_eq!(
            msg.get_source(),
            Name::from_strings(["cisco", "default", "sender"]).with_id(0)
        );
        assert_eq!(
            msg.get_dst(),
            Name::from_strings(["cisco", "default", "receiver"]).with_id(0)
        );
    }

    #[tokio::test]
    #[traced_test]
    async fn test_session_delete() {
        let (tx_slim, _) = tokio::sync::mpsc::channel(1);
        let (tx_app, _) = tokio::sync::mpsc::unbounded_channel();

        let tx = SessionTransmitter {
            slim_tx: tx_slim,
            app_tx: tx_app,
            interceptors: Arc::new(parking_lot::RwLock::new(vec![])),
        };

        let source = Name::from_strings(["agntcy", "ns", "local"]).with_id(0);
        let stream = Name::from_strings(["agntcy", "ns", "stream"]);

        let session_config: MulticastConfiguration = MulticastConfiguration::new_with_initiator(
            stream,
            None,
            None,
            false,
            false,
            HashMap::new(),
        );

        let (tx_session, _rx_session) = tokio::sync::mpsc::channel(16);

        {
            let _session = Multicast::new(
                0,
                session_config.clone(),
                source.clone(),
                tx,
                SharedSecret::new("a", slim_auth::testutils::TEST_VALID_SECRET),
                SharedSecret::new("a", slim_auth::testutils::TEST_VALID_SECRET),
                std::path::PathBuf::from("/tmp/test_session"),
                tx_session.clone(),
            );
        }

        // session should be deleted, make sure the process loop is also closed
        time::sleep(Duration::from_millis(100)).await;

        // check that the session is deleted, by checking the log
        assert!(logs_contain(
            "stopping message processing on multicast session 0"
        ));
    }
}<|MERGE_RESOLUTION|>--- conflicted
+++ resolved
@@ -609,9 +609,7 @@
     );
     producer.next_id += 1;
 
-<<<<<<< HEAD
-    if send_msg {
-        if tx.send_to_slim(Ok(msg)).await.is_err() {
+    if send_msg && tx.send_to_slim(Ok(msg)).await.is_err() {
             error!(
                 "error sending publication packet to slim on session {}",
                 session_id
@@ -622,18 +620,6 @@
 
         // set timer for this message
         producer.timer.reset(producer.timer_observer.clone());
-=======
-    if send_msg && tx.send_to_slim(Ok(msg)).await.is_err() {
-        error!(
-            "error sending publication packet to slim on session {}",
-            session_id
-        );
-        tx.send_to_app(Err(SessionError::Processing(
-            "error sending message to local slim instance".to_string(),
-        )))
-        .await
-        .expect("error notifying app");
->>>>>>> f297d5bf
     }
 }
 
