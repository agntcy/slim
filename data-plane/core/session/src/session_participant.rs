--- conflicted
+++ resolved
@@ -7,14 +7,10 @@
 use slim_auth::traits::{TokenProvider, Verifier};
 use slim_datapath::{
     api::{CommandPayload, ProtoMessage as Message, ProtoSessionMessageType, ProtoSessionType},
-<<<<<<< HEAD
     messages::{
         Name,
-        utils::{LEAVING_SESSION, SlimHeaderFlags, TRUE_VAL},
+        utils::{LEAVING_SESSION, TRUE_VAL},
     },
-=======
-    messages::Name,
->>>>>>> df21fe37
 };
 
 use slim_mls::mls::Mls;
@@ -540,20 +536,13 @@
             return Ok(());
         }
 
-<<<<<<< HEAD
         if let Some(conn_id) = self.conn_id {
             self.common
                 .delete_route(&self.common.settings.destination, conn_id)
                 .await?;
-
-            let sub = Message::builder()
-                .source(self.common.settings.source.clone())
-                .destination(self.common.settings.destination.clone())
-                .flags(SlimHeaderFlags::default().with_forward_to(conn_id))
-                .build_unsubscribe()
-                .unwrap();
-
-            self.common.send_to_slim(sub).await?;
+            self.common
+                .delete_subscription(&self.common.settings.destination, conn_id)
+                .await?;
         }
 
         Ok(())
@@ -566,17 +555,6 @@
                 .await?;
         }
         Ok(())
-=======
-        self.common
-            .delete_route(
-                self.moderator_name.as_ref().unwrap(),
-                msg.get_incoming_conn(),
-            )
-            .await?;
-        self.common
-            .delete_subscription(&self.common.settings.destination, msg.get_incoming_conn())
-            .await
->>>>>>> df21fe37
     }
 }
 
