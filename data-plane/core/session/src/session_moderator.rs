--- conflicted
+++ resolved
@@ -16,11 +16,7 @@
     },
     messages::{
         Name,
-<<<<<<< HEAD
-        utils::{DELETE_GROUP, TRUE_VAL},
-=======
-        utils::{DELETE_GROUP, DISCONNECTION_DETECTED, SlimHeaderFlags, TRUE_VAL},
->>>>>>> f55424d4
+        utils::{DELETE_GROUP, DISCONNECTION_DETECTED, TRUE_VAL},
     },
 };
 use tokio::sync::{Mutex, oneshot};
