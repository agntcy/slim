// Copyright AGNTCY Contributors (https://github.com/agntcy)
// SPDX-License-Identifier: Apache-2.0

use std::{
    collections::{HashMap, VecDeque},
    sync::Arc,
    time::Duration,
};

use async_trait::async_trait;
use slim_auth::traits::{TokenProvider, Verifier};
use slim_datapath::{
    api::{
        CommandPayload, MlsPayload, ProtoMessage as Message, ProtoSessionMessageType,
        ProtoSessionType,
    },
    messages::{
        Name,
<<<<<<< HEAD
        utils::{DELETE_GROUP, DISCONNECTION_DETECTED, LEAVING_SESSION, SlimHeaderFlags, TRUE_VAL},
=======
        utils::{DELETE_GROUP, DISCONNECTION_DETECTED, TRUE_VAL},
>>>>>>> df21fe37
    },
};
use tokio::sync::{Mutex, oneshot};

use slim_mls::mls::Mls;
use tracing::debug;

use crate::{
    common::{MessageDirection, SessionMessage},
    errors::SessionError,
    mls_state::{MlsModeratorState, MlsState},
    moderator_task::{
        AddParticipant, ModeratorTask, NotifyParticipants, RemoveParticipant, TaskUpdate,
    },
    session_controller::SessionControllerCommon,
    session_settings::SessionSettings,
    traits::{MessageHandler, ProcessingState},
};

pub struct SessionModerator<P, V, I>
where
    P: TokenProvider + Send + Sync + Clone + 'static,
    V: Verifier + Send + Sync + Clone + 'static,
    I: MessageHandler + Send + Sync + 'static,
{
    /// Queue of tasks to be performed by the moderator
    /// Each task contains a message and an optional ack channel
    tasks_todo: VecDeque<(Message, Option<oneshot::Sender<Result<(), SessionError>>>)>,

    /// Current task being processed by the moderator
    current_task: Option<ModeratorTask>,

    /// MLS state for the moderator
    mls_state: Option<MlsModeratorState<P, V>>,

    /// List of group participants
    group_list: HashMap<Name, u64>,

    /// Common settings
    common: SessionControllerCommon<P, V>,

    /// Postponed message to be sent after current task completion
    postponed_message: Option<Message>,

    /// Subscription status
    subscribed: bool,

    /// connection id to the remote node
    conn_id: Option<u64>,

    /// Inner message handler
    inner: I,
}

impl<P, V, I> SessionModerator<P, V, I>
where
    P: TokenProvider + Send + Sync + Clone + 'static,
    V: Verifier + Send + Sync + Clone + 'static,
    I: MessageHandler + Send + Sync + 'static,
{
    pub(crate) fn new(inner: I, settings: SessionSettings<P, V>) -> Self {
        let common = SessionControllerCommon::new(settings);

        SessionModerator {
            tasks_todo: vec![].into(),
            current_task: None,
            mls_state: None,
            group_list: HashMap::new(),
            common,
            postponed_message: None,
            subscribed: false,
            conn_id: None,
            inner,
        }
    }
}

/// Implementation of MessageHandler trait for SessionModerator
/// This allows the moderator to be used as a layer in the generic layer system
#[async_trait]
impl<P, V, I> MessageHandler for SessionModerator<P, V, I>
where
    P: TokenProvider + Send + Sync + Clone + 'static,
    V: Verifier + Send + Sync + Clone + 'static,
    I: MessageHandler + Send + Sync + 'static,
{
    async fn init(&mut self) -> Result<(), SessionError> {
        // Initialize MLS
        self.mls_state = if self.common.settings.config.mls_enabled {
            let mls_state = MlsState::new(Arc::new(Mutex::new(Mls::new(
                self.common.settings.identity_provider.clone(),
                self.common.settings.identity_verifier.clone(),
                self.common.settings.storage_path.clone(),
            ))))
            .await
            .expect("failed to create MLS state");

            Some(MlsModeratorState::new(mls_state))
        } else {
            None
        };

        Ok(())
    }

    async fn on_message(&mut self, message: SessionMessage) -> Result<(), SessionError> {
        match message {
            SessionMessage::OnMessage {
                mut message,
                direction,
                ack_tx,
            } => {
                if message.get_session_message_type().is_command_message() {
                    debug!(
                        "received {:?} from {}",
                        message.get_session_message_type(),
                        message.get_source()
                    );
                    self.process_control_message(message, ack_tx).await
                } else {
                    // this is a application message. if direction (needs to go to the remote endpoint) and
                    // the session is p2p, update the destination of the message with the destination in
                    // the self.common. In this way we always add the right id to the name
                    if direction == MessageDirection::South
                        && self.common.settings.config.session_type
                            == ProtoSessionType::PointToPoint
                    {
                        message
                            .get_slim_header_mut()
                            .set_destination(&self.common.settings.destination);
                    }
                    self.inner
                        .on_message(SessionMessage::OnMessage {
                            message,
                            direction,
                            ack_tx,
                        })
                        .await
                }
            }
            SessionMessage::TimerTimeout {
                message_id,
                message_type,
                name,
                timeouts,
            } => {
                if message_type.is_command_message() {
                    self.common
                        .sender
                        .on_timer_timeout(message_id, message_type)
                        .await
                } else {
                    self.inner
                        .on_message(SessionMessage::TimerTimeout {
                            message_id,
                            message_type,
                            name,
                            timeouts,
                        })
                        .await
                }
            }
            SessionMessage::TimerFailure {
                message_id,
                message_type,
                name,
                timeouts,
            } => {
                if message_type.is_command_message() {
                    self.common
                        .sender
                        .on_timer_failure(message_id, message_type)
                        .await;
                    // the current task failed:
                    // 1. create the right error message and notify via ack_tx if present
                    let message = match &self.common.settings.config.session_type {
                        ProtoSessionType::PointToPoint => "session handshake failed",
                        ProtoSessionType::Multicast => "failed to add a participant to the group",
                        _ => panic!("session type not specified"),
                    };

                    // the task should always exist a this point
                    if let Some(task) = self.current_task.as_mut()
                        && let Some(ack_tx) = task.ack_tx_take()
                    {
                        let _ = ack_tx.send(Err(SessionError::ModeratorTask(
                            task.failure_message(message).to_string(),
                        )));
                    }

                    // 2. delete current task and pick a new one
                    self.current_task = None;
                    self.pop_task().await
                } else {
                    self.inner
                        .on_message(SessionMessage::TimerFailure {
                            message_id,
                            message_type,
                            name,
                            timeouts,
                        })
                        .await
                }
            }
            SessionMessage::StartDrain { grace_period: _ } => {
                debug!("start draining by calling delete_all");
                // Set processing state to draining
                self.common.processing_state = ProcessingState::Draining;
                // We need to close the session for all the participants
                // Crate the leave message
                let p = CommandPayload::builder().leave_request(None).as_content();
                let destination = self.common.settings.destination.clone();
                let mut leave_msg = self.common.create_control_message(
                    &destination,
                    ProtoSessionMessageType::LeaveRequest,
                    rand::random::<u32>(),
                    p,
                    false,
                )?;
                leave_msg.insert_metadata(DELETE_GROUP.to_string(), TRUE_VAL.to_string());

                // send it to all the participants
                self.delete_all(leave_msg, None).await
            }
            SessionMessage::ParticipantDisconnected {
                name: opt_participant,
            } => {
                let participant = opt_participant.ok_or_else(|| {
                    SessionError::Processing(
                        "Participant name is required for disconnection event".to_string(),
                    )
                })?;

                debug!(
                    "Participant {} is not anymore connected to the current session",
                    participant
                );

                // create a leave request message for the participant that
                // got disconnected and add the metadata to the message
                let mut msg = self.common.create_control_message(
                    &participant.clone(),
                    ProtoSessionMessageType::LeaveRequest,
                    rand::random::<u32>(),
                    CommandPayload::builder().leave_request(None).as_content(),
                    false,
                )?;
                msg.insert_metadata(DISCONNECTION_DETECTED.to_string(), TRUE_VAL.to_string());

                // process the leave request message
                self.on_disconnection_detected(msg, None).await
            }
            _ => Err(SessionError::Processing(format!(
                "Unexpected message type {:?}",
                message
            ))),
        }
    }

    async fn add_endpoint(&mut self, endpoint: &Name) -> Result<(), SessionError> {
        self.inner.add_endpoint(endpoint).await
    }

    fn remove_endpoint(&mut self, endpoint: &Name) {
        self.inner.remove_endpoint(endpoint);
    }

    fn needs_drain(&self) -> bool {
        !(self.common.sender.drain_completed()
            && !self.inner.needs_drain()
            && self.tasks_todo.is_empty())
    }
    fn processing_state(&self) -> ProcessingState {
        self.common.processing_state
    }

    async fn on_shutdown(&mut self) -> Result<(), SessionError> {
        // Moderator-specific cleanup
        self.subscribed = false;
        self.common.sender.close();

        // Remove route and subscription for multicast sessions
        if self.common.settings.config.session_type == ProtoSessionType::Multicast
            && let Some(conn) = self.conn_id
        {
            self.common
                .delete_route(&self.common.settings.destination, conn)
                .await?;
            self.common
                .delete_subscription(&self.common.settings.destination, conn)
                .await?;
        }

        // Shutdown inner layer
        MessageHandler::on_shutdown(&mut self.inner).await?;

        self.send_close_signal().await;

        Ok(())
    }
}

impl<P, V, I> SessionModerator<P, V, I>
where
    P: TokenProvider + Send + Sync + Clone + 'static,
    V: Verifier + Send + Sync + Clone + 'static,
    I: MessageHandler + Send + Sync + 'static,
{
    /// Helper method to handle errors after task creation
    /// Extracts ack_tx from current_task and sends the error
    fn handle_task_error(&mut self, error: SessionError) -> SessionError {
        if let Some(task) = self.current_task.take() {
            let ack_tx = match task {
                ModeratorTask::Add(t) => t.ack_tx,
                ModeratorTask::Remove(t) => t.ack_tx,
                ModeratorTask::Update(t) => t.ack_tx,
                ModeratorTask::CloseOrDisconnect(t) => t.ack_tx,
            };
            if let Some(tx) = ack_tx {
                let _ = tx.send(Err(SessionError::Processing(error.to_string())));
            }
        }

        // Remove task
        self.current_task = None;

        error
    }

    /// Helper method to prepare for shutdown by cleaning up state
    /// Sets processing state to draining, removes MLS state, clears tasks and timers,
    /// and signals drain to inner layer and sender
    async fn prepare_shutdown(&mut self) -> Result<(), SessionError> {
        debug!("Preparing for shutdown: cleaning up state");
        // set the processing state to draining
        self.common.processing_state = ProcessingState::Draining;
        // remove mls state
        self.mls_state = None;
        // clear all pending tasks
        self.tasks_todo.clear();
        // clear all pending timers
        self.common.sender.clear_timers();
        // signal start drain everywhere
        self.inner
            .on_message(SessionMessage::StartDrain {
                grace_period: Duration::from_secs(60), // not used in session
            })
            .await?;
        self.common.sender.start_drain();
        Ok(())
    }

    /// Helper method to remove a participant from the group list and compute MLS payload
    /// Returns the list of remaining participants and the MLS payload if MLS is enabled
    async fn remove_participant_and_compute_mls(
        &mut self,
        participant: &Name,
        msg: &Message,
    ) -> Result<(Vec<Name>, Option<MlsPayload>), SessionError> {
        // Build participants list with current participants
        // the group update needs to be received by everybody
        // in the group unless only there are only 2 participants
        // (the moderator and a participant)
        let participants_vec: Vec<Name> = self
            .group_list
            .iter()
            .map(|(n, id)| n.clone().with_id(*id))
            .collect();

        // Remove participant from group list
        let mut participant_no_id = participant.clone();
        participant_no_id.reset_id();
        self.group_list.remove(&participant_no_id);

        // Remove endpoint from local session
        self.remove_endpoint(participant);

        // Compute MLS payload if needed
        let mls_payload = match self.mls_state.as_mut() {
            Some(state) => {
                let mls_content = state
                    .remove_participant(msg)
                    .await
                    .map_err(|e| self.handle_task_error(e))?;
                let commit_id = self.mls_state.as_mut().unwrap().get_next_mls_mgs_id();
                Some(MlsPayload {
                    commit_id,
                    mls_content,
                })
            }
            None => None,
        };

        Ok((participants_vec, mls_payload))
    }

    /// Helper method to send a GroupRemove message to notify participants
    /// Returns the message ID of the sent GroupRemove message
    async fn send_group_remove(
        &mut self,
        removed_participant: Name,
        participants: Vec<Name>,
        mls_payload: Option<MlsPayload>,
    ) -> Result<u32, SessionError> {
        let update_payload = CommandPayload::builder()
            .group_remove(removed_participant, participants, mls_payload)
            .as_content();
        let msg_id = rand::random::<u32>();

        self.common
            .send_control_message(
                &self.common.settings.destination.clone(),
                ProtoSessionMessageType::GroupRemove,
                msg_id,
                update_payload,
                None,
                true,
            )
            .await?;

        Ok(msg_id)
    }

    async fn process_control_message(
        &mut self,
        message: Message,
        ack_tx: Option<oneshot::Sender<Result<(), SessionError>>>,
    ) -> Result<(), SessionError> {
        match message.get_session_message_type() {
            ProtoSessionMessageType::DiscoveryRequest => {
                self.on_discovery_request(message, ack_tx).await
            }
            ProtoSessionMessageType::DiscoveryReply => self.on_discovery_reply(message).await,
            ProtoSessionMessageType::JoinRequest => {
                // this message should arrive only from the control plane
                // the effect of it is to create the session itself with
                // the right settings. Here we can simply return
                Ok(())
            }
            ProtoSessionMessageType::JoinReply => self.on_join_reply(message).await,
            ProtoSessionMessageType::LeaveRequest => {
                // if the metadata contains the key "DELETE_GROUP" remove all the participants
                // and close the session when all task are completed
                if message.contains_metadata(DELETE_GROUP) {
                    return self.delete_all(message, ack_tx).await;
                }

                // the LeaveRequest message is also used to signal the disconnection of
                // a remote participant. if the metadata contains the key "DISCONNECTION_DETECTED"
                // or "LEAVING_SESSION" call the function on_disconnection_detected
                if message.contains_metadata(DISCONNECTION_DETECTED)
                    || message.contains_metadata(LEAVING_SESSION)
                {
                    return self.on_disconnection_detected(message, ack_tx).await;
                }

                // if the message contains a payload and the name is the same as the
                // local one, call the delete all anyway
                if let Some(n) = message
                    .get_payload()
                    .ok_or_else(|| SessionError::Processing("Missing payload".to_string()))?
                    .as_command_payload()
                    .map_err(SessionError::from)?
                    .as_leave_request_payload()
                    .map_err(SessionError::from)?
                    .destination
                    .as_ref()
                    && Name::from(n) == self.common.settings.source
                {
                    return self.delete_all(message, ack_tx).await;
                }

                // otherwise start the leave process
                self.on_leave_request(message, ack_tx).await
            }
            ProtoSessionMessageType::LeaveReply => self.on_leave_reply(message).await,
            ProtoSessionMessageType::GroupAck => self.on_group_ack(message).await,
            ProtoSessionMessageType::Ping => self.common.sender.on_message(&message).await,
            ProtoSessionMessageType::GroupProposal => todo!(),
            ProtoSessionMessageType::GroupAdd
            | ProtoSessionMessageType::GroupRemove
            | ProtoSessionMessageType::GroupWelcome
            | ProtoSessionMessageType::GroupClose
            | ProtoSessionMessageType::GroupNack => Err(SessionError::Processing(format!(
                "Unexpected control message type {:?}",
                message.get_session_message_type()
            ))),
            _ => Err(SessionError::Processing(format!(
                "Unexpected message type {:?}",
                message.get_session_message_type()
            ))),
        }
    }

    /// message processing functions
    async fn on_discovery_request(
        &mut self,
        mut msg: Message,
        ack_tx: Option<oneshot::Sender<Result<(), SessionError>>>,
    ) -> Result<(), SessionError> {
        debug!(%self.common.settings.id, "received discovery request");
        // the channel discovery starts a new participant invite.
        // process the request only if not busy
        if self.current_task.is_some() {
            debug!(
                "Moderator is busy. Add invite participant task to the list and process it later"
            );
            // if busy postpone the task and add it to the todo list with its ack_tx
            self.tasks_todo.push_back((msg, ack_tx));
            return Ok(());
        }

        // now the moderator is busy - create the task first
        debug!("Create AddParticipant task with ack_tx");
        self.current_task = Some(ModeratorTask::Add(AddParticipant::new(ack_tx)));

        // check if there is a destination name in the payload. If yes recreate the message
        // with the right destination and send it out
        let payload = msg.extract_discovery_request().map_err(|e| {
            let err = SessionError::Processing(format!(
                "failed to extract discovery request payload: {}",
                e
            ));
            self.handle_task_error(err)
        })?;

        let mut discovery = match &payload.destination {
            Some(dst_name) => {
                // set the route to forward the messages correctly
                // here we assume that the destination is reachable from the
                // same connection from where we got the message from the controller
                let dst = Name::from(dst_name);
                self.common
                    .add_route(&dst, msg.get_incoming_conn())
                    .await
                    .map_err(|e| self.handle_task_error(e))?;

                // create a new empty payload and change the message destination
                let p = CommandPayload::builder()
                    .discovery_request(None)
                    .as_content();
                msg.get_slim_header_mut()
                    .set_source(&self.common.settings.source);
                msg.get_slim_header_mut().set_destination(&dst);
                msg.set_payload(p);
                msg
            }
            None => {
                // simply forward the message
                msg
            }
        };

        // start the current task
        let id = rand::random::<u32>();
        discovery.get_session_header_mut().set_message_id(id);
        self.current_task
            .as_mut()
            .unwrap()
            .discovery_start(id)
            .map_err(|e| self.handle_task_error(e))?;

        debug!(
            "send discovery request to {} with id {}",
            discovery.get_dst(),
            discovery.get_id()
        );
        self.common
            .send_with_timer(discovery)
            .await
            .map_err(|e| self.handle_task_error(e))
    }

    async fn on_discovery_reply(&mut self, msg: Message) -> Result<(), SessionError> {
        debug!(
            "discovery reply coming from {} with id {}",
            msg.get_source(),
            msg.get_id()
        );
        // update sender status to stop timers
        self.common.sender.on_message(&msg).await?;

        // evolve the current task state
        // the discovery phase is completed
        self.current_task
            .as_mut()
            .unwrap()
            .discovery_complete(msg.get_id())?;

        // join the channel if needed
        self.join(msg.get_source(), msg.get_incoming_conn()).await?;

        // set a route to the remote participant
        self.common
            .add_route(&msg.get_source(), msg.get_incoming_conn())
            .await?;

        // if this is a multicast session we need to add a route for the channel
        // on the connection from where we received the message. This has to be done
        // all the times because the messages from the remote endpoints may come from
        // different connections. In case the route exists already it will be just ignored
        if self.common.settings.config.session_type == ProtoSessionType::Multicast {
            self.common
                .add_route(&self.common.settings.destination, msg.get_incoming_conn())
                .await?;
        }

        // an endpoint replied to the discovery message
        // send a join message
        let msg_id = rand::random::<u32>();

        let channel = if self.common.settings.config.session_type == ProtoSessionType::Multicast {
            Some(self.common.settings.destination.clone())
        } else {
            None
        };

        let payload = CommandPayload::builder()
            .join_request(
                self.mls_state.is_some(),
                self.common.settings.config.max_retries,
                self.common.settings.config.interval,
                channel,
            )
            .as_content();

        debug!(
            "send join request to {} with id {}",
            msg.get_slim_header().get_source(),
            msg_id
        );
        self.common
            .send_control_message(
                &msg.get_slim_header().get_source(),
                ProtoSessionMessageType::JoinRequest,
                msg_id,
                payload,
                Some(self.common.settings.config.metadata.clone()),
                false,
            )
            .await?;

        // evolve the current task state
        // start the join phase
        self.current_task.as_mut().unwrap().join_start(msg_id)
    }

    async fn on_join_reply(&mut self, msg: Message) -> Result<(), SessionError> {
        debug!(
            "join reply coming from {} with id {}",
            msg.get_source(),
            msg.get_id()
        );
        // stop the timer for the join request
        self.common.sender.on_message(&msg).await?;

        // evolve the current task state
        // the join phase is completed
        self.current_task
            .as_mut()
            .unwrap()
            .join_complete(msg.get_id())?;

        // at this point the participant is part of the group so we can add it to the list
        let mut new_participant_name = msg.get_source().clone();
        let new_participant_id = new_participant_name.id();
        new_participant_name.reset_id();
        self.group_list
            .insert(new_participant_name, new_participant_id);

        // notify the local session that a new participant was added to the group
        debug!("add endpoint to the session {}", msg.get_source());
        self.add_endpoint(&msg.get_source()).await?;

        // get mls data if MLS is enabled
        let (commit, welcome) = if self.mls_state.is_some() {
            let (commit_payload, welcome_payload) = self
                .mls_state
                .as_mut()
                .unwrap()
                .add_participant(&msg)
                .await?;

            // get the id of the commit, the welcome message has a random id
            let commit_id = self.mls_state.as_mut().unwrap().get_next_mls_mgs_id();

            let commit = MlsPayload {
                commit_id,
                mls_content: commit_payload,
            };
            let welcome = MlsPayload {
                commit_id,
                mls_content: welcome_payload,
            };

            (Some(commit), Some(welcome))
        } else {
            (None, None)
        };

        // Create participants list for the messages to send
        let mut participants_vec = vec![];
        for (n, id) in &self.group_list {
            let name = n.clone().with_id(*id);
            participants_vec.push(name);
        }

        // send the group update
        if participants_vec.len() > 2 {
            debug!("participant len is > 2, send a group update");
            let update_payload = CommandPayload::builder()
                .group_add(msg.get_source().clone(), participants_vec.clone(), commit)
                .as_content();
            let add_msg_id = rand::random::<u32>();
            debug!("send add update to channel with id {}", add_msg_id);
            self.common
                .send_control_message(
                    &self.common.settings.destination.clone(),
                    ProtoSessionMessageType::GroupAdd,
                    add_msg_id,
                    update_payload,
                    None,
                    true,
                )
                .await?;
            self.current_task
                .as_mut()
                .unwrap()
                .commit_start(add_msg_id)?;
        } else {
            // no commit message will be sent so update the task state to consider the commit as received
            // the timer id is not important here, it just need to be consistent
            debug!("cancel the a group update task");
            self.current_task.as_mut().unwrap().commit_start(12345)?;
            self.current_task
                .as_mut()
                .unwrap()
                .update_phase_completed(12345)?;
        }

        // send welcome message
        let welcome_msg_id = rand::random::<u32>();
        let welcome_payload = CommandPayload::builder()
            .group_welcome(participants_vec, welcome)
            .as_content();
        debug!(
            "send welcome message to {} with id {}",
            msg.get_slim_header().get_source(),
            welcome_msg_id
        );
        self.common
            .send_control_message(
                &msg.get_slim_header().get_source(),
                ProtoSessionMessageType::GroupWelcome,
                welcome_msg_id,
                welcome_payload,
                None,
                false,
            )
            .await?;

        // evolve the current task state
        // welcome start
        self.current_task
            .as_mut()
            .unwrap()
            .welcome_start(welcome_msg_id)?;

        Ok(())
    }

    async fn on_leave_request(
        &mut self,
        mut msg: Message,
        ack_tx: Option<oneshot::Sender<Result<(), SessionError>>>,
    ) -> Result<(), SessionError> {
        if self.current_task.is_some() {
            // if busy postpone the task and add it to the todo list with its ack_tx
            debug!("Moderator is busy. Add  leave request task to the list and process it later");
            self.tasks_todo.push_back((msg, ack_tx));
            return Ok(());
        }

        debug!("Create RemoveParticipant task with ack_tx");
        self.current_task = Some(ModeratorTask::Remove(RemoveParticipant::new(ack_tx)));

        // adjust the message according to the sender:
        // - if coming from the controller (destination in the payload) we need to modify source and destination
        // - if coming from the app (empty payload) we need to add the participant id to the destination
        let payload_destination = msg
            .extract_leave_request()
            .map_err(|e| {
                let err = SessionError::Processing(format!(
                    "failed to extract leave request payload: {}",
                    e
                ));
                self.handle_task_error(err)
            })?
            .destination
            .as_ref();

        // Determine the destination name (without ID) based on payload
        let dst_without_id = match payload_destination {
            Some(dst_name) => Name::from(dst_name),
            None => msg.get_dst(),
        };

        // Look up participant ID in group list
        let id = match self.group_list.get(&dst_without_id) {
            Some(id) => *id,
            None => {
                let err = SessionError::RemoveParticipant("participant not found".to_string());
                return Err(self.handle_task_error(err));
            }
        };

        // Update message based on whether destination was provided in payload
        if payload_destination.is_some() {
            // Destination provided: update source, destination, and payload
            let new_payload = CommandPayload::builder().leave_request(None).as_content();
            msg.get_slim_header_mut()
                .set_source(&self.common.settings.source);
            msg.set_payload(new_payload);
        }

        // Set destination with ID and message ID (common to both cases)
        let dst_with_id = dst_without_id.clone().with_id(id);
        msg.get_slim_header_mut().set_destination(&dst_with_id);
        msg.set_message_id(rand::random::<u32>());

        let leave_message = msg;

        // Remove the participant from the group list and compute MLS payload
        debug!(
            "remove endpoint from the session {}",
            leave_message.get_dst()
        );

        let (participants_vec, mls_payload) = self
            .remove_participant_and_compute_mls(&leave_message.get_dst(), &leave_message)
            .await?;

        if participants_vec.len() > 2 {
            // in this case we need to send first the group update and later the leave message
            let msg_id = self
                .send_group_remove(leave_message.get_dst(), participants_vec, mls_payload)
                .await?;
            self.current_task.as_mut().unwrap().commit_start(msg_id)?;

            // We need to save the leave message and send it after
            // the reception of all the acks for the group update message
            // see on_group_ack for postponed_message handling
            self.postponed_message = Some(leave_message);
        } else {
            // no commit message will be sent so update the task state to consider the commit as received
            // the timer id is not important here, it just need to be consistent
            self.current_task.as_mut().unwrap().commit_start(12345)?;
            self.current_task
                .as_mut()
                .unwrap()
                .update_phase_completed(12345)?;

            // just send the leave message in this case
            self.common.sender.on_message(&leave_message).await?;

            self.current_task
                .as_mut()
                .unwrap()
                .leave_start(leave_message.get_id())?;
        }

        Ok(())
    }

    async fn on_disconnection_detected(
        &mut self,
        mut msg: Message,
        ack_tx: Option<oneshot::Sender<Result<(), SessionError>>>,
    ) -> Result<(), SessionError> {
        // if the disconnection was detected (no metadata in the message) the leave message is
        // sent toward the participant that was disconnected. Otherwise the leave message is sent
        // from the participant that wants to disconnect
        let disconnected = if msg.contains_metadata(LEAVING_SESSION) {
            msg.get_source()
        } else {
            msg.get_dst()
        };

        let mut disconnected_no_id = disconnected.clone();
        disconnected_no_id.reset_id();

        // check that the participant is actually part of the group
        if !self.group_list.contains_key(&disconnected_no_id) {
            debug!(
                "detected disconnection of participant {} that is not part of the group, ignore the message",
                disconnected
            );
            return Ok(());
        }

        debug!("disconnection detected for participant {}", disconnected);

        // Send error notification to the application
        let error = SessionError::ParticipantDisconnected(format!(
            "Participant {} disconnected unexpectedly",
            disconnected
        ));
        self.common.send_to_app(error).await?;

        // if the disconnection was detected nothing to do here,
        // otherwise we need to reply, change the metadata and swap
        // source and destination so that we can process the message
        // as if the disconnection was detected locally
        if msg.contains_metadata(LEAVING_SESSION) {
            // send a reply to the source of the message
            // since this is a leave request message the sender is expecting
            // a leave reply message
            let reply = self.common.create_control_message(
                &disconnected,
                ProtoSessionMessageType::LeaveReply,
                msg.get_id(),
                CommandPayload::builder().leave_reply().as_content(),
                false,
            )?;
            // the participant will be removed from the group so we need to remove
            // it from the local sender.
            self.common.sender.remove_participant(&disconnected);
            self.common.send_to_slim(reply).await?;

            // replace LEAVING_SESSION with DISCONNECTION_DETECTED so that if the process of the
            // message need to be delay because the moderator is busy we do not send the reply twice
            msg.remove_metadata(LEAVING_SESSION);
            msg.insert_metadata(DISCONNECTION_DETECTED.to_string(), TRUE_VAL.to_string());
            let header = msg.get_slim_header_mut();
            header.set_destination(&disconnected);
            header.set_source(&self.common.settings.source);
        }

        // if the session if P2P or no one is left on the session close it
        // if self.group_list.len() == 2 only the moderator and the participant
        // to remove are still in the list
        if self.common.settings.config.session_type == ProtoSessionType::PointToPoint
            || self.group_list.len() == 2
        {
            debug!("no one is left connected connected to the session, close it");
            // if the remote endpoint got disconnected on a P2P session
            // simply notify the app and close the session
            self.prepare_shutdown().await?;
            // remove the last endpoint
            self.remove_endpoint(&msg.get_dst());

            // the control will exit and call the shutdown
            // no need to do it here
            return Ok(());
        }

        if self.current_task.is_some() {
            // if busy postpone the task and add it to the todo list with its ack_tx
            debug!(
                "Moderator is busy. Add disconnection handling task to the list and process it later"
            );
            self.tasks_todo.push_back((msg, ack_tx));
            return Ok(());
        }

        debug!("Create disconnected task for the disconnection handling");
        // Reuse the disconnection task here, however we don't need to send the leave message
        // so we can mark it as done immediately
        self.current_task = Some(ModeratorTask::CloseOrDisconnect(NotifyParticipants::new(
            ack_tx,
        )));

        // Remove the participant from the group list and compute MLS payload
        debug!(
            "remove disconnected endpoint {} from the session",
            disconnected
        );

        let (participants_vec, mls_payload) = self
            .remove_participant_and_compute_mls(&disconnected, &msg)
            .await?;

        // Notify all the participants left and update the MLS state if needed
        let msg_id = self
            .send_group_remove(disconnected, participants_vec, mls_payload)
            .await?;
        self.current_task.as_mut().unwrap().commit_start(msg_id)
    }

    async fn delete_all(
        &mut self,
        _msg: Message,
        ack_tx: Option<oneshot::Sender<Result<(), SessionError>>>,
    ) -> Result<(), SessionError> {
        debug!("receive a close channel message, send signals to all participants");
        self.prepare_shutdown().await?;

        // Collect the participants and create the close message
        let participants: Vec<_> = self
            .group_list
            .iter()
            .map(|(k, v)| k.clone().with_id(*v))
            .collect();

        if participants.len() == 1 {
            // in this case the moderator is the only one remained
            // in the group so there is nothing to do
            return Ok(());
        }

        let destination = self.common.settings.destination.clone();
        let close_id = rand::random::<u32>();
        let close = self.common.create_control_message(
            &destination,
            ProtoSessionMessageType::GroupClose,
            close_id,
            CommandPayload::builder()
                .group_close(participants)
                .as_content(),
            true,
        )?;

        // create the close task
        self.current_task = Some(ModeratorTask::CloseOrDisconnect(NotifyParticipants::new(
            ack_tx,
        )));
        self.current_task.as_mut().unwrap().commit_start(close_id)?;

        // sent the message
        self.common.sender.on_message(&close).await
    }

    async fn on_leave_reply(&mut self, msg: Message) -> Result<(), SessionError> {
        debug!(
            "received leave reply from {} with id {}",
            msg.get_source(),
            msg.get_id()
        );
        let msg_id = msg.get_id();

        // delete the route to the source of the message
        self.common
            .delete_route(&msg.get_source(), msg.get_incoming_conn())
            .await?;

        // notify the sender and see if we can pick another task
        self.common.sender.on_message(&msg).await?;
        if !self.common.sender.is_still_pending(msg_id) {
            self.current_task.as_mut().unwrap().leave_complete(msg_id)?;
        }

        self.task_done().await
    }

    async fn on_group_ack(&mut self, msg: Message) -> Result<(), SessionError> {
        debug!(
            "got group ack from {} with id {}",
            msg.get_source(),
            msg.get_id()
        );
        // notify the sender
        self.common.sender.on_message(&msg).await?;

        // check if the timer is done
        let msg_id = msg.get_id();
        if !self.common.sender.is_still_pending(msg_id) {
            debug!(
                "process group ack for message {}. try to close task",
                msg_id
            );
            // we received all the messages related to this timer
            // check if we are done and move on
            self.current_task
                .as_mut()
                .unwrap()
                .update_phase_completed(msg_id)?;

            // check if the task is finished.
            if !self.current_task.as_mut().unwrap().task_complete() {
                // if the task is not finished yet we may need to send a leave
                // message that was postponed to send all group update first
                if self.postponed_message.is_some()
                    && matches!(self.current_task, Some(ModeratorTask::Remove(_)))
                {
                    // send the leave message an progress
                    let leave_message = self.postponed_message.as_ref().unwrap();
                    self.common.sender.on_message(leave_message).await?;
                    self.current_task
                        .as_mut()
                        .unwrap()
                        .leave_start(leave_message.get_id())?;
                    // rest the postponed message
                    self.postponed_message = None;
                }
            }

            // check if we can progress with another task
            self.task_done().await?;
        } else {
            debug!(
                "timer for message {} is still pending, do not close the task",
                msg_id
            );
        }

        Ok(())
    }

    /// task handling functions
    async fn task_done(&mut self) -> Result<(), SessionError> {
        if !self.current_task.as_ref().unwrap().task_complete() {
            // the task is not completed so just return
            // and continue with the process
            debug!("Current task is NOT completed");
            return Ok(());
        }

        // here the moderator is not busy anymore
        self.current_task = None;

        self.pop_task().await
    }

    async fn pop_task(&mut self) -> Result<(), SessionError> {
        if self.current_task.is_some() {
            // moderator is busy, nothing else to do
            return Ok(());
        }

        // check if there is a pending task to process
        let (msg, ack_tx) = match self.tasks_todo.pop_front() {
            Some(task) => task,
            None => {
                // nothing else to do
                debug!("No tasks left to perform");

                // No need to close the session here. If we are in
                // closing state the moderator will be closed in
                // the controller loop
                return Ok(());
            }
        };

        debug!("Process a new task from the todo list");
        // Process the control message by calling on_message
        // Since this is a control message coming from our internal queue,
        // we use MessageDirection::North (coming from network/control plane)
        // The ack_tx that was stored with the task is now used
        self.on_message(SessionMessage::OnMessage {
            message: msg,
            direction: MessageDirection::North,
            ack_tx,
        })
        .await
    }

    async fn join(&mut self, remote: Name, conn: u64) -> Result<(), SessionError> {
        if self.subscribed {
            return Ok(());
        }

        self.subscribed = true;
        self.conn_id = Some(conn);

        // if this is a point to point connection set the remote name so that we
        // can add also the right id to the message destination name
        if self.common.settings.config.session_type == ProtoSessionType::PointToPoint {
            self.common.settings.destination = remote;
        } else {
            // if this is a multicast session we need to subscribe for the channel name
            self.common
                .add_subscription(&self.common.settings.destination, conn)
                .await?;
        }

        // create mls group if needed
        if let Some(mls) = self.mls_state.as_mut() {
            mls.init_moderator().await?;
        }

        // add ourself to the participants
        let mut local_name = self.common.settings.source.clone();
        let id = local_name.id();
        local_name.reset_id();
        self.group_list.insert(local_name, id);

        Ok(())
    }

    #[allow(dead_code)]
    async fn ack_msl_proposal(&mut self, _msg: &Message) -> Result<(), SessionError> {
        todo!()
    }

    #[allow(dead_code)]
    async fn on_mls_proposal(&mut self, _msg: Message) -> Result<(), SessionError> {
        todo!()
    }

    async fn send_close_signal(&mut self) {
        debug!("Signal session layer to close the session, all tasks are done");

        // notify the session layer
        let res = self
            .common
            .settings
            .tx_to_session_layer
            .send(Ok(SessionMessage::DeleteSession {
                session_id: self.common.settings.id,
            }))
            .await;

        if res.is_err() {
            tracing::error!("an error occurred while signaling session close");
        }
    }
}

#[cfg(test)]
mod tests {
    use super::*;
    use crate::session_config::SessionConfig;
    use crate::session_settings::SessionSettings;
    use crate::test_utils::{MockInnerHandler, MockTokenProvider, MockVerifier};
    use slim_datapath::Status;
    use slim_datapath::api::{CommandPayload, ProtoSessionType};
    use slim_datapath::messages::Name;
    use tokio::sync::mpsc;

    // --- Test Helpers -----------------------------------------------------------------------

    fn make_name(parts: &[&str; 3]) -> Name {
        Name::from_strings([parts[0], parts[1], parts[2]]).with_id(0)
    }

    fn setup_moderator() -> (
        SessionModerator<MockTokenProvider, MockVerifier, MockInnerHandler>,
        mpsc::Receiver<Result<Message, Status>>,
        mpsc::Receiver<Result<SessionMessage, SessionError>>,
    ) {
        let source = make_name(&["local", "moderator", "v1"]).with_id(100);
        let destination = make_name(&["channel", "name", "v1"]).with_id(200);

        let identity_provider = MockTokenProvider;
        let identity_verifier = MockVerifier;

        let (tx_slim, rx_slim) = mpsc::channel(16);
        let (tx_app, _rx_app) = mpsc::unbounded_channel();
        let (tx_session, _rx_session) = mpsc::channel(16);
        let (tx_session_layer, rx_session_layer) = mpsc::channel(16);

        let tx = crate::transmitter::SessionTransmitter::new(tx_slim, tx_app);

        let config = SessionConfig {
            session_type: ProtoSessionType::Multicast,
            max_retries: Some(3),
            interval: Some(std::time::Duration::from_secs(1)),
            mls_enabled: false,
            initiator: true,
            metadata: Default::default(),
        };

        let storage_path = std::path::PathBuf::from("/tmp/test");

        let settings = SessionSettings {
            id: 1,
            source,
            destination,
            config,
            tx,
            tx_session,
            tx_to_session_layer: tx_session_layer,
            identity_provider,
            identity_verifier,
            storage_path,
            routes_cache: crate::session_routes::SessionRoutes::default(),
            graceful_shutdown_timeout: None,
        };

        let inner = MockInnerHandler::new();
        let moderator = SessionModerator::new(inner, settings);

        (moderator, rx_slim, rx_session_layer)
    }

    #[tokio::test]
    async fn test_moderator_new() {
        let (moderator, _rx_slim, _rx_session_layer) = setup_moderator();

        assert!(moderator.tasks_todo.is_empty());
        assert!(moderator.current_task.is_none());
        assert!(moderator.mls_state.is_none());
        assert!(moderator.group_list.is_empty());
        assert!(moderator.postponed_message.is_none());
        assert!(!moderator.subscribed);
    }

    #[tokio::test]
    async fn test_moderator_init() {
        let (mut moderator, _rx_slim, _rx_session_layer) = setup_moderator();

        let result = moderator.init().await;
        assert!(result.is_ok());
        assert!(moderator.mls_state.is_none()); // MLS is disabled in test setup
    }

    #[tokio::test]
    async fn test_moderator_discovery_request_starts_task() {
        let (mut moderator, mut rx_slim, _rx_session_layer) = setup_moderator();
        moderator.init().await.unwrap();

        let source = make_name(&["requester", "app", "v1"]).with_id(300);
        let destination = moderator.common.settings.source.clone();

        let discovery_msg = Message::builder()
            .source(source.clone())
            .destination(destination)
            .identity("")
            .forward_to(0)
            .incoming_conn(12345)
            .session_type(ProtoSessionType::Multicast)
            .session_message_type(ProtoSessionMessageType::DiscoveryRequest)
            .session_id(1)
            .message_id(100)
            .payload(
                CommandPayload::builder()
                    .discovery_request(None)
                    .as_content(),
            )
            .build_publish()
            .unwrap();

        let result = moderator.on_discovery_request(discovery_msg, None).await;
        assert!(result.is_ok());

        // Should have created an Add task
        assert!(moderator.current_task.is_some());
        assert!(matches!(
            moderator.current_task,
            Some(ModeratorTask::Add(_))
        ));

        // Should have sent a discovery request
        let sent_msg = rx_slim.try_recv();
        assert!(sent_msg.is_ok());
        let msg = sent_msg.unwrap().unwrap();
        assert_eq!(
            msg.get_session_header().session_message_type(),
            ProtoSessionMessageType::DiscoveryRequest
        );
    }

    #[tokio::test]
    async fn test_moderator_discovery_request_when_busy() {
        let (mut moderator, _rx_slim, _rx_session_layer) = setup_moderator();
        moderator.init().await.unwrap();

        // Set a current task to make moderator busy
        moderator.current_task = Some(ModeratorTask::Add(AddParticipant::new(None)));

        let source = make_name(&["requester", "app", "v1"]).with_id(300);
        let destination = moderator.common.settings.source.clone();

        let discovery_msg = Message::builder()
            .source(source.clone())
            .destination(destination)
            .identity("")
            .forward_to(0)
            .incoming_conn(12345)
            .session_type(ProtoSessionType::Multicast)
            .session_message_type(ProtoSessionMessageType::DiscoveryRequest)
            .session_id(1)
            .message_id(100)
            .payload(
                CommandPayload::builder()
                    .discovery_request(None)
                    .as_content(),
            )
            .build_publish()
            .unwrap();

        let result = moderator.on_discovery_request(discovery_msg, None).await;
        assert!(result.is_ok());

        // Should have added task to todo list
        assert_eq!(moderator.tasks_todo.len(), 1);
    }

    #[tokio::test]
    async fn test_moderator_join_request_passthrough() {
        let (mut moderator, _rx_slim, _rx_session_layer) = setup_moderator();
        moderator.init().await.unwrap();

        let source = make_name(&["requester", "app", "v1"]).with_id(300);
        let destination = moderator.common.settings.source.clone();

        let join_msg = Message::builder()
            .source(source.clone())
            .destination(destination)
            .identity("")
            .forward_to(0)
            .session_type(ProtoSessionType::Multicast)
            .session_message_type(ProtoSessionMessageType::JoinRequest)
            .session_id(1)
            .message_id(100)
            .payload(
                CommandPayload::builder()
                    .join_request(
                        false,
                        Some(3),
                        Some(std::time::Duration::from_secs(1)),
                        None,
                    )
                    .as_content(),
            )
            .build_publish()
            .unwrap();

        let result = moderator.process_control_message(join_msg, None).await;
        assert!(result.is_ok());
    }

    #[tokio::test]
    async fn test_moderator_application_message_forwarding() {
        let (mut moderator, _rx_slim, _rx_session_layer) = setup_moderator();
        moderator.init().await.unwrap();

        let source = moderator.common.settings.source.clone();
        let destination = moderator.common.settings.destination.clone();

        let app_msg = Message::builder()
            .source(source)
            .destination(destination)
            .identity("")
            .forward_to(0)
            .session_type(ProtoSessionType::Multicast)
            .session_message_type(ProtoSessionMessageType::Msg)
            .session_id(1)
            .message_id(100)
            .application_payload("application/octet-stream", vec![1, 2, 3, 4])
            .build_publish()
            .unwrap();

        let result = moderator
            .on_message(SessionMessage::OnMessage {
                message: app_msg,
                direction: MessageDirection::South,
                ack_tx: None,
            })
            .await;

        assert!(result.is_ok());

        // Should have forwarded to inner handler
        assert_eq!(moderator.inner.get_messages_count().await, 1);
    }

    #[tokio::test]
    async fn test_moderator_add_and_remove_endpoint() {
        let (mut moderator, _rx_slim, _rx_session_layer) = setup_moderator();
        moderator.init().await.unwrap();

        let endpoint = make_name(&["participant", "app", "v1"]).with_id(400);

        // Add endpoint
        let result = moderator.add_endpoint(&endpoint).await;
        assert!(result.is_ok());
        assert_eq!(moderator.inner.get_endpoints_added_count().await, 1);

        // Remove endpoint
        moderator.remove_endpoint(&endpoint);
        tokio::time::sleep(tokio::time::Duration::from_millis(10)).await;
        assert_eq!(moderator.inner.get_endpoints_removed_count().await, 1);
    }

    #[tokio::test]
    async fn test_moderator_join_sets_subscribed() {
        let (mut moderator, _rx_slim, _rx_session_layer) = setup_moderator();
        moderator.init().await.unwrap();

        assert!(!moderator.subscribed);

        let remote = make_name(&["remote", "app", "v1"]).with_id(200);
        let result = moderator.join(remote, 12345).await;

        assert!(result.is_ok());
        assert!(moderator.subscribed);
        assert!(!moderator.group_list.is_empty());
    }

    #[tokio::test]
    async fn test_moderator_join_only_once() {
        let (mut moderator, mut rx_slim, _rx_session_layer) = setup_moderator();
        moderator.init().await.unwrap();

        let remote = make_name(&["remote", "app", "v1"]).with_id(200);

        // First join
        moderator.join(remote.clone(), 12345).await.unwrap();
        let first_subscribe = rx_slim.try_recv();
        assert!(first_subscribe.is_ok());

        // Second join should do nothing
        moderator.join(remote, 12345).await.unwrap();
        let second_subscribe = rx_slim.try_recv();
        assert!(second_subscribe.is_err()); // No message should be sent
    }

    #[tokio::test]
    async fn test_moderator_on_shutdown() {
        let (mut moderator, _rx_slim, mut _rx_session_layer) = setup_moderator();
        moderator.init().await.unwrap();

        let result = moderator.on_shutdown().await;
        assert!(result.is_ok());
        assert!(!moderator.subscribed);

        // TODO(msardara): enable the close signal
        // let close_msg = rx_session_layer.try_recv();
        // assert!(close_msg.is_ok());
        // if let Ok(Ok(SessionMessage::DeleteSession { session_id })) = close_msg {
        //     assert_eq!(session_id, 1);
        // } else {
        //     panic!("Expected DeleteSession message");
        // }
    }

    #[tokio::test]
    async fn test_moderator_delete_all_creates_leave_tasks() {
        let (mut moderator, _rx_slim, _rx_session_layer) = setup_moderator();
        moderator.init().await.unwrap();

        // Add some participants to group list
        moderator
            .group_list
            .insert(make_name(&["participant1", "app", "v1"]), 401);
        moderator
            .group_list
            .insert(make_name(&["participant2", "app", "v1"]), 402);
        moderator
            .group_list
            .insert(make_name(&["participant3", "app", "v1"]), 403);

        let delete_msg = Message::builder()
            .source(moderator.common.settings.source.clone())
            .destination(moderator.common.settings.destination.clone())
            .identity("")
            .forward_to(0)
            .session_type(ProtoSessionType::Multicast)
            .session_message_type(ProtoSessionMessageType::LeaveRequest)
            .session_id(1)
            .message_id(100)
            .payload(CommandPayload::builder().leave_request(None).as_content())
            .build_publish()
            .unwrap();

        let result = moderator.delete_all(delete_msg, None).await;
        assert!(result.is_ok() || result.is_err()); // May error due to missing routes

        assert!(moderator.mls_state.is_none());
    }

    #[tokio::test]
    async fn test_moderator_timer_timeout_for_control_message() {
        let (mut moderator, _rx_slim, _rx_session_layer) = setup_moderator();
        moderator.init().await.unwrap();

        // Timer timeout for control messages requires sender to have pending messages
        // Without setup, it will fail. Just verify it processes without panicking.
        let result = moderator
            .on_message(SessionMessage::TimerTimeout {
                message_id: 100,
                message_type: ProtoSessionMessageType::DiscoveryRequest,
                name: None,
                timeouts: 1,
            })
            .await;

        // Result may be error if no pending timer exists, which is expected
        assert!(result.is_ok() || result.is_err());
    }

    #[tokio::test]
    async fn test_moderator_timer_timeout_for_app_message() {
        let (mut moderator, _rx_slim, _rx_session_layer) = setup_moderator();
        moderator.init().await.unwrap();

        let result = moderator
            .on_message(SessionMessage::TimerTimeout {
                message_id: 100,
                message_type: ProtoSessionMessageType::Msg,
                name: None,
                timeouts: 1,
            })
            .await;

        assert!(result.is_ok());
        // Should have forwarded to inner handler
        assert_eq!(moderator.inner.get_messages_count().await, 1);
    }

    #[tokio::test]
    async fn test_moderator_point_to_point_destination_update() {
        let source = make_name(&["local", "app", "v1"]).with_id(100);
        let destination = make_name(&["remote", "app", "v1"]).with_id(200);

        let identity_provider = MockTokenProvider;
        let identity_verifier = MockVerifier;

        let (tx_slim, _rx_slim) = mpsc::channel(16);
        let (tx_app, _rx_app) = mpsc::unbounded_channel();
        let (tx_session, _rx_session) = mpsc::channel(16);
        let (tx_session_layer, _rx_session_layer) = mpsc::channel(16);

        let tx = crate::transmitter::SessionTransmitter::new(tx_slim, tx_app);

        let config = SessionConfig {
            session_type: ProtoSessionType::PointToPoint,
            max_retries: Some(3),
            interval: Some(std::time::Duration::from_secs(1)),
            mls_enabled: false,
            initiator: true,
            metadata: Default::default(),
        };

        let storage_path = std::path::PathBuf::from("/tmp/test");

        let settings = SessionSettings {
            id: 1,
            source: source.clone(),
            destination: destination.clone(),
            config,
            tx,
            tx_session,
            tx_to_session_layer: tx_session_layer,
            identity_provider,
            identity_verifier,
            storage_path,
            routes_cache: crate::session_routes::SessionRoutes::default(),
            graceful_shutdown_timeout: None,
        };

        let inner = MockInnerHandler::new();
        let mut moderator = SessionModerator::new(inner, settings);
        moderator.init().await.unwrap();

        let app_msg = Message::builder()
            .source(source)
            .destination(destination)
            .identity("")
            .forward_to(0)
            .session_type(ProtoSessionType::PointToPoint)
            .session_message_type(ProtoSessionMessageType::Msg)
            .session_id(1)
            .message_id(100)
            .application_payload("application/octet-stream", vec![1, 2, 3])
            .build_publish()
            .unwrap();

        let _original_dest = app_msg.get_dst();

        let result = moderator
            .on_message(SessionMessage::OnMessage {
                message: app_msg,
                direction: MessageDirection::South,
                ack_tx: None,
            })
            .await;

        assert!(result.is_ok());
        // In P2P mode going South, destination should be updated
    }

    #[tokio::test]
    async fn test_moderator_graceful_leave_with_two_participants() {
        // Test graceful leave when exactly 2 participants remain (moderator + participant)
        // The leave request comes directly from the participant (not through controller)
        // with LEAVING_SESSION metadata to signal graceful departure

        // Create moderator with agntcy/ns/moderator naming
        let source = Name::from_strings(["agntcy", "ns", "moderator"]).with_id(100);
        let destination = Name::from_strings(["agntcy", "ns", "chat"]);

        let identity_provider = MockTokenProvider;
        let identity_verifier = MockVerifier;

        let (tx_slim, _rx_slim) = mpsc::channel(16);
        let (tx_app, mut rx_app) = mpsc::unbounded_channel();
        let (tx_session, _rx_session) = mpsc::channel(16);
        let (tx_session_layer, _rx_session_layer) = mpsc::channel(16);

        let tx = crate::transmitter::SessionTransmitter::new(tx_slim, tx_app);

        let config = SessionConfig {
            session_type: ProtoSessionType::Multicast,
            max_retries: Some(3),
            interval: Some(std::time::Duration::from_secs(1)),
            mls_enabled: false,
            initiator: true,
            metadata: Default::default(),
        };

        let storage_path = std::path::PathBuf::from("/tmp/test");

        let settings = SessionSettings {
            id: 1,
            source: source.clone(),
            destination: destination.clone(),
            config,
            tx,
            tx_session,
            tx_to_session_layer: tx_session_layer,
            identity_provider,
            identity_verifier,
            storage_path,
            graceful_shutdown_timeout: None,
        };

        let inner = MockInnerHandler::new();
        let mut moderator = SessionModerator::new(inner, settings);
        moderator.init().await.unwrap();

        // Set up moderator as joined (this adds moderator to group_list)
        let remote = Name::from_strings(["agntcy", "ns", "participant"]).with_id(200);
        moderator.join(remote.clone(), 12345).await.unwrap();

        // Add one participant to the group (now we have moderator + participant = 2 total)
        // Use the naming convention requested: agntcy/ns/participant
        let mut participant = Name::from_strings(["agntcy", "ns", "participant"]);
        let participant_id = 401u64;
        participant.reset_id(); // Remove ID before inserting into group_list
        moderator
            .group_list
            .insert(participant.clone(), participant_id);

        // Verify we have exactly 2 participants (moderator + participant)
        assert_eq!(
            moderator.group_list.len(),
            2,
            "Should have exactly 2 participants"
        );

        // Verify session is not in draining state
        assert_eq!(moderator.processing_state(), ProcessingState::Active);

        // Create a leave request message coming directly from the participant
        // When coming from participant directly (not controller), the source is the participant
        // and the destination is the moderator, with LEAVING_SESSION metadata set
        let participant_with_id = participant.clone().with_id(participant_id);
        let mut leave_msg = Message::builder()
            .source(participant_with_id.clone())
            .destination(source.clone())
            .identity("")
            .forward_to(0)
            .incoming_conn(12345)
            .session_type(ProtoSessionType::Multicast)
            .session_message_type(ProtoSessionMessageType::LeaveRequest)
            .session_id(1)
            .message_id(100)
            .payload(
                CommandPayload::builder()
                    .leave_request(None) // Empty payload when coming from participant
                    .as_content(),
            )
            .build_publish()
            .unwrap();

        // Add LEAVING_SESSION metadata to signal graceful departure
        leave_msg.insert_metadata(LEAVING_SESSION.to_string(), TRUE_VAL.to_string());

        let result = moderator.on_disconnection_detected(leave_msg, None).await;

        // Verify that the ParticipantDisconnected error was sent to the app channel
        let app_error = rx_app.try_recv();
        assert!(
            app_error.is_ok(),
            "Expected error to be sent to app channel"
        );

        if let Ok(Err(SessionError::ParticipantDisconnected(msg))) = app_error {
            assert!(
                msg.contains("agntcy/ns/participant"),
                "Error message should mention the participant"
            );
            assert!(
                msg.contains("disconnected unexpectedly"),
                "Error message should indicate unexpected disconnection"
            );
        } else {
            panic!("Expected ParticipantDisconnected error");
        }

        // The function should succeed now that app channel is open
        assert!(result.is_ok(), "Should succeed with open app channel");

        // Verify shutdown was triggered when only 2 participants remained
        assert_eq!(
            moderator.processing_state(),
            ProcessingState::Draining,
            "Session should be in draining state"
        );
    }

    #[tokio::test]
    async fn test_moderator_concurrent_leave_requests() {
        // Test that concurrent leave requests are queued and processed sequentially

        // Create moderator with agntcy/ns/moderator naming
        let source = Name::from_strings(["agntcy", "ns", "moderator"]).with_id(100);
        let destination = Name::from_strings(["agntcy", "ns", "chat"]);

        let identity_provider = MockTokenProvider;
        let identity_verifier = MockVerifier;

        let (tx_slim, mut rx_slim) = mpsc::channel(16);
        let (tx_app, _rx_app) = mpsc::unbounded_channel();
        let (tx_session, _rx_session) = mpsc::channel(16);
        let (tx_session_layer, _rx_session_layer) = mpsc::channel(16);

        let tx = crate::transmitter::SessionTransmitter::new(tx_slim, tx_app);

        let config = SessionConfig {
            session_type: ProtoSessionType::Multicast,
            max_retries: Some(3),
            interval: Some(std::time::Duration::from_secs(1)),
            mls_enabled: false,
            initiator: true,
            metadata: Default::default(),
        };

        let storage_path = std::path::PathBuf::from("/tmp/test");

        let settings = SessionSettings {
            id: 1,
            source: source.clone(),
            destination: destination.clone(),
            config,
            tx,
            tx_session,
            tx_to_session_layer: tx_session_layer,
            identity_provider,
            identity_verifier,
            storage_path,
            graceful_shutdown_timeout: None,
        };

        let inner = MockInnerHandler::new();
        let mut moderator = SessionModerator::new(inner, settings);
        moderator.init().await.unwrap();

        // Set up moderator as joined
        let remote = Name::from_strings(["agntcy", "ns", "participant1"]).with_id(200);
        moderator.join(remote.clone(), 12345).await.unwrap();

        // Add three participants to the group
        let mut participant1 = Name::from_strings(["agntcy", "ns", "participant1"]);
        let mut participant2 = Name::from_strings(["agntcy", "ns", "participant2"]);
        let mut participant3 = Name::from_strings(["agntcy", "ns", "participant3"]);

        participant1.reset_id(); // Remove ID before inserting into group_list
        participant2.reset_id();
        participant3.reset_id();

        moderator.group_list.insert(participant1.clone(), 401);
        moderator.group_list.insert(participant2.clone(), 402);
        moderator.group_list.insert(participant3.clone(), 403);

        // Create first leave request coming directly from participant1 with LEAVING_SESSION metadata
        let participant1_with_id = participant1.clone().with_id(401);
        let mut leave_msg1 = Message::builder()
            .source(participant1_with_id.clone())
            .destination(source.clone()) // sent to moderator
            .identity("")
            .forward_to(0)
            .incoming_conn(12345)
            .session_type(ProtoSessionType::Multicast)
            .session_message_type(ProtoSessionMessageType::LeaveRequest)
            .session_id(1)
            .message_id(101)
            .payload(
                CommandPayload::builder()
                    .leave_request(None) // No destination in payload when coming from participant
                    .as_content(),
            )
            .build_publish()
            .unwrap();

        // Add LEAVING_SESSION metadata to signal graceful departure
        leave_msg1.insert_metadata(LEAVING_SESSION.to_string(), TRUE_VAL.to_string());

        // Create second leave request coming directly from participant2 with LEAVING_SESSION metadata
        let participant2_with_id = participant2.clone().with_id(402);
        let mut leave_msg2 = Message::builder()
            .source(participant2_with_id.clone())
            .destination(source.clone()) // sent to moderator
            .identity("")
            .forward_to(0)
            .incoming_conn(12345)
            .session_type(ProtoSessionType::Multicast)
            .session_message_type(ProtoSessionMessageType::LeaveRequest)
            .session_id(1)
            .message_id(102)
            .payload(
                CommandPayload::builder()
                    .leave_request(None) // No destination in payload when coming from participant
                    .as_content(),
            )
            .build_publish()
            .unwrap();

        // Add LEAVING_SESSION metadata to signal graceful departure
        leave_msg2.insert_metadata(LEAVING_SESSION.to_string(), TRUE_VAL.to_string());

        // Process first leave request (should start processing immediately)
        // Since it has LEAVING_SESSION metadata, it will be handled by on_disconnection_detected
        let result1 = moderator.on_disconnection_detected(leave_msg1, None).await;
        assert!(result1.is_ok() || result1.is_err());

        // Verify first task was created
        assert!(
            moderator.current_task.is_some(),
            "First leave should create a task"
        );

        // Process second leave request while first is still processing
        // Since it has LEAVING_SESSION metadata, it will be handled by on_disconnection_detected
        let result2 = moderator.on_disconnection_detected(leave_msg2, None).await;
        assert!(result2.is_ok());

        // Verify second task was queued
        assert_eq!(
            moderator.tasks_todo.len(),
            1,
            "Second leave request should be queued while first is processing"
        );

        // Verify the queued task exists and has DISCONNECTION_DETECTED metadata
        if let Some((queued_msg, _)) = moderator.tasks_todo.front() {
            // Verify DISCONNECTION_DETECTED metadata was set (LEAVING_SESSION was replaced)
            assert!(
                queued_msg.contains_metadata(DISCONNECTION_DETECTED),
                "Queued message should have DISCONNECTION_DETECTED metadata"
            );
        } else {
            panic!("Expected queued task for participant2");
        }

        // Clear the messages
        while rx_slim.try_recv().is_ok() {}

        // Verify participant1 was removed from group (first task processed)
        assert!(
            !moderator.group_list.contains_key(&participant1),
            "Participant1 should be removed after first leave request"
        );

        // Verify participant2 is still in group (second task queued, not processed yet)
        assert!(
            moderator.group_list.contains_key(&participant2),
            "Participant2 should still be in group (task queued, not processed)"
        );
    }
}<|MERGE_RESOLUTION|>--- conflicted
+++ resolved
@@ -16,11 +16,7 @@
     },
     messages::{
         Name,
-<<<<<<< HEAD
-        utils::{DELETE_GROUP, DISCONNECTION_DETECTED, LEAVING_SESSION, SlimHeaderFlags, TRUE_VAL},
-=======
-        utils::{DELETE_GROUP, DISCONNECTION_DETECTED, TRUE_VAL},
->>>>>>> df21fe37
+        utils::{DELETE_GROUP, DISCONNECTION_DETECTED, LEAVING_SESSION, TRUE_VAL},
     },
 };
 use tokio::sync::{Mutex, oneshot};
@@ -1736,6 +1732,7 @@
             identity_provider,
             identity_verifier,
             storage_path,
+            routes_cache: crate::session_routes::SessionRoutes::default(),
             graceful_shutdown_timeout: None,
         };
 
@@ -1864,6 +1861,7 @@
             identity_provider,
             identity_verifier,
             storage_path,
+            routes_cache: crate::session_routes::SessionRoutes::default(),
             graceful_shutdown_timeout: None,
         };
 
