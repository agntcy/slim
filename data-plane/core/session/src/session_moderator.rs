// Copyright AGNTCY Contributors (https://github.com/agntcy)
// SPDX-License-Identifier: Apache-2.0

use std::{
    collections::{HashMap, VecDeque},
    sync::Arc,
    time::Duration,
};

use async_trait::async_trait;
use slim_auth::traits::{TokenProvider, Verifier};
use slim_datapath::{
    api::{
        CommandPayload, MlsPayload, ProtoMessage as Message, ProtoSessionMessageType,
        ProtoSessionType,
    },
    messages::{
        Name,
        utils::{DELETE_GROUP, DISCONNECTION_DETECTED, SlimHeaderFlags, TRUE_VAL},
    },
};
use tokio::sync::{Mutex, oneshot};

use slim_mls::mls::Mls;
use tracing::debug;

use crate::{
    common::{MessageDirection, SessionMessage},
    errors::SessionError,
    mls_state::{MlsModeratorState, MlsState},
    moderator_task::{
        AddParticipant, ModeratorTask, NotifyParticipants, RemoveParticipant, TaskUpdate,
    },
    session_controller::SessionControllerCommon,
    session_settings::SessionSettings,
    traits::{MessageHandler, ProcessingState},
};

pub struct SessionModerator<P, V, I>
where
    P: TokenProvider + Send + Sync + Clone + 'static,
    V: Verifier + Send + Sync + Clone + 'static,
    I: MessageHandler + Send + Sync + 'static,
{
    /// Queue of tasks to be performed by the moderator
    /// Each task contains a message and an optional ack channel
    tasks_todo: VecDeque<(Message, Option<oneshot::Sender<Result<(), SessionError>>>)>,

    /// Current task being processed by the moderator
    current_task: Option<ModeratorTask>,

    /// MLS state for the moderator
    mls_state: Option<MlsModeratorState<P, V>>,

    /// List of group participants
    group_list: HashMap<Name, u64>,

    /// Common settings
    common: SessionControllerCommon<P, V>,

    /// Postponed message to be sent after current task completion
    postponed_message: Option<Message>,

    /// Subscription status
    subscribed: bool,

    /// Inner message handler
    inner: I,
}

impl<P, V, I> SessionModerator<P, V, I>
where
    P: TokenProvider + Send + Sync + Clone + 'static,
    V: Verifier + Send + Sync + Clone + 'static,
    I: MessageHandler + Send + Sync + 'static,
{
    pub(crate) fn new(inner: I, settings: SessionSettings<P, V>) -> Self {
        let common = SessionControllerCommon::new(settings);

        SessionModerator {
            tasks_todo: vec![].into(),
            current_task: None,
            mls_state: None,
            group_list: HashMap::new(),
            common,
            postponed_message: None,
            subscribed: false,
            inner,
        }
    }
}

/// Implementation of MessageHandler trait for SessionModerator
/// This allows the moderator to be used as a layer in the generic layer system
#[async_trait]
impl<P, V, I> MessageHandler for SessionModerator<P, V, I>
where
    P: TokenProvider + Send + Sync + Clone + 'static,
    V: Verifier + Send + Sync + Clone + 'static,
    I: MessageHandler + Send + Sync + 'static,
{
    async fn init(&mut self) -> Result<(), SessionError> {
        // Initialize MLS
        self.mls_state = if self.common.settings.config.mls_enabled {
            let mls_state = MlsState::new(Arc::new(Mutex::new(Mls::new(
                self.common.settings.identity_provider.clone(),
                self.common.settings.identity_verifier.clone(),
                self.common.settings.storage_path.clone(),
            ))))
            .await
            .expect("failed to create MLS state");

            Some(MlsModeratorState::new(mls_state))
        } else {
            None
        };

        Ok(())
    }

    async fn on_message(&mut self, message: SessionMessage) -> Result<(), SessionError> {
        match message {
            SessionMessage::OnMessage {
                mut message,
                direction,
                ack_tx,
            } => {
                if message.get_session_message_type().is_command_message() {
                    self.process_control_message(message, ack_tx).await
                } else {
                    // this is a application message. if direction (needs to go to the remote endpoint) and
                    // the session is p2p, update the destination of the message with the destination in
                    // the self.common. In this way we always add the right id to the name
                    if direction == MessageDirection::South
                        && self.common.settings.config.session_type
                            == ProtoSessionType::PointToPoint
                    {
                        message
                            .get_slim_header_mut()
                            .set_destination(&self.common.settings.destination);
                    }
                    self.inner
                        .on_message(SessionMessage::OnMessage {
                            message,
                            direction,
                            ack_tx,
                        })
                        .await
                }
            }
            SessionMessage::TimerTimeout {
                message_id,
                message_type,
                name,
                timeouts,
            } => {
                if message_type.is_command_message() {
                    self.common
                        .sender
                        .on_timer_timeout(message_id, message_type)
                        .await
                } else {
                    self.inner
                        .on_message(SessionMessage::TimerTimeout {
                            message_id,
                            message_type,
                            name,
                            timeouts,
                        })
                        .await
                }
            }
            SessionMessage::TimerFailure {
                message_id,
                message_type,
                name,
                timeouts,
            } => {
                if message_type.is_command_message() {
                    self.common
                        .sender
                        .on_timer_failure(message_id, message_type)
                        .await;
                    // the current task failed:
                    // 1. create the right error message and notify via ack_tx if present
                    let message = match &self.common.settings.config.session_type {
                        ProtoSessionType::PointToPoint => "session handshake failed",
                        ProtoSessionType::Multicast => "failed to add a participant to the group",
                        _ => panic!("session type not specified"),
                    };

                    // the task should always exist a this point
                    if let Some(task) = self.current_task.as_mut()
                        && let Some(ack_tx) = task.ack_tx_take()
                    {
                        let _ = ack_tx.send(Err(SessionError::ModeratorTask(
                            task.failure_message(message).to_string(),
                        )));
                    }

                    // 2. delete current task and pick a new one
                    self.current_task = None;
                    self.pop_task().await
                } else {
                    self.inner
                        .on_message(SessionMessage::TimerFailure {
                            message_id,
                            message_type,
                            name,
                            timeouts,
                        })
                        .await
                }
            }
            SessionMessage::StartDrain { grace_period: _ } => {
                debug!("start draining by calling delete_all");
                // Set processing state to draining
                self.common.processing_state = ProcessingState::Draining;
                // We need to close the session for all the participants
                // Crate the leave message
                let p = CommandPayload::builder().leave_request(None).as_content();
                let destination = self.common.settings.destination.clone();
                let mut leave_msg = self.common.create_control_message(
                    &destination,
                    ProtoSessionMessageType::LeaveRequest,
                    rand::random::<u32>(),
                    p,
                    false,
                )?;
                leave_msg.insert_metadata(DELETE_GROUP.to_string(), TRUE_VAL.to_string());

                // send it to all the participants
                self.delete_all(leave_msg, None).await
            }
            SessionMessage::ParticipantDisconnected { name: participant } => {
<<<<<<< HEAD
                debug!(
=======
                tracing::error!(
>>>>>>> 9a99d48e
                    "Participant {} is not anymore connected to the current session",
                    participant
                );

<<<<<<< HEAD
                // create a leave request message for the participant that
                // got disconnected and add the metadata to the message
                let msg = Message::builder()
                    .source(self.common.settings.source.clone())
                    .destination(participant.clone())
                    .identity("")
                    .session_type(self.common.settings.config.session_type)
                    .session_message_type(ProtoSessionMessageType::LeaveRequest)
                    .session_id(self.common.settings.id)
                    .message_id(rand::random::<u32>())
                    .payload(CommandPayload::builder().leave_request(None).as_content())
                    .metadata(DISCONNECTION_DETECTED, TRUE_VAL)
                    .build_publish()
                    .map_err(|e| SessionError::Processing(e.to_string()))?;

                // process the leave request message
                self.on_disconnection_detected(msg, None).await
=======
                // Send error notification to the application
                let error = SessionError::ParticipantDisconnected(format!(
                    "Participant {} disconnected unexpectedly",
                    participant
                ));
                self.common.send_to_app(error).await?;

                Ok(())
>>>>>>> 9a99d48e
            }
            _ => Err(SessionError::Processing(format!(
                "Unexpected message type {:?}",
                message
            ))),
        }
    }

    async fn add_endpoint(&mut self, endpoint: &Name) -> Result<(), SessionError> {
        self.inner.add_endpoint(endpoint).await
    }

    fn remove_endpoint(&mut self, endpoint: &Name) {
        self.inner.remove_endpoint(endpoint);
    }

    fn needs_drain(&self) -> bool {
        !(self.common.sender.drain_completed()
            && !self.inner.needs_drain()
            && self.tasks_todo.is_empty())
    }
    fn processing_state(&self) -> ProcessingState {
        self.common.processing_state
    }

    async fn on_shutdown(&mut self) -> Result<(), SessionError> {
        // Moderator-specific cleanup
        self.subscribed = false;
        self.common.sender.close();

        // Shutdown inner layer
        MessageHandler::on_shutdown(&mut self.inner).await?;

        self.send_close_signal().await;

        Ok(())
    }
}

impl<P, V, I> SessionModerator<P, V, I>
where
    P: TokenProvider + Send + Sync + Clone + 'static,
    V: Verifier + Send + Sync + Clone + 'static,
    I: MessageHandler + Send + Sync + 'static,
{
    /// Helper method to handle errors after task creation
    /// Extracts ack_tx from current_task and sends the error
    fn handle_task_error(&mut self, error: SessionError) -> SessionError {
        if let Some(task) = self.current_task.take() {
            let ack_tx = match task {
                ModeratorTask::Add(t) => t.ack_tx,
                ModeratorTask::Remove(t) => t.ack_tx,
                ModeratorTask::Update(t) => t.ack_tx,
                ModeratorTask::CloseOrDisconnect(t) => t.ack_tx,
            };
            if let Some(tx) = ack_tx {
                let _ = tx.send(Err(SessionError::Processing(error.to_string())));
            }
        }

        // Remove task
        self.current_task = None;

        error
    }

    /// Helper method to prepare for shutdown by cleaning up state
    /// Sets processing state to draining, removes MLS state, clears tasks and timers,
    /// and signals drain to inner layer and sender
    async fn prepare_shutdown(&mut self) -> Result<(), SessionError> {
        debug!("Preparing for shutdown: cleaning up state");
        // set the processing state to draining
        self.common.processing_state = ProcessingState::Draining;
        // remove mls state
        self.mls_state = None;
        // clear all pending tasks
        self.tasks_todo.clear();
        // clear all pending timers
        self.common.sender.clear_timers();
        // signal start drain everywhere
        self.inner
            .on_message(SessionMessage::StartDrain {
                grace_period: Duration::from_secs(60), // not used in session
            })
            .await?;
        self.common.sender.start_drain();
        Ok(())
    }

    /// Helper method to remove a participant from the group list and compute MLS payload
    /// Returns the list of remaining participants and the MLS payload if MLS is enabled
    async fn remove_participant_and_compute_mls(
        &mut self,
        participant: &Name,
        msg: &Message,
    ) -> Result<(Vec<Name>, Option<MlsPayload>), SessionError> {
        // Remove participant from group list
        let mut participant_no_id = participant.clone();
        participant_no_id.reset_id();
        self.group_list.remove(&participant_no_id);

        // Remove endpoint from local session
        self.remove_endpoint(participant);

        // Build participants list with remaining members
        let participants_vec: Vec<Name> = self
            .group_list
            .iter()
            .map(|(n, id)| n.clone().with_id(*id))
            .collect();

        // Compute MLS payload if needed
        let mls_payload = match self.mls_state.as_mut() {
            Some(state) => {
                let mls_content = state
                    .remove_participant(msg)
                    .await
                    .map_err(|e| self.handle_task_error(e))?;
                let commit_id = self.mls_state.as_mut().unwrap().get_next_mls_mgs_id();
                Some(MlsPayload {
                    commit_id,
                    mls_content,
                })
            }
            None => None,
        };

        Ok((participants_vec, mls_payload))
    }

    /// Helper method to send a GroupRemove message to notify participants
    /// Returns the message ID of the sent GroupRemove message
    async fn send_group_remove(
        &mut self,
        removed_participant: Name,
        participants: Vec<Name>,
        mls_payload: Option<MlsPayload>,
    ) -> Result<u32, SessionError> {
        let update_payload = CommandPayload::builder()
            .group_remove(removed_participant, participants, mls_payload)
            .as_content();
        let msg_id = rand::random::<u32>();

        self.common
            .send_control_message(
                &self.common.settings.destination.clone(),
                ProtoSessionMessageType::GroupRemove,
                msg_id,
                update_payload,
                None,
                true,
            )
            .await?;

        Ok(msg_id)
    }

    async fn process_control_message(
        &mut self,
        message: Message,
        ack_tx: Option<oneshot::Sender<Result<(), SessionError>>>,
    ) -> Result<(), SessionError> {
        match message.get_session_message_type() {
            ProtoSessionMessageType::DiscoveryRequest => {
                self.on_discovery_request(message, ack_tx).await
            }
            ProtoSessionMessageType::DiscoveryReply => self.on_discovery_reply(message).await,
            ProtoSessionMessageType::JoinRequest => {
                // this message should arrive only from the control plane
                // the effect of it is to create the session itself with
                // the right settings. Here we can simply return
                Ok(())
            }
            ProtoSessionMessageType::JoinReply => self.on_join_reply(message).await,
            ProtoSessionMessageType::LeaveRequest => {
                // if the metadata contains the key "DELETE_GROUP" remove all the participants
                // and close the session when all task are completed
                if message.contains_metadata(DELETE_GROUP) {
                    return self.delete_all(message, ack_tx).await;
                }

                // the LeaveRequest message is also used to signal the disconnection of
                // a remote participant. the metadata contains the key "DISCONNECTION_DETECTED"
                // call the function on_disconnection_detected
                if message.contains_metadata(DISCONNECTION_DETECTED) {
                    return self.on_disconnection_detected(message, ack_tx).await;
                }

                // if the message contains a payload and the name is the same as the
                // local one, call the delete all anyway
                if let Some(n) = message
                    .get_payload()
                    .ok_or_else(|| SessionError::Processing("Missing payload".to_string()))?
                    .as_command_payload()
                    .map_err(SessionError::from)?
                    .as_leave_request_payload()
                    .map_err(SessionError::from)?
                    .destination
                    .as_ref()
                    && Name::from(n) == self.common.settings.source
                {
                    return self.delete_all(message, ack_tx).await;
                }

                // otherwise start the leave process
                self.on_leave_request(message, ack_tx).await
            }
            ProtoSessionMessageType::LeaveReply => self.on_leave_reply(message).await,
            ProtoSessionMessageType::GroupAck => self.on_group_ack(message).await,
            ProtoSessionMessageType::Ping => self.common.sender.on_message(&message).await,
            ProtoSessionMessageType::GroupProposal => todo!(),
            ProtoSessionMessageType::GroupAdd
            | ProtoSessionMessageType::GroupRemove
            | ProtoSessionMessageType::GroupWelcome
            | ProtoSessionMessageType::GroupClose
            | ProtoSessionMessageType::GroupNack => Err(SessionError::Processing(format!(
                "Unexpected control message type {:?}",
                message.get_session_message_type()
            ))),
            _ => Err(SessionError::Processing(format!(
                "Unexpected message type {:?}",
                message.get_session_message_type()
            ))),
        }
    }

    /// message processing functions
    async fn on_discovery_request(
        &mut self,
        mut msg: Message,
        ack_tx: Option<oneshot::Sender<Result<(), SessionError>>>,
    ) -> Result<(), SessionError> {
        debug!(%self.common.settings.id, "received discovery request");
        // the channel discovery starts a new participant invite.
        // process the request only if not busy
        if self.current_task.is_some() {
            debug!(
                "Moderator is busy. Add invite participant task to the list and process it later"
            );
            // if busy postpone the task and add it to the todo list with its ack_tx
            self.tasks_todo.push_back((msg, ack_tx));
            return Ok(());
        }

        // now the moderator is busy - create the task first
        debug!("Create AddParticipant task with ack_tx");
        self.current_task = Some(ModeratorTask::Add(AddParticipant::new(ack_tx)));

        // check if there is a destination name in the payload. If yes recreate the message
        // with the right destination and send it out
        let payload = msg.extract_discovery_request().map_err(|e| {
            let err = SessionError::Processing(format!(
                "failed to extract discovery request payload: {}",
                e
            ));
            self.handle_task_error(err)
        })?;

        let mut discovery = match &payload.destination {
            Some(dst_name) => {
                // set the route to forward the messages correctly
                // here we assume that the destination is reachable from the
                // same connection from where we got the message from the controller
                let dst = Name::from(dst_name);
                self.common
                    .set_route(&dst, msg.get_incoming_conn())
                    .await
                    .map_err(|e| self.handle_task_error(e))?;

                // create a new empty payload and change the message destination
                let p = CommandPayload::builder()
                    .discovery_request(None)
                    .as_content();
                msg.get_slim_header_mut()
                    .set_source(&self.common.settings.source);
                msg.get_slim_header_mut().set_destination(&dst);
                msg.set_payload(p);
                msg
            }
            None => {
                // simply forward the message
                msg
            }
        };

        // start the current task
        let id = rand::random::<u32>();
        discovery.get_session_header_mut().set_message_id(id);
        self.current_task
            .as_mut()
            .unwrap()
            .discovery_start(id)
            .map_err(|e| self.handle_task_error(e))?;

        debug!(
            "send discovery request to {} with id {}",
            discovery.get_dst(),
            discovery.get_id()
        );
        self.common
            .send_with_timer(discovery)
            .await
            .map_err(|e| self.handle_task_error(e))
    }

    async fn on_discovery_reply(&mut self, msg: Message) -> Result<(), SessionError> {
        debug!(
            "discovery reply coming from {} with id {}",
            msg.get_source(),
            msg.get_id()
        );
        // update sender status to stop timers
        self.common.sender.on_message(&msg).await?;

        // evolve the current task state
        // the discovery phase is completed
        self.current_task
            .as_mut()
            .unwrap()
            .discovery_complete(msg.get_id())?;

        // join the channel if needed
        self.join(msg.get_source(), msg.get_incoming_conn()).await?;

        // set a route to the remote participant
        self.common
            .set_route(&msg.get_source(), msg.get_incoming_conn())
            .await?;

        // if this is a multicast session we need to add a route for the channel
        // on the connection from where we received the message. This has to be done
        // all the times because the messages from the remote endpoints may come from
        // different connections. In case the route exists already it will be just ignored
        if self.common.settings.config.session_type == ProtoSessionType::Multicast {
            self.common
                .set_route(&self.common.settings.destination, msg.get_incoming_conn())
                .await?;
        }

        // an endpoint replied to the discovery message
        // send a join message
        let msg_id = rand::random::<u32>();

        let channel = if self.common.settings.config.session_type == ProtoSessionType::Multicast {
            Some(self.common.settings.destination.clone())
        } else {
            None
        };

        let payload = CommandPayload::builder()
            .join_request(
                self.mls_state.is_some(),
                self.common.settings.config.max_retries,
                self.common.settings.config.interval,
                channel,
            )
            .as_content();

        debug!(
            "send join request to {} with id {}",
            msg.get_slim_header().get_source(),
            msg_id
        );
        self.common
            .send_control_message(
                &msg.get_slim_header().get_source(),
                ProtoSessionMessageType::JoinRequest,
                msg_id,
                payload,
                Some(self.common.settings.config.metadata.clone()),
                false,
            )
            .await?;

        // evolve the current task state
        // start the join phase
        self.current_task.as_mut().unwrap().join_start(msg_id)
    }

    async fn on_join_reply(&mut self, msg: Message) -> Result<(), SessionError> {
        debug!(
            "join reply coming from {} with id {}",
            msg.get_source(),
            msg.get_id()
        );
        // stop the timer for the join request
        self.common.sender.on_message(&msg).await?;

        // evolve the current task state
        // the join phase is completed
        self.current_task
            .as_mut()
            .unwrap()
            .join_complete(msg.get_id())?;

        // at this point the participant is part of the group so we can add it to the list
        let mut new_participant_name = msg.get_source().clone();
        let new_participant_id = new_participant_name.id();
        new_participant_name.reset_id();
        self.group_list
            .insert(new_participant_name, new_participant_id);

        // notify the local session that a new participant was added to the group
        debug!("add endpoint to the session {}", msg.get_source());
        self.add_endpoint(&msg.get_source()).await?;

        // get mls data if MLS is enabled
        let (commit, welcome) = if self.mls_state.is_some() {
            let (commit_payload, welcome_payload) = self
                .mls_state
                .as_mut()
                .unwrap()
                .add_participant(&msg)
                .await?;

            // get the id of the commit, the welcome message has a random id
            let commit_id = self.mls_state.as_mut().unwrap().get_next_mls_mgs_id();

            let commit = MlsPayload {
                commit_id,
                mls_content: commit_payload,
            };
            let welcome = MlsPayload {
                commit_id,
                mls_content: welcome_payload,
            };

            (Some(commit), Some(welcome))
        } else {
            (None, None)
        };

        // Create participants list for the messages to send
        let mut participants_vec = vec![];
        for (n, id) in &self.group_list {
            let name = n.clone().with_id(*id);
            participants_vec.push(name);
        }

        // send the group update
        if participants_vec.len() > 2 {
            debug!("participant len is > 2, send a group update");
            let update_payload = CommandPayload::builder()
                .group_add(msg.get_source().clone(), participants_vec.clone(), commit)
                .as_content();
            let add_msg_id = rand::random::<u32>();
            debug!("send add update to channel with id {}", add_msg_id);
            self.common
                .send_control_message(
                    &self.common.settings.destination.clone(),
                    ProtoSessionMessageType::GroupAdd,
                    add_msg_id,
                    update_payload,
                    None,
                    true,
                )
                .await?;
            self.current_task
                .as_mut()
                .unwrap()
                .commit_start(add_msg_id)?;
        } else {
            // no commit message will be sent so update the task state to consider the commit as received
            // the timer id is not important here, it just need to be consistent
            debug!("cancel the a group update task");
            self.current_task.as_mut().unwrap().commit_start(12345)?;
            self.current_task
                .as_mut()
                .unwrap()
                .update_phase_completed(12345)?;
        }

        // send welcome message
        let welcome_msg_id = rand::random::<u32>();
        let welcome_payload = CommandPayload::builder()
            .group_welcome(participants_vec, welcome)
            .as_content();
        debug!(
            "send welcome message to {} with id {}",
            msg.get_slim_header().get_source(),
            welcome_msg_id
        );
        self.common
            .send_control_message(
                &msg.get_slim_header().get_source(),
                ProtoSessionMessageType::GroupWelcome,
                welcome_msg_id,
                welcome_payload,
                None,
                false,
            )
            .await?;

        // evolve the current task state
        // welcome start
        self.current_task
            .as_mut()
            .unwrap()
            .welcome_start(welcome_msg_id)?;

        Ok(())
    }

    async fn on_leave_request(
        &mut self,
        mut msg: Message,
        ack_tx: Option<oneshot::Sender<Result<(), SessionError>>>,
    ) -> Result<(), SessionError> {
        if self.current_task.is_some() {
            // if busy postpone the task and add it to the todo list with its ack_tx
            debug!("Moderator is busy. Add  leave request task to the list and process it later");
            self.tasks_todo.push_back((msg, ack_tx));
            return Ok(());
        }

        debug!("Create RemoveParticipant task with ack_tx");
        self.current_task = Some(ModeratorTask::Remove(RemoveParticipant::new(ack_tx)));

        // adjust the message according to the sender:
        // - if coming from the controller (destination in the payload) we need to modify source and destination
        // - if coming from the app (empty payload) we need to add the participant id to the destination
        let payload_destination = msg
            .extract_leave_request()
            .map_err(|e| {
                let err = SessionError::Processing(format!(
                    "failed to extract leave request payload: {}",
                    e
                ));
                self.handle_task_error(err)
            })?
            .destination
            .as_ref();

        // Determine the destination name (without ID) based on payload
        let dst_without_id = match payload_destination {
            Some(dst_name) => Name::from(dst_name),
            None => msg.get_dst(),
        };

        // Look up participant ID in group list
        let id = match self.group_list.get(&dst_without_id) {
            Some(id) => *id,
            None => {
                let err = SessionError::RemoveParticipant("participant not found".to_string());
                return Err(self.handle_task_error(err));
            }
        };

        // Update message based on whether destination was provided in payload
        if payload_destination.is_some() {
            // Destination provided: update source, destination, and payload
            let new_payload = CommandPayload::builder().leave_request(None).as_content();
            msg.get_slim_header_mut()
                .set_source(&self.common.settings.source);
            msg.set_payload(new_payload);
        }

        // Set destination with ID and message ID (common to both cases)
        let dst_with_id = dst_without_id.clone().with_id(id);
        msg.get_slim_header_mut().set_destination(&dst_with_id);
        msg.set_message_id(rand::random::<u32>());

        let leave_message = msg;

        // Remove the participant from the group list and compute MLS payload
        debug!(
            "remove endpoint from the session {}",
            leave_message.get_dst()
        );

        let (participants_vec, mls_payload) = self
            .remove_participant_and_compute_mls(&leave_message.get_dst(), &leave_message)
            .await?;

        if participants_vec.len() > 2 {
            // in this case we need to send first the group update and later the leave message
            let msg_id = self
                .send_group_remove(leave_message.get_dst(), participants_vec, mls_payload)
                .await?;
            self.current_task.as_mut().unwrap().commit_start(msg_id)?;

            // We need to save the leave message and send it after
            // the reception of all the acks for the group update message
            // see on_group_ack for postponed_message handling
            self.postponed_message = Some(leave_message);
        } else {
            // no commit message will be sent so update the task state to consider the commit as received
            // the timer id is not important here, it just need to be consistent
            self.current_task.as_mut().unwrap().commit_start(12345)?;
            self.current_task
                .as_mut()
                .unwrap()
                .update_phase_completed(12345)?;

            // just send the leave message in this case
            self.common.sender.on_message(&leave_message).await?;

            self.current_task
                .as_mut()
                .unwrap()
                .leave_start(leave_message.get_id())?;
        }

        Ok(())
    }

    async fn on_disconnection_detected(
        &mut self,
        msg: Message,
        ack_tx: Option<oneshot::Sender<Result<(), SessionError>>>,
    ) -> Result<(), SessionError> {
        debug!("disconnection detected for participant {}", msg.get_dst());

        // Send error notification to the application
        let error = SessionError::ParticipantDisconnected(format!(
            "Participant {} disconnected unexpectedly",
            msg.get_dst()
        ));
        self.common.send_to_app(error).await?;

        // if the session if P2P or no one is left on the session close it
        // if self.group_list.len() == 2 only the moderator and the participant
        // to remove are still in the list
        if self.common.settings.config.session_type == ProtoSessionType::PointToPoint
            || self.group_list.len() == 2
        {
            debug!("this is a p2p session or no one is left is connected, close it");
            // if the remote endpoint got disconnected on a P2P session
            // simply notify the app and close the session
            self.prepare_shutdown().await?;
            // remove the last endpoint
            self.remove_endpoint(&msg.get_dst());

            // the control will exit and call the shutdown
            // no need to do it here
            return Ok(());
        }

        if self.current_task.is_some() {
            // if busy postpone the task and add it to the todo list with its ack_tx
            debug!(
                "Moderator is busy. Add disconnection handling task to the list and process it later"
            );
            self.tasks_todo.push_back((msg, ack_tx));
            return Ok(());
        }

        debug!("Create disconnected task for the disconnection handling");
        // Reuse the disconnection task here, however we don't need to send the leave message
        // so we can mark it as done immediately
        self.current_task = Some(ModeratorTask::CloseOrDisconnect(NotifyParticipants::new(
            ack_tx,
        )));

        let disconnected = msg.get_dst();

        // Remove the participant from the group list and compute MLS payload
        debug!(
            "remove disconnected endpoint {} from the session",
            disconnected
        );

        let (participants_vec, mls_payload) = self
            .remove_participant_and_compute_mls(&disconnected, &msg)
            .await?;

        // Notify all the participants left and update the MLS state if needed
        let msg_id = self
            .send_group_remove(disconnected, participants_vec, mls_payload)
            .await?;
        self.current_task.as_mut().unwrap().commit_start(msg_id)
    }

    async fn delete_all(
        &mut self,
        _msg: Message,
        ack_tx: Option<oneshot::Sender<Result<(), SessionError>>>,
    ) -> Result<(), SessionError> {
        debug!("receive a close channel message, send signals to all participants");
        self.prepare_shutdown().await?;

        // Collect the participants and create the close message
        let participants: Vec<_> = self
            .group_list
            .iter()
            .map(|(k, v)| k.clone().with_id(*v))
            .collect();

        let destination = self.common.settings.destination.clone();
        let close_id = rand::random::<u32>();
        let close = self.common.create_control_message(
            &destination,
            ProtoSessionMessageType::GroupClose,
            close_id,
            CommandPayload::builder()
                .group_close(participants)
                .as_content(),
            true,
        )?;

        // create the close task
        self.current_task = Some(ModeratorTask::CloseOrDisconnect(NotifyParticipants::new(
            ack_tx,
        )));
        self.current_task.as_mut().unwrap().commit_start(close_id)?;

        // sent the message
        self.common.sender.on_message(&close).await
    }

    async fn on_leave_reply(&mut self, msg: Message) -> Result<(), SessionError> {
        debug!(
            "received leave reply from {} with id {}",
            msg.get_source(),
            msg.get_id()
        );
        let msg_id = msg.get_id();

        // delete the route to the source of the message
        self.common
            .delete_route(&msg.get_source(), msg.get_incoming_conn())
            .await?;

        // notify the sender and see if we can pick another task
        self.common.sender.on_message(&msg).await?;
        if !self.common.sender.is_still_pending(msg_id) {
            self.current_task.as_mut().unwrap().leave_complete(msg_id)?;
        }

        self.task_done().await
    }

    async fn on_group_ack(&mut self, msg: Message) -> Result<(), SessionError> {
        debug!(
            "got group ack from {} with id {}",
            msg.get_source(),
            msg.get_id()
        );
        // notify the sender
        self.common.sender.on_message(&msg).await?;

        // check if the timer is done
        let msg_id = msg.get_id();
        if !self.common.sender.is_still_pending(msg_id) {
            debug!(
                "process group ack for message {}. try to close task",
                msg_id
            );
            // we received all the messages related to this timer
            // check if we are done and move on
            self.current_task
                .as_mut()
                .unwrap()
                .update_phase_completed(msg_id)?;

            // check if the task is finished.
            if !self.current_task.as_mut().unwrap().task_complete() {
                // if the task is not finished yet we may need to send a leave
                // message that was postponed to send all group update first
                if self.postponed_message.is_some()
                    && matches!(self.current_task, Some(ModeratorTask::Remove(_)))
                {
                    // send the leave message an progress
                    let leave_message = self.postponed_message.as_ref().unwrap();
                    self.common.sender.on_message(leave_message).await?;
                    self.current_task
                        .as_mut()
                        .unwrap()
                        .leave_start(leave_message.get_id())?;
                    // rest the postponed message
                    self.postponed_message = None;
                }
            }

            // check if we can progress with another task
            self.task_done().await?;
        } else {
            debug!(
                "timer for message {} is still pending, do not close the task",
                msg_id
            );
        }

        Ok(())
    }

    /// task handling functions
    async fn task_done(&mut self) -> Result<(), SessionError> {
        if !self.current_task.as_ref().unwrap().task_complete() {
            // the task is not completed so just return
            // and continue with the process
            debug!("Current task is NOT completed");
            return Ok(());
        }

        // here the moderator is not busy anymore
        self.current_task = None;

        self.pop_task().await
    }

    async fn pop_task(&mut self) -> Result<(), SessionError> {
        if self.current_task.is_some() {
            // moderator is busy, nothing else to do
            return Ok(());
        }

        // check if there is a pending task to process
        let (msg, ack_tx) = match self.tasks_todo.pop_front() {
            Some(task) => task,
            None => {
                // nothing else to do
                debug!("No tasks left to perform");

                // No need to close the session here. If we are in
                // closing state the moderator will be closed in
                // the controller loop
                return Ok(());
            }
        };

        debug!("Process a new task from the todo list");
        // Process the control message by calling on_message
        // Since this is a control message coming from our internal queue,
        // we use MessageDirection::North (coming from network/control plane)
        // The ack_tx that was stored with the task is now used
        self.on_message(SessionMessage::OnMessage {
            message: msg,
            direction: MessageDirection::North,
            ack_tx,
        })
        .await
    }

    async fn join(&mut self, remote: Name, conn: u64) -> Result<(), SessionError> {
        if self.subscribed {
            return Ok(());
        }

        self.subscribed = true;

        // if this is a point to point connection set the remote name so that we
        // can add also the right id to the message destination name
        if self.common.settings.config.session_type == ProtoSessionType::PointToPoint {
            self.common.settings.destination = remote;
        } else {
            // if this is a multicast session we need to subscribe for the channel name
            let sub = Message::builder()
                .source(self.common.settings.source.clone())
                .destination(self.common.settings.destination.clone())
                .flags(SlimHeaderFlags::default().with_forward_to(conn))
                .build_subscribe()
                .unwrap();

            self.common.send_to_slim(sub).await?;
        }

        // create mls group if needed
        if let Some(mls) = self.mls_state.as_mut() {
            mls.init_moderator().await?;
        }

        // add ourself to the participants
        let mut local_name = self.common.settings.source.clone();
        let id = local_name.id();
        local_name.reset_id();
        self.group_list.insert(local_name, id);

        Ok(())
    }

    #[allow(dead_code)]
    async fn ack_msl_proposal(&mut self, _msg: &Message) -> Result<(), SessionError> {
        todo!()
    }

    #[allow(dead_code)]
    async fn on_mls_proposal(&mut self, _msg: Message) -> Result<(), SessionError> {
        todo!()
    }

    async fn send_close_signal(&mut self) {
        debug!("Signal session layer to close the session, all tasks are done");

        // notify the session layer
        let res = self
            .common
            .settings
            .tx_to_session_layer
            .send(Ok(SessionMessage::DeleteSession {
                session_id: self.common.settings.id,
            }))
            .await;

        if res.is_err() {
            tracing::error!("an error occurred while signaling session close");
        }
    }
}

#[cfg(test)]
mod tests {
    use super::*;
    use crate::session_config::SessionConfig;
    use crate::session_settings::SessionSettings;
    use crate::test_utils::{MockInnerHandler, MockTokenProvider, MockVerifier};
    use slim_datapath::Status;
    use slim_datapath::api::{CommandPayload, ProtoSessionType};
    use slim_datapath::messages::Name;
    use tokio::sync::mpsc;

    // --- Test Helpers -----------------------------------------------------------------------

    fn make_name(parts: &[&str; 3]) -> Name {
        Name::from_strings([parts[0], parts[1], parts[2]]).with_id(0)
    }

    fn setup_moderator() -> (
        SessionModerator<MockTokenProvider, MockVerifier, MockInnerHandler>,
        mpsc::Receiver<Result<Message, Status>>,
        mpsc::Receiver<Result<SessionMessage, SessionError>>,
    ) {
        let source = make_name(&["local", "moderator", "v1"]).with_id(100);
        let destination = make_name(&["channel", "name", "v1"]).with_id(200);

        let identity_provider = MockTokenProvider;
        let identity_verifier = MockVerifier;

        let (tx_slim, rx_slim) = mpsc::channel(16);
        let (tx_app, _rx_app) = mpsc::unbounded_channel();
        let (tx_session, _rx_session) = mpsc::channel(16);
        let (tx_session_layer, rx_session_layer) = mpsc::channel(16);

        let tx = crate::transmitter::SessionTransmitter::new(tx_slim, tx_app);

        let config = SessionConfig {
            session_type: ProtoSessionType::Multicast,
            max_retries: Some(3),
            interval: Some(std::time::Duration::from_secs(1)),
            mls_enabled: false,
            initiator: true,
            metadata: Default::default(),
        };

        let storage_path = std::path::PathBuf::from("/tmp/test");

        let settings = SessionSettings {
            id: 1,
            source,
            destination,
            config,
            tx,
            tx_session,
            tx_to_session_layer: tx_session_layer,
            identity_provider,
            identity_verifier,
            storage_path,
            graceful_shutdown_timeout: None,
        };

        let inner = MockInnerHandler::new();
        let moderator = SessionModerator::new(inner, settings);

        (moderator, rx_slim, rx_session_layer)
    }

    #[tokio::test]
    async fn test_moderator_new() {
        let (moderator, _rx_slim, _rx_session_layer) = setup_moderator();

        assert!(moderator.tasks_todo.is_empty());
        assert!(moderator.current_task.is_none());
        assert!(moderator.mls_state.is_none());
        assert!(moderator.group_list.is_empty());
        assert!(moderator.postponed_message.is_none());
        assert!(!moderator.subscribed);
    }

    #[tokio::test]
    async fn test_moderator_init() {
        let (mut moderator, _rx_slim, _rx_session_layer) = setup_moderator();

        let result = moderator.init().await;
        assert!(result.is_ok());
        assert!(moderator.mls_state.is_none()); // MLS is disabled in test setup
    }

    #[tokio::test]
    async fn test_moderator_discovery_request_starts_task() {
        let (mut moderator, mut rx_slim, _rx_session_layer) = setup_moderator();
        moderator.init().await.unwrap();

        let source = make_name(&["requester", "app", "v1"]).with_id(300);
        let destination = moderator.common.settings.source.clone();

        let discovery_msg = Message::builder()
            .source(source.clone())
            .destination(destination)
            .identity("")
            .forward_to(0)
            .incoming_conn(12345)
            .session_type(ProtoSessionType::Multicast)
            .session_message_type(ProtoSessionMessageType::DiscoveryRequest)
            .session_id(1)
            .message_id(100)
            .payload(
                CommandPayload::builder()
                    .discovery_request(None)
                    .as_content(),
            )
            .build_publish()
            .unwrap();

        let result = moderator.on_discovery_request(discovery_msg, None).await;
        assert!(result.is_ok());

        // Should have created an Add task
        assert!(moderator.current_task.is_some());
        assert!(matches!(
            moderator.current_task,
            Some(ModeratorTask::Add(_))
        ));

        // Should have sent a discovery request
        let sent_msg = rx_slim.try_recv();
        assert!(sent_msg.is_ok());
        let msg = sent_msg.unwrap().unwrap();
        assert_eq!(
            msg.get_session_header().session_message_type(),
            ProtoSessionMessageType::DiscoveryRequest
        );
    }

    #[tokio::test]
    async fn test_moderator_discovery_request_when_busy() {
        let (mut moderator, _rx_slim, _rx_session_layer) = setup_moderator();
        moderator.init().await.unwrap();

        // Set a current task to make moderator busy
        moderator.current_task = Some(ModeratorTask::Add(AddParticipant::new(None)));

        let source = make_name(&["requester", "app", "v1"]).with_id(300);
        let destination = moderator.common.settings.source.clone();

        let discovery_msg = Message::builder()
            .source(source.clone())
            .destination(destination)
            .identity("")
            .forward_to(0)
            .incoming_conn(12345)
            .session_type(ProtoSessionType::Multicast)
            .session_message_type(ProtoSessionMessageType::DiscoveryRequest)
            .session_id(1)
            .message_id(100)
            .payload(
                CommandPayload::builder()
                    .discovery_request(None)
                    .as_content(),
            )
            .build_publish()
            .unwrap();

        let result = moderator.on_discovery_request(discovery_msg, None).await;
        assert!(result.is_ok());

        // Should have added task to todo list
        assert_eq!(moderator.tasks_todo.len(), 1);
    }

    #[tokio::test]
    async fn test_moderator_join_request_passthrough() {
        let (mut moderator, _rx_slim, _rx_session_layer) = setup_moderator();
        moderator.init().await.unwrap();

        let source = make_name(&["requester", "app", "v1"]).with_id(300);
        let destination = moderator.common.settings.source.clone();

        let join_msg = Message::builder()
            .source(source.clone())
            .destination(destination)
            .identity("")
            .forward_to(0)
            .session_type(ProtoSessionType::Multicast)
            .session_message_type(ProtoSessionMessageType::JoinRequest)
            .session_id(1)
            .message_id(100)
            .payload(
                CommandPayload::builder()
                    .join_request(
                        false,
                        Some(3),
                        Some(std::time::Duration::from_secs(1)),
                        None,
                    )
                    .as_content(),
            )
            .build_publish()
            .unwrap();

        let result = moderator.process_control_message(join_msg, None).await;
        assert!(result.is_ok());
    }

    #[tokio::test]
    async fn test_moderator_application_message_forwarding() {
        let (mut moderator, _rx_slim, _rx_session_layer) = setup_moderator();
        moderator.init().await.unwrap();

        let source = moderator.common.settings.source.clone();
        let destination = moderator.common.settings.destination.clone();

        let app_msg = Message::builder()
            .source(source)
            .destination(destination)
            .identity("")
            .forward_to(0)
            .session_type(ProtoSessionType::Multicast)
            .session_message_type(ProtoSessionMessageType::Msg)
            .session_id(1)
            .message_id(100)
            .application_payload("application/octet-stream", vec![1, 2, 3, 4])
            .build_publish()
            .unwrap();

        let result = moderator
            .on_message(SessionMessage::OnMessage {
                message: app_msg,
                direction: MessageDirection::South,
                ack_tx: None,
            })
            .await;

        assert!(result.is_ok());

        // Should have forwarded to inner handler
        assert_eq!(moderator.inner.get_messages_count().await, 1);
    }

    #[tokio::test]
    async fn test_moderator_add_and_remove_endpoint() {
        let (mut moderator, _rx_slim, _rx_session_layer) = setup_moderator();
        moderator.init().await.unwrap();

        let endpoint = make_name(&["participant", "app", "v1"]).with_id(400);

        // Add endpoint
        let result = moderator.add_endpoint(&endpoint).await;
        assert!(result.is_ok());
        assert_eq!(moderator.inner.get_endpoints_added_count().await, 1);

        // Remove endpoint
        moderator.remove_endpoint(&endpoint);
        tokio::time::sleep(tokio::time::Duration::from_millis(10)).await;
        assert_eq!(moderator.inner.get_endpoints_removed_count().await, 1);
    }

    #[tokio::test]
    async fn test_moderator_join_sets_subscribed() {
        let (mut moderator, _rx_slim, _rx_session_layer) = setup_moderator();
        moderator.init().await.unwrap();

        assert!(!moderator.subscribed);

        let remote = make_name(&["remote", "app", "v1"]).with_id(200);
        let result = moderator.join(remote, 12345).await;

        assert!(result.is_ok());
        assert!(moderator.subscribed);
        assert!(!moderator.group_list.is_empty());
    }

    #[tokio::test]
    async fn test_moderator_join_only_once() {
        let (mut moderator, mut rx_slim, _rx_session_layer) = setup_moderator();
        moderator.init().await.unwrap();

        let remote = make_name(&["remote", "app", "v1"]).with_id(200);

        // First join
        moderator.join(remote.clone(), 12345).await.unwrap();
        let first_subscribe = rx_slim.try_recv();
        assert!(first_subscribe.is_ok());

        // Second join should do nothing
        moderator.join(remote, 12345).await.unwrap();
        let second_subscribe = rx_slim.try_recv();
        assert!(second_subscribe.is_err()); // No message should be sent
    }

    #[tokio::test]
    async fn test_moderator_on_shutdown() {
        let (mut moderator, _rx_slim, mut _rx_session_layer) = setup_moderator();
        moderator.init().await.unwrap();

        let result = moderator.on_shutdown().await;
        assert!(result.is_ok());
        assert!(!moderator.subscribed);

        // TODO(msardara): enable the close signal
        // let close_msg = rx_session_layer.try_recv();
        // assert!(close_msg.is_ok());
        // if let Ok(Ok(SessionMessage::DeleteSession { session_id })) = close_msg {
        //     assert_eq!(session_id, 1);
        // } else {
        //     panic!("Expected DeleteSession message");
        // }
    }

    #[tokio::test]
    async fn test_moderator_delete_all_creates_leave_tasks() {
        let (mut moderator, _rx_slim, _rx_session_layer) = setup_moderator();
        moderator.init().await.unwrap();

        // Add some participants to group list
        moderator
            .group_list
            .insert(make_name(&["participant1", "app", "v1"]), 401);
        moderator
            .group_list
            .insert(make_name(&["participant2", "app", "v1"]), 402);
        moderator
            .group_list
            .insert(make_name(&["participant3", "app", "v1"]), 403);

        let delete_msg = Message::builder()
            .source(moderator.common.settings.source.clone())
            .destination(moderator.common.settings.destination.clone())
            .identity("")
            .forward_to(0)
            .session_type(ProtoSessionType::Multicast)
            .session_message_type(ProtoSessionMessageType::LeaveRequest)
            .session_id(1)
            .message_id(100)
            .payload(CommandPayload::builder().leave_request(None).as_content())
            .build_publish()
            .unwrap();

        let result = moderator.delete_all(delete_msg, None).await;
        assert!(result.is_ok() || result.is_err()); // May error due to missing routes

        assert!(moderator.mls_state.is_none());
    }

    #[tokio::test]
    async fn test_moderator_timer_timeout_for_control_message() {
        let (mut moderator, _rx_slim, _rx_session_layer) = setup_moderator();
        moderator.init().await.unwrap();

        // Timer timeout for control messages requires sender to have pending messages
        // Without setup, it will fail. Just verify it processes without panicking.
        let result = moderator
            .on_message(SessionMessage::TimerTimeout {
                message_id: 100,
                message_type: ProtoSessionMessageType::DiscoveryRequest,
                name: None,
                timeouts: 1,
            })
            .await;

        // Result may be error if no pending timer exists, which is expected
        assert!(result.is_ok() || result.is_err());
    }

    #[tokio::test]
    async fn test_moderator_timer_timeout_for_app_message() {
        let (mut moderator, _rx_slim, _rx_session_layer) = setup_moderator();
        moderator.init().await.unwrap();

        let result = moderator
            .on_message(SessionMessage::TimerTimeout {
                message_id: 100,
                message_type: ProtoSessionMessageType::Msg,
                name: None,
                timeouts: 1,
            })
            .await;

        assert!(result.is_ok());
        // Should have forwarded to inner handler
        assert_eq!(moderator.inner.get_messages_count().await, 1);
    }

    #[tokio::test]
    async fn test_moderator_point_to_point_destination_update() {
        let source = make_name(&["local", "app", "v1"]).with_id(100);
        let destination = make_name(&["remote", "app", "v1"]).with_id(200);

        let identity_provider = MockTokenProvider;
        let identity_verifier = MockVerifier;

        let (tx_slim, _rx_slim) = mpsc::channel(16);
        let (tx_app, _rx_app) = mpsc::unbounded_channel();
        let (tx_session, _rx_session) = mpsc::channel(16);
        let (tx_session_layer, _rx_session_layer) = mpsc::channel(16);

        let tx = crate::transmitter::SessionTransmitter::new(tx_slim, tx_app);

        let config = SessionConfig {
            session_type: ProtoSessionType::PointToPoint,
            max_retries: Some(3),
            interval: Some(std::time::Duration::from_secs(1)),
            mls_enabled: false,
            initiator: true,
            metadata: Default::default(),
        };

        let storage_path = std::path::PathBuf::from("/tmp/test");

        let settings = SessionSettings {
            id: 1,
            source: source.clone(),
            destination: destination.clone(),
            config,
            tx,
            tx_session,
            tx_to_session_layer: tx_session_layer,
            identity_provider,
            identity_verifier,
            storage_path,
            graceful_shutdown_timeout: None,
        };

        let inner = MockInnerHandler::new();
        let mut moderator = SessionModerator::new(inner, settings);
        moderator.init().await.unwrap();

        let app_msg = Message::builder()
            .source(source)
            .destination(destination)
            .identity("")
            .forward_to(0)
            .session_type(ProtoSessionType::PointToPoint)
            .session_message_type(ProtoSessionMessageType::Msg)
            .session_id(1)
            .message_id(100)
            .application_payload("application/octet-stream", vec![1, 2, 3])
            .build_publish()
            .unwrap();

        let _original_dest = app_msg.get_dst();

        let result = moderator
            .on_message(SessionMessage::OnMessage {
                message: app_msg,
                direction: MessageDirection::South,
                ack_tx: None,
            })
            .await;

        assert!(result.is_ok());
        // In P2P mode going South, destination should be updated
    }
}<|MERGE_RESOLUTION|>--- conflicted
+++ resolved
@@ -233,43 +233,25 @@
                 self.delete_all(leave_msg, None).await
             }
             SessionMessage::ParticipantDisconnected { name: participant } => {
-<<<<<<< HEAD
+
                 debug!(
-=======
-                tracing::error!(
->>>>>>> 9a99d48e
                     "Participant {} is not anymore connected to the current session",
                     participant
                 );
 
-<<<<<<< HEAD
                 // create a leave request message for the participant that
                 // got disconnected and add the metadata to the message
-                let msg = Message::builder()
-                    .source(self.common.settings.source.clone())
-                    .destination(participant.clone())
-                    .identity("")
-                    .session_type(self.common.settings.config.session_type)
-                    .session_message_type(ProtoSessionMessageType::LeaveRequest)
-                    .session_id(self.common.settings.id)
-                    .message_id(rand::random::<u32>())
-                    .payload(CommandPayload::builder().leave_request(None).as_content())
-                    .metadata(DISCONNECTION_DETECTED, TRUE_VAL)
-                    .build_publish()
-                    .map_err(|e| SessionError::Processing(e.to_string()))?;
+                let mut msg = self.common.create_control_message(
+                    &participant.clone(),
+                    ProtoSessionMessageType::LeaveRequest,
+                    rand::random::<u32>(),
+                    CommandPayload::builder().leave_request(None).as_content(),
+                    false,
+                )?;
+                msg.insert_metadata(DISCONNECTION_DETECTED.to_string(), TRUE_VAL.to_string());
 
                 // process the leave request message
                 self.on_disconnection_detected(msg, None).await
-=======
-                // Send error notification to the application
-                let error = SessionError::ParticipantDisconnected(format!(
-                    "Participant {} disconnected unexpectedly",
-                    participant
-                ));
-                self.common.send_to_app(error).await?;
-
-                Ok(())
->>>>>>> 9a99d48e
             }
             _ => Err(SessionError::Processing(format!(
                 "Unexpected message type {:?}",
