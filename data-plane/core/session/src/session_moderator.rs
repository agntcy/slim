// Copyright AGNTCY Contributors (https://github.com/agntcy)
// SPDX-License-Identifier: Apache-2.0

use std::{
    collections::{HashMap, VecDeque},
    sync::Arc, time::Duration,
};

use async_trait::async_trait;
use slim_auth::traits::{TokenProvider, Verifier};
use slim_datapath::{
    api::{
        CommandPayload, MlsPayload, ProtoMessage as Message, ProtoSessionMessageType,
        ProtoSessionType,
    },
    messages::{
        Name,
        utils::{DELETE_GROUP, SlimHeaderFlags, TRUE_VAL},
    },
};
use tokio::sync::{Mutex, oneshot};

use slim_mls::mls::Mls;
use tracing::debug;

use crate::{
    common::{MessageDirection, SessionMessage},
    errors::SessionError,
    mls_state::{MlsModeratorState, MlsState},
    moderator_task::{AddParticipant, ModeratorTask, RemoveParticipant, TaskUpdate},
    session_controller::SessionControllerCommon,
    session_settings::SessionSettings,
    traits::MessageHandler,
};

pub struct SessionModerator<P, V, I>
where
    P: TokenProvider + Send + Sync + Clone + 'static,
    V: Verifier + Send + Sync + Clone + 'static,
    I: MessageHandler + Send + Sync + 'static,
{
    /// Queue of tasks to be performed by the moderator
    /// Each task contains a message and an optional ack channel
    tasks_todo: VecDeque<(Message, Option<oneshot::Sender<Result<(), SessionError>>>)>,

    /// Current task being processed by the moderator
    current_task: Option<ModeratorTask>,

    /// MLS state for the moderator
    mls_state: Option<MlsModeratorState<P, V>>,

    /// List of group participants
    group_list: HashMap<Name, u64>,

    /// Common settings
    common: SessionControllerCommon<P, V>,

    /// Postponed message to be sent after current task completion
    postponed_message: Option<Message>,

    /// Subscription status
    subscribed: bool,

    /// Closing status
    closing: bool,

    /// Inner message handler
    inner: I,
}

impl<P, V, I> SessionModerator<P, V, I>
where
    P: TokenProvider + Send + Sync + Clone + 'static,
    V: Verifier + Send + Sync + Clone + 'static,
    I: MessageHandler + Send + Sync + 'static,
{
    pub(crate) fn new(inner: I, settings: SessionSettings<P, V>) -> Self {
        let common = SessionControllerCommon::new(settings);

        SessionModerator {
            tasks_todo: vec![].into(),
            current_task: None,
            mls_state: None,
            group_list: HashMap::new(),
            common,
            postponed_message: None,
            subscribed: false,
            closing: false,
            inner,
        }
    }
}

/// Implementation of MessageHandler trait for SessionModerator
/// This allows the moderator to be used as a layer in the generic layer system
#[async_trait]
impl<P, V, I> MessageHandler for SessionModerator<P, V, I>
where
    P: TokenProvider + Send + Sync + Clone + 'static,
    V: Verifier + Send + Sync + Clone + 'static,
    I: MessageHandler + Send + Sync + 'static,
{
    async fn init(&mut self) -> Result<(), SessionError> {
        // Initialize MLS
        self.mls_state = if self.common.settings.config.mls_enabled {
            let mls_state = MlsState::new(Arc::new(Mutex::new(Mls::new(
                self.common.settings.identity_provider.clone(),
                self.common.settings.identity_verifier.clone(),
                self.common.settings.storage_path.clone(),
            ))))
            .await
            .expect("failed to create MLS state");

            Some(MlsModeratorState::new(mls_state))
        } else {
            None
        };

        Ok(())
    }

    async fn on_message(&mut self, message: SessionMessage) -> Result<(), SessionError> {
        match message {
            SessionMessage::OnMessage {
                mut message,
                direction,
                ack_tx,
            } => {
                if message.get_session_message_type().is_command_message() {
                    self.process_control_message(message, ack_tx).await
                } else {
                    // this is a application message. if direction (needs to go to the remote endpoint) and
                    // the session is p2p, update the destination of the message with the destination in
                    // the self.common. In this way we always add the right id to the name
                    if direction == MessageDirection::South
                        && self.common.settings.config.session_type
                            == ProtoSessionType::PointToPoint
                    {
                        message
                            .get_slim_header_mut()
                            .set_destination(&self.common.settings.destination);
                    }
                    self.inner
                        .on_message(SessionMessage::OnMessage {
                            message,
                            direction,
                            ack_tx,
                        })
                        .await
                }
            }
            SessionMessage::TimerTimeout {
                message_id,
                message_type,
                name,
                timeouts,
            } => {
                if message_type.is_command_message() {
                    self.common.sender.on_timer_timeout(message_id).await
                } else {
                    self.inner
                        .on_message(SessionMessage::TimerTimeout {
                            message_id,
                            message_type,
                            name,
                            timeouts,
                        })
                        .await
                }
            }
            SessionMessage::TimerFailure {
                message_id,
                message_type,
                name,
                timeouts,
            } => {
                if message_type.is_command_message() {
                    self.common.sender.on_timer_failure(message_id).await;
                    // the current task failed:
                    // 1. create the right error message and notify via ack_tx if present
                    // Helper to signal failure and return error message
                    let signal_failure =
                        |task_ack_tx: &mut Option<oneshot::Sender<Result<(), SessionError>>>,
                         msg: &str| {
                            if let Some(tx) = task_ack_tx.take() {
                                let _ = tx.send(Err(SessionError::ModeratorTask(msg.to_string())));
                            }
                            msg.to_string()
                        };

                    let message = match &self.common.settings.config.session_type {
                        ProtoSessionType::PointToPoint => "session handshake failed",
                        ProtoSessionType::Multicast => "failed to add a participant to the group",
                        _ => panic!("session type not specified"),
                    };

                    match self.current_task.as_mut().unwrap() {
                        ModeratorTask::Add(task) => signal_failure(&mut task.ack_tx, message),
                        ModeratorTask::Remove(task) => signal_failure(
                            &mut task.ack_tx,
                            "failed to remove a participant from the group",
                        ),
                        ModeratorTask::Update(task) => signal_failure(
                            &mut task.ack_tx,
                            "failed to update state of the participant",
                        ),
                    };

                    // 2. delete current task and pick a new one
                    self.current_task = None;
                    self.pop_task().await
                } else {
                    self.inner
                        .on_message(SessionMessage::TimerFailure {
                            message_id,
                            message_type,
                            name,
                            timeouts,
                        })
                        .await
                }
            }
            SessionMessage::StartDrain {
                grace_period: _,
            } => {
<<<<<<< HEAD
                tracing::info!("start draining by calling delete_all");

=======
                // Send drain to message to the inner to notify the beginning of the drain
                self.inner
                    .on_message(SessionMessage::StartDrain {
                        grace_period: duration,
                    })
                    .await?;
>>>>>>> 4eae7d72
                // We need to close the session for all the participants
                // Crate the leave message
                let p = CommandPayload::builder().leave_request(None).as_content();
                let destination = self.common.settings.destination.clone();
                let mut leave_msg = self.common.create_control_message(
                    &destination,
                    ProtoSessionMessageType::LeaveRequest,
                    rand::random::<u32>(),
                    p,
                    false,
                )?;

                leave_msg.insert_metadata(DELETE_GROUP.to_string(), TRUE_VAL.to_string());

                // send it to all the participants
                self.delete_all(leave_msg).await
            }
            _ => Err(SessionError::Processing(format!(
                "Unexpected message type {:?}",
                message
            ))),
        }
    }

    async fn add_endpoint(&mut self, endpoint: &Name) -> Result<(), SessionError> {
        self.inner.add_endpoint(endpoint).await
    }

    fn remove_endpoint(&mut self, endpoint: &Name) {
        self.inner.remove_endpoint(endpoint);
    }

    fn needs_drain(&self) -> bool {
<<<<<<< HEAD
        tracing::info!("call needs drain: {} {} {} {}", self.closing, self.common.sender.drain_complited(), !self.inner.needs_drain(), self.tasks_todo.is_empty());
        !(self.closing && self.common.sender.drain_complited() && !self.inner.needs_drain() && self.tasks_todo.is_empty())
=======
        !(self.closing && self.common.sender.drain_completed() && self.inner.needs_drain())
>>>>>>> 4eae7d72
    }

    async fn on_shutdown(&mut self) -> Result<(), SessionError> {
        tracing::info!("in on shutdown");
        // Moderator-specific cleanup
        self.subscribed = false;
        self.common.sender.close();

        // Shutdown inner layer
        MessageHandler::on_shutdown(&mut self.inner).await?;

        self.send_close_signal().await;

        Ok(())
    }
}

impl<P, V, I> SessionModerator<P, V, I>
where
    P: TokenProvider + Send + Sync + Clone + 'static,
    V: Verifier + Send + Sync + Clone + 'static,
    I: MessageHandler + Send + Sync + 'static,
{
    /// Helper method to handle errors after task creation
    /// Extracts ack_tx from current_task and sends the error
    fn handle_task_error(&mut self, error: SessionError) -> SessionError {
        if let Some(task) = self.current_task.take() {
            let ack_tx = match task {
                ModeratorTask::Add(t) => t.ack_tx,
                ModeratorTask::Remove(t) => t.ack_tx,
                ModeratorTask::Update(t) => t.ack_tx,
            };
            if let Some(tx) = ack_tx {
                let _ = tx.send(Err(SessionError::Processing(error.to_string())));
            }
        }

        // Remove task
        self.current_task = None;

        error
    }

    async fn process_control_message(
        &mut self,
        message: Message,
        ack_tx: Option<oneshot::Sender<Result<(), SessionError>>>,
    ) -> Result<(), SessionError> {
        match message.get_session_message_type() {
            ProtoSessionMessageType::DiscoveryRequest => {
                self.on_discovery_request(message, ack_tx).await
            }
            ProtoSessionMessageType::DiscoveryReply => self.on_discovery_reply(message).await,
            ProtoSessionMessageType::JoinRequest => {
                // this message should arrive only from the control plane
                // the effect of it is to create the session itself with
                // the right settings. Here we can simply return
                Ok(())
            }
            ProtoSessionMessageType::JoinReply => self.on_join_reply(message).await,
            ProtoSessionMessageType::LeaveRequest => {
                // if the metadata contains the key "DELETE_GROUP" remove all the participants
                // and close the session when all task are completed
                if message.contains_metadata(DELETE_GROUP) {
                    return self.delete_all(message).await;
                }

                // if the message contains a payload and the name is the same as the
                // local one, call the delete all anyway
                if let Some(n) = message
                    .get_payload()
                    .ok_or_else(|| SessionError::Processing("Missing payload".to_string()))?
                    .as_command_payload()
                    .map_err(SessionError::from)?
                    .as_leave_request_payload()
                    .map_err(SessionError::from)?
                    .destination
                    .as_ref()
                    && Name::from(n) == self.common.settings.source
                {
                    return self.delete_all(message).await;
                }

                // otherwise start the leave process
                self.on_leave_request(message, ack_tx).await
            }
            ProtoSessionMessageType::LeaveReply => self.on_leave_reply(message).await,
            ProtoSessionMessageType::GroupAck => self.on_group_ack(message).await,
            ProtoSessionMessageType::GroupProposal => todo!(),
            ProtoSessionMessageType::GroupAdd
            | ProtoSessionMessageType::GroupRemove
            | ProtoSessionMessageType::GroupWelcome
            | ProtoSessionMessageType::GroupNack => Err(SessionError::Processing(format!(
                "Unexpected control message type {:?}",
                message.get_session_message_type()
            ))),
            _ => Err(SessionError::Processing(format!(
                "Unexpected message type {:?}",
                message.get_session_message_type()
            ))),
        }
    }

    /// message processing functions
    async fn on_discovery_request(
        &mut self,
        mut msg: Message,
        ack_tx: Option<oneshot::Sender<Result<(), SessionError>>>,
    ) -> Result<(), SessionError> {
        debug!(%self.common.settings.id, "received discovery request");
        // the channel discovery starts a new participant invite.
        // process the request only if not busy
        if self.current_task.is_some() {
            debug!(
                "Moderator is busy. Add invite participant task to the list and process it later"
            );
            // if busy postpone the task and add it to the todo list with its ack_tx
            self.tasks_todo.push_back((msg, ack_tx));
            return Ok(());
        }

        // now the moderator is busy - create the task first
        debug!("Create AddParticipant task with ack_tx");
        self.current_task = Some(ModeratorTask::Add(AddParticipant::new(ack_tx)));

        // check if there is a destination name in the payload. If yes recreate the message
        // with the right destination and send it out
        let payload = msg.extract_discovery_request().map_err(|e| {
            let err = SessionError::Processing(format!(
                "failed to extract discovery request payload: {}",
                e
            ));
            self.handle_task_error(err)
        })?;

        let mut discovery = match &payload.destination {
            Some(dst_name) => {
                // set the route to forward the messages correctly
                // here we assume that the destination is reachable from the
                // same connection from where we got the message from the controller
                let dst = Name::from(dst_name);
                self.common
                    .set_route(&dst, msg.get_incoming_conn())
                    .await
                    .map_err(|e| self.handle_task_error(e))?;

                // create a new empty payload and change the message destination
                let p = CommandPayload::builder()
                    .discovery_request(None)
                    .as_content();
                msg.get_slim_header_mut()
                    .set_source(&self.common.settings.source);
                msg.get_slim_header_mut().set_destination(&dst);
                msg.set_payload(p);
                msg
            }
            None => {
                // simply forward the message
                msg
            }
        };

        // start the current task
        let id = rand::random::<u32>();
        discovery.get_session_header_mut().set_message_id(id);
        self.current_task
            .as_mut()
            .unwrap()
            .discovery_start(id)
            .map_err(|e| self.handle_task_error(e))?;

        debug!(
            "send discovery request to {} with id {}",
            discovery.get_dst(),
            discovery.get_id()
        );
        self.common
            .send_with_timer(discovery)
            .await
            .map_err(|e| self.handle_task_error(e))
    }

    async fn on_discovery_reply(&mut self, msg: Message) -> Result<(), SessionError> {
        debug!(
            "discovery reply coming from {} with id {}",
            msg.get_source(),
            msg.get_id()
        );
        // update sender status to stop timers
        self.common.sender.on_message(&msg).await?;

        // evolve the current task state
        // the discovery phase is completed
        self.current_task
            .as_mut()
            .unwrap()
            .discovery_complete(msg.get_id())?;

        // join the channel if needed
        self.join(msg.get_source(), msg.get_incoming_conn()).await?;

        // set a route to the remote participant
        self.common
            .set_route(&msg.get_source(), msg.get_incoming_conn())
            .await?;

        // if this is a multicast session we need to add a route for the channel
        // on the connection from where we received the message. This has to be done
        // all the times because the messages from the remote endpoints may come from
        // different connections. In case the route exists already it will be just ignored
        if self.common.settings.config.session_type == ProtoSessionType::Multicast {
            self.common
                .set_route(&self.common.settings.destination, msg.get_incoming_conn())
                .await?;
        }

        // an endpoint replied to the discovery message
        // send a join message
        let msg_id = rand::random::<u32>();

        let channel = if self.common.settings.config.session_type == ProtoSessionType::Multicast {
            Some(self.common.settings.destination.clone())
        } else {
            None
        };

        let payload = CommandPayload::builder()
            .join_request(
                self.mls_state.is_some(),
                self.common.settings.config.max_retries,
                self.common.settings.config.interval,
                channel,
            )
            .as_content();

        debug!(
            "send join request to {} with id {}",
            msg.get_slim_header().get_source(),
            msg_id
        );
        self.common
            .send_control_message(
                &msg.get_slim_header().get_source(),
                ProtoSessionMessageType::JoinRequest,
                msg_id,
                payload,
                Some(self.common.settings.config.metadata.clone()),
                false,
            )
            .await?;

        // evolve the current task state
        // start the join phase
        self.current_task.as_mut().unwrap().join_start(msg_id)
    }

    async fn on_join_reply(&mut self, msg: Message) -> Result<(), SessionError> {
        debug!(
            "join reply coming from {} with id {}",
            msg.get_source(),
            msg.get_id()
        );
        // stop the timer for the join request
        self.common.sender.on_message(&msg).await?;

        // evolve the current task state
        // the join phase is completed
        self.current_task
            .as_mut()
            .unwrap()
            .join_complete(msg.get_id())?;

        // at this point the participant is part of the group so we can add it to the list
        let mut new_participant_name = msg.get_source().clone();
        let new_participant_id = new_participant_name.id();
        new_participant_name.reset_id();
        self.group_list
            .insert(new_participant_name, new_participant_id);

        // notify the local session that a new participant was added to the group
        debug!("add endpoint to the session {}", msg.get_source());
        self.add_endpoint(&msg.get_source()).await?;

        // get mls data if MLS is enabled
        let (commit, welcome) = if self.mls_state.is_some() {
            let (commit_payload, welcome_payload) = self
                .mls_state
                .as_mut()
                .unwrap()
                .add_participant(&msg)
                .await?;

            // get the id of the commit, the welcome message has a random id
            let commit_id = self.mls_state.as_mut().unwrap().get_next_mls_mgs_id();

            let commit = MlsPayload {
                commit_id,
                mls_content: commit_payload,
            };
            let welcome = MlsPayload {
                commit_id,
                mls_content: welcome_payload,
            };

            (Some(commit), Some(welcome))
        } else {
            (None, None)
        };

        // Create participants list for the messages to send
        let mut participants_vec = vec![];
        for (n, id) in &self.group_list {
            let name = n.clone().with_id(*id);
            participants_vec.push(name);
        }

        // send the group update
        if participants_vec.len() > 2 {
            debug!("participant len is > 2, send a group update");
            let update_payload = CommandPayload::builder()
                .group_add(msg.get_source().clone(), participants_vec.clone(), commit)
                .as_content();
            let add_msg_id = rand::random::<u32>();
            debug!("send add update to channel with id {}", add_msg_id);
            self.common
                .send_control_message(
                    &self.common.settings.destination.clone(),
                    ProtoSessionMessageType::GroupAdd,
                    add_msg_id,
                    update_payload,
                    None,
                    true,
                )
                .await?;
            self.current_task
                .as_mut()
                .unwrap()
                .commit_start(add_msg_id)?;
        } else {
            // no commit message will be sent so update the task state to consider the commit as received
            // the timer id is not important here, it just need to be consistent
            debug!("cancel the a group update task");
            self.current_task.as_mut().unwrap().commit_start(12345)?;
            self.current_task
                .as_mut()
                .unwrap()
                .update_phase_completed(12345)?;
        }

        // send welcome message
        let welcome_msg_id = rand::random::<u32>();
        let welcome_payload = CommandPayload::builder()
            .group_welcome(participants_vec, welcome)
            .as_content();
        debug!(
            "send welcome message to {} with id {}",
            msg.get_slim_header().get_source(),
            welcome_msg_id
        );
        self.common
            .send_control_message(
                &msg.get_slim_header().get_source(),
                ProtoSessionMessageType::GroupWelcome,
                welcome_msg_id,
                welcome_payload,
                None,
                false,
            )
            .await?;

        // evolve the current task state
        // welcome start
        self.current_task
            .as_mut()
            .unwrap()
            .welcome_start(welcome_msg_id)?;

        Ok(())
    }

    async fn on_leave_request(
        &mut self,
        mut msg: Message,
        ack_tx: Option<oneshot::Sender<Result<(), SessionError>>>,
    ) -> Result<(), SessionError> {
        if self.current_task.is_some() {
            // if busy postpone the task and add it to the todo list with its ack_tx
            debug!("Moderator is busy. Add  leave request task to the list and process it later");
            self.tasks_todo.push_back((msg, ack_tx));
            return Ok(());
        }

        debug!("Create RemoveParticipant task with ack_tx");
        self.current_task = Some(ModeratorTask::Remove(RemoveParticipant::new(ack_tx)));

        // adjust the message according to the sender:
        // - if coming from the controller (destination in the payload) we need to modify source and destination
        // - if coming from the app (empty payload) we need to add the participant id to the destination
        let payload_destination = msg
            .extract_leave_request()
            .map_err(|e| {
                let err = SessionError::Processing(format!(
                    "failed to extract leave request payload: {}",
                    e
                ));
                self.handle_task_error(err)
            })?
            .destination
            .as_ref();

        // Determine the destination name (without ID) based on payload
        let dst_without_id = match payload_destination {
            Some(dst_name) => Name::from(dst_name),
            None => msg.get_dst(),
        };

        // Look up participant ID in group list
        let id = match self.group_list.get(&dst_without_id) {
            Some(id) => *id,
            None => {
                let err = SessionError::RemoveParticipant("participant not found".to_string());
                return Err(self.handle_task_error(err));
            }
        };

        // Update message based on whether destination was provided in payload
        if payload_destination.is_some() {
            // Destination provided: update source, destination, and payload
            let new_payload = CommandPayload::builder().leave_request(None).as_content();
            msg.get_slim_header_mut()
                .set_source(&self.common.settings.source);
            msg.set_payload(new_payload);
        }

        // Set destination with ID and message ID (common to both cases)
        let dst_with_id = dst_without_id.clone().with_id(id);
        msg.get_slim_header_mut().set_destination(&dst_with_id);
        msg.set_message_id(rand::random::<u32>());

        let leave_message = msg;

        // remove the participant from the group list and notify the the local session
        debug!(
            "remove endpoint from the session {}",
            leave_message.get_dst()
        );

        self.group_list.remove(&dst_without_id);
        self.remove_endpoint(&leave_message.get_dst());

        // Before send the leave request we may need to send the Group update
        // with the new participant list and the new mls payload if needed
        // Create participants list for commit message
        let mut participants_vec = vec![];
        for (n, id) in &self.group_list {
            let name = n.clone().with_id(*id);
            participants_vec.push(name);
        }

        if participants_vec.len() > 2 {
            // in this case we need to send first the group update and later the leave message
            let mls_payload = match self.mls_state.as_mut() {
                Some(state) => {
                    let mls_content = state
                        .remove_participant(&leave_message)
                        .await
                        .map_err(|e| self.handle_task_error(e))?;
                    let commit_id = self.mls_state.as_mut().unwrap().get_next_mls_mgs_id();
                    Some(MlsPayload {
                        commit_id,
                        mls_content,
                    })
                }
                None => None,
            };

            let update_payload = CommandPayload::builder()
                .group_remove(leave_message.get_dst(), participants_vec, mls_payload)
                .as_content();
            let msg_id = rand::random::<u32>();

            self.common
                .send_control_message(
                    &self.common.settings.destination.clone(),
                    ProtoSessionMessageType::GroupRemove,
                    msg_id,
                    update_payload,
                    None,
                    true,
                )
                .await?;
            self.current_task.as_mut().unwrap().commit_start(msg_id)?;

            // We need to save the leave message and send it after
            // the reception of all the acks for the group update message
            // see on_group_ack for postponed_message handling
            self.postponed_message = Some(leave_message);
        } else {
            tracing::info!("on else, send leave message");
            // no commit message will be sent so update the task state to consider the commit as received
            // the timer id is not important here, it just need to be consistent
            self.current_task.as_mut().unwrap().commit_start(12345)?;
            self.current_task
                .as_mut()
                .unwrap()
                .update_phase_completed(12345)?;

            // just send the leave message in this case
            self.common.sender.on_message(&leave_message).await?;

            self.current_task
                .as_mut()
                .unwrap()
                .leave_start(leave_message.get_id())?;
        }

        Ok(())
    }

    async fn delete_all(&mut self, _msg: Message) -> Result<(), SessionError> {
        tracing::info!("delete all");
        debug!("receive a close channel message, send signals to all participants");
        // create tasks to remove each participant from the group
        // even if mls is enable we just send the leave message
        // in any case the group will be deleted so there is no need to
        // update the mls state, this will speed up the process
        self.closing = true;
        // remove mls state
        self.mls_state = None;
        // clear all pending tasks
        self.tasks_todo.clear();
        // clear all pending timers
        self.common.sender.clear_timers();
        // signal start drain everywhere
        self.inner
            .on_message(SessionMessage::StartDrain {
                grace_period: Duration::from_secs(60), // not used in session
            })
            .await?;
        self.common.sender.start_drain();

        // Remove the local name from the participants list
        let mut local = self.common.settings.source.clone();
        local.reset_id();
        self.group_list.remove(&local);
        // Collect the participants first to avoid borrowing conflicts
        let participants: Vec<Name> = self.group_list.keys().cloned().collect();

        for p in participants {
            // here we use only p as destination name, the id will be
            // added later in the on_leave_request message
            let leave = self.common.create_control_message(
                &p,
                ProtoSessionMessageType::LeaveRequest,
                rand::random::<u32>(),
                CommandPayload::builder().leave_request(None).as_content(),
                false,
            )?;
            // append the task to the list with None ack_tx
            self.tasks_todo.push_back((leave, None));
        }

        // try to pickup the first task
        match self.tasks_todo.pop_front() {
            Some((msg, ack_tx)) => self.on_leave_request(msg, ack_tx).await,
            None => {
                // nothing left to do here
                Ok(())
            }
        }
    }

    async fn on_leave_reply(&mut self, msg: Message) -> Result<(), SessionError> {
        debug!(
            "received leave reply from {} with id {}",
            msg.get_source(),
            msg.get_id()
        );
        tracing::info!(
            "received leave reply from {} with id {}",
            msg.get_source(),
            msg.get_id()
        );
        let msg_id = msg.get_id();

        // delete the route to the source of the message
        self.common
            .delete_route(&msg.get_source(), msg.get_incoming_conn())
            .await?;

        // notify the sender and see if we can pick another task
        self.common.sender.on_message(&msg).await?;
        if !self.common.sender.is_still_pending(msg_id) {
            self.current_task.as_mut().unwrap().leave_complete(msg_id)?;
        }

        self.task_done().await
    }

    async fn on_group_ack(&mut self, msg: Message) -> Result<(), SessionError> {
        debug!(
            "got group ack from {} with id {}",
            msg.get_source(),
            msg.get_id()
        );
        // notify the sender
        self.common.sender.on_message(&msg).await?;

        // check if the timer is done
        let msg_id = msg.get_id();
        if !self.common.sender.is_still_pending(msg_id) {
            debug!(
                "process group ack for message {}. try to close task",
                msg_id
            );
            // we received all the messages related to this timer
            // check if we are done and move on
            self.current_task
                .as_mut()
                .unwrap()
                .update_phase_completed(msg_id)?;

            // check if the task is finished.
            if !self.current_task.as_mut().unwrap().task_complete() {
                // if the task is not finished yet we may need to send a leave
                // message that was postponed to send all group update first
                if self.postponed_message.is_some()
                    && matches!(self.current_task, Some(ModeratorTask::Remove(_)))
                {
                    // send the leave message an progress
                    let leave_message = self.postponed_message.as_ref().unwrap();
                    self.common.sender.on_message(leave_message).await?;
                    self.current_task
                        .as_mut()
                        .unwrap()
                        .leave_start(leave_message.get_id())?;
                    // rest the postponed message
                    self.postponed_message = None;
                }
            }

            // check if we can progress with another task
            self.task_done().await?;
        } else {
            debug!(
                "timer for message {} is still pending, do not close the task",
                msg_id
            );
        }

        Ok(())
    }

    /// task handling functions
    async fn task_done(&mut self) -> Result<(), SessionError> {
        if !self.current_task.as_ref().unwrap().task_complete() {
            // the task is not completed so just return
            // and continue with the process
            debug!("Current task is NOT completed");
            return Ok(());
        }

        // here the moderator is not busy anymore
        self.current_task = None;

        self.pop_task().await
    }

    async fn pop_task(&mut self) -> Result<(), SessionError> {
        if self.current_task.is_some() {
            // moderator is busy, nothing to do
            return Ok(());
        }

        // check if there is a pending task to process
        let (msg, ack_tx) = match self.tasks_todo.pop_front() {
            Some(task) => task,
            None => {
                // nothing else to do
                debug!("No tasks left to perform");

                // No need to close the session here. If we are in
                // closing state the moderator will be closed in
                // the controller loop

                //if self.closing {
                //    // close the session
                //    tracing::info!("called on shutdown at line 876");
                //    return self.on_shutdown().await;
                //}

                // return
                return Ok(());
            }
        };

        debug!("Process a new task from the todo list");
        // Process the control message by calling on_message
        // Since this is a control message coming from our internal queue,
        // we use MessageDirection::North (coming from network/control plane)
        // The ack_tx that was stored with the task is now used
        self.on_message(SessionMessage::OnMessage {
            message: msg,
            direction: MessageDirection::North,
            ack_tx,
        })
        .await
    }

    async fn join(&mut self, remote: Name, conn: u64) -> Result<(), SessionError> {
        if self.subscribed {
            return Ok(());
        }

        self.subscribed = true;

        // if this is a point to point connection set the remote name so that we
        // can add also the right id to the message destination name
        if self.common.settings.config.session_type == ProtoSessionType::PointToPoint {
            self.common.settings.destination = remote;
        } else {
            // if this is a multicast session we need to subscribe for the channel name
            let sub = Message::builder()
                .source(self.common.settings.source.clone())
                .destination(self.common.settings.destination.clone())
                .flags(SlimHeaderFlags::default().with_forward_to(conn))
                .build_subscribe()
                .unwrap();

            self.common.send_to_slim(sub).await?;
        }

        // create mls group if needed
        if let Some(mls) = self.mls_state.as_mut() {
            mls.init_moderator().await?;
        }

        // add ourself to the participants
        let mut local_name = self.common.settings.source.clone();
        let id = local_name.id();
        local_name.reset_id();
        self.group_list.insert(local_name, id);

        Ok(())
    }

    #[allow(dead_code)]
    async fn ack_msl_proposal(&mut self, _msg: &Message) -> Result<(), SessionError> {
        todo!()
    }

    #[allow(dead_code)]
    async fn on_mls_proposal(&mut self, _msg: Message) -> Result<(), SessionError> {
        todo!()
    }

    async fn send_close_signal(&mut self) {
        debug!("Signal session layer to close the session, all tasks are done");

        // notify the session layer
        let res = self
            .common
            .settings
            .tx_to_session_layer
            .send(Ok(SessionMessage::DeleteSession {
                session_id: self.common.settings.id,
            }))
            .await;

        if res.is_err() {
            tracing::error!("an error occurred while signaling session close");
        }
    }
}

#[cfg(test)]
mod tests {
    use super::*;
    use crate::session_config::SessionConfig;
    use crate::session_settings::SessionSettings;
    use crate::test_utils::{MockInnerHandler, MockTokenProvider, MockVerifier};
    use slim_datapath::Status;
    use slim_datapath::api::{CommandPayload, ProtoSessionType};
    use slim_datapath::messages::Name;
    use tokio::sync::mpsc;

    // --- Test Helpers -----------------------------------------------------------------------

    fn make_name(parts: &[&str; 3]) -> Name {
        Name::from_strings([parts[0], parts[1], parts[2]]).with_id(0)
    }

    fn setup_moderator() -> (
        SessionModerator<MockTokenProvider, MockVerifier, MockInnerHandler>,
        mpsc::Receiver<Result<Message, Status>>,
        mpsc::Receiver<Result<SessionMessage, SessionError>>,
    ) {
        let source = make_name(&["local", "moderator", "v1"]).with_id(100);
        let destination = make_name(&["channel", "name", "v1"]).with_id(200);

        let identity_provider = MockTokenProvider;
        let identity_verifier = MockVerifier;

        let (tx_slim, rx_slim) = mpsc::channel(16);
        let (tx_app, _rx_app) = mpsc::unbounded_channel();
        let (tx_session, _rx_session) = mpsc::channel(16);
        let (tx_session_layer, rx_session_layer) = mpsc::channel(16);

        let tx = crate::transmitter::SessionTransmitter::new(tx_slim, tx_app);

        let config = SessionConfig {
            session_type: ProtoSessionType::Multicast,
            max_retries: Some(3),
            interval: Some(std::time::Duration::from_secs(1)),
            mls_enabled: false,
            initiator: true,
            metadata: Default::default(),
        };

        let storage_path = std::path::PathBuf::from("/tmp/test");

        let settings = SessionSettings {
            id: 1,
            source,
            destination,
            config,
            tx,
            tx_session,
            tx_to_session_layer: tx_session_layer,
            identity_provider,
            identity_verifier,
            storage_path,
            graceful_shutdown_timeout: None,
        };

        let inner = MockInnerHandler::new();
        let moderator = SessionModerator::new(inner, settings);

        (moderator, rx_slim, rx_session_layer)
    }

    #[tokio::test]
    async fn test_moderator_new() {
        let (moderator, _rx_slim, _rx_session_layer) = setup_moderator();

        assert!(moderator.tasks_todo.is_empty());
        assert!(moderator.current_task.is_none());
        assert!(moderator.mls_state.is_none());
        assert!(moderator.group_list.is_empty());
        assert!(moderator.postponed_message.is_none());
        assert!(!moderator.subscribed);
        assert!(!moderator.closing);
    }

    #[tokio::test]
    async fn test_moderator_init() {
        let (mut moderator, _rx_slim, _rx_session_layer) = setup_moderator();

        let result = moderator.init().await;
        assert!(result.is_ok());
        assert!(moderator.mls_state.is_none()); // MLS is disabled in test setup
    }

    #[tokio::test]
    async fn test_moderator_discovery_request_starts_task() {
        let (mut moderator, mut rx_slim, _rx_session_layer) = setup_moderator();
        moderator.init().await.unwrap();

        let source = make_name(&["requester", "app", "v1"]).with_id(300);
        let destination = moderator.common.settings.source.clone();

        let discovery_msg = Message::builder()
            .source(source.clone())
            .destination(destination)
            .identity("")
            .forward_to(0)
            .incoming_conn(12345)
            .session_type(ProtoSessionType::Multicast)
            .session_message_type(ProtoSessionMessageType::DiscoveryRequest)
            .session_id(1)
            .message_id(100)
            .payload(
                CommandPayload::builder()
                    .discovery_request(None)
                    .as_content(),
            )
            .build_publish()
            .unwrap();

        let result = moderator.on_discovery_request(discovery_msg, None).await;
        assert!(result.is_ok());

        // Should have created an Add task
        assert!(moderator.current_task.is_some());
        assert!(matches!(
            moderator.current_task,
            Some(ModeratorTask::Add(_))
        ));

        // Should have sent a discovery request
        let sent_msg = rx_slim.try_recv();
        assert!(sent_msg.is_ok());
        let msg = sent_msg.unwrap().unwrap();
        assert_eq!(
            msg.get_session_header().session_message_type(),
            ProtoSessionMessageType::DiscoveryRequest
        );
    }

    #[tokio::test]
    async fn test_moderator_discovery_request_when_busy() {
        let (mut moderator, _rx_slim, _rx_session_layer) = setup_moderator();
        moderator.init().await.unwrap();

        // Set a current task to make moderator busy
        moderator.current_task = Some(ModeratorTask::Add(AddParticipant::new(None)));

        let source = make_name(&["requester", "app", "v1"]).with_id(300);
        let destination = moderator.common.settings.source.clone();

        let discovery_msg = Message::builder()
            .source(source.clone())
            .destination(destination)
            .identity("")
            .forward_to(0)
            .incoming_conn(12345)
            .session_type(ProtoSessionType::Multicast)
            .session_message_type(ProtoSessionMessageType::DiscoveryRequest)
            .session_id(1)
            .message_id(100)
            .payload(
                CommandPayload::builder()
                    .discovery_request(None)
                    .as_content(),
            )
            .build_publish()
            .unwrap();

        let result = moderator.on_discovery_request(discovery_msg, None).await;
        assert!(result.is_ok());

        // Should have added task to todo list
        assert_eq!(moderator.tasks_todo.len(), 1);
    }

    #[tokio::test]
    async fn test_moderator_join_request_passthrough() {
        let (mut moderator, _rx_slim, _rx_session_layer) = setup_moderator();
        moderator.init().await.unwrap();

        let source = make_name(&["requester", "app", "v1"]).with_id(300);
        let destination = moderator.common.settings.source.clone();

        let join_msg = Message::builder()
            .source(source.clone())
            .destination(destination)
            .identity("")
            .forward_to(0)
            .session_type(ProtoSessionType::Multicast)
            .session_message_type(ProtoSessionMessageType::JoinRequest)
            .session_id(1)
            .message_id(100)
            .payload(
                CommandPayload::builder()
                    .join_request(
                        false,
                        Some(3),
                        Some(std::time::Duration::from_secs(1)),
                        None,
                    )
                    .as_content(),
            )
            .build_publish()
            .unwrap();

        let result = moderator.process_control_message(join_msg, None).await;
        assert!(result.is_ok());
    }

    #[tokio::test]
    async fn test_moderator_application_message_forwarding() {
        let (mut moderator, _rx_slim, _rx_session_layer) = setup_moderator();
        moderator.init().await.unwrap();

        let source = moderator.common.settings.source.clone();
        let destination = moderator.common.settings.destination.clone();

        let app_msg = Message::builder()
            .source(source)
            .destination(destination)
            .identity("")
            .forward_to(0)
            .session_type(ProtoSessionType::Multicast)
            .session_message_type(ProtoSessionMessageType::Msg)
            .session_id(1)
            .message_id(100)
            .application_payload("application/octet-stream", vec![1, 2, 3, 4])
            .build_publish()
            .unwrap();

        let result = moderator
            .on_message(SessionMessage::OnMessage {
                message: app_msg,
                direction: MessageDirection::South,
                ack_tx: None,
            })
            .await;

        assert!(result.is_ok());

        // Should have forwarded to inner handler
        assert_eq!(moderator.inner.get_messages_count().await, 1);
    }

    #[tokio::test]
    async fn test_moderator_add_and_remove_endpoint() {
        let (mut moderator, _rx_slim, _rx_session_layer) = setup_moderator();
        moderator.init().await.unwrap();

        let endpoint = make_name(&["participant", "app", "v1"]).with_id(400);

        // Add endpoint
        let result = moderator.add_endpoint(&endpoint).await;
        assert!(result.is_ok());
        assert_eq!(moderator.inner.get_endpoints_added_count().await, 1);

        // Remove endpoint
        moderator.remove_endpoint(&endpoint);
        tokio::time::sleep(tokio::time::Duration::from_millis(10)).await;
        assert_eq!(moderator.inner.get_endpoints_removed_count().await, 1);
    }

    #[tokio::test]
    async fn test_moderator_join_sets_subscribed() {
        let (mut moderator, _rx_slim, _rx_session_layer) = setup_moderator();
        moderator.init().await.unwrap();

        assert!(!moderator.subscribed);

        let remote = make_name(&["remote", "app", "v1"]).with_id(200);
        let result = moderator.join(remote, 12345).await;

        assert!(result.is_ok());
        assert!(moderator.subscribed);
        assert!(!moderator.group_list.is_empty());
    }

    #[tokio::test]
    async fn test_moderator_join_only_once() {
        let (mut moderator, mut rx_slim, _rx_session_layer) = setup_moderator();
        moderator.init().await.unwrap();

        let remote = make_name(&["remote", "app", "v1"]).with_id(200);

        // First join
        moderator.join(remote.clone(), 12345).await.unwrap();
        let first_subscribe = rx_slim.try_recv();
        assert!(first_subscribe.is_ok());

        // Second join should do nothing
        moderator.join(remote, 12345).await.unwrap();
        let second_subscribe = rx_slim.try_recv();
        assert!(second_subscribe.is_err()); // No message should be sent
    }

    #[tokio::test]
    async fn test_moderator_on_shutdown() {
        let (mut moderator, _rx_slim, mut _rx_session_layer) = setup_moderator();
        moderator.init().await.unwrap();

        let result = moderator.on_shutdown().await;
        assert!(result.is_ok());
        assert!(!moderator.subscribed);

        // TODO(msardara): enable the close signal
        // let close_msg = rx_session_layer.try_recv();
        // assert!(close_msg.is_ok());
        // if let Ok(Ok(SessionMessage::DeleteSession { session_id })) = close_msg {
        //     assert_eq!(session_id, 1);
        // } else {
        //     panic!("Expected DeleteSession message");
        // }
    }

    #[tokio::test]
    async fn test_moderator_delete_all_creates_leave_tasks() {
        let (mut moderator, _rx_slim, _rx_session_layer) = setup_moderator();
        moderator.init().await.unwrap();

        // Add some participants to group list
        moderator
            .group_list
            .insert(make_name(&["participant1", "app", "v1"]), 401);
        moderator
            .group_list
            .insert(make_name(&["participant2", "app", "v1"]), 402);
        moderator
            .group_list
            .insert(make_name(&["participant3", "app", "v1"]), 403);

        let delete_msg = Message::builder()
            .source(moderator.common.settings.source.clone())
            .destination(moderator.common.settings.destination.clone())
            .identity("")
            .forward_to(0)
            .session_type(ProtoSessionType::Multicast)
            .session_message_type(ProtoSessionMessageType::LeaveRequest)
            .session_id(1)
            .message_id(100)
            .payload(CommandPayload::builder().leave_request(None).as_content())
            .build_publish()
            .unwrap();

        let result = moderator.delete_all(delete_msg).await;
        assert!(result.is_ok() || result.is_err()); // May error due to missing routes

        assert!(moderator.closing);
        assert!(moderator.mls_state.is_none());
    }

    #[tokio::test]
    async fn test_moderator_timer_timeout_for_control_message() {
        let (mut moderator, _rx_slim, _rx_session_layer) = setup_moderator();
        moderator.init().await.unwrap();

        // Timer timeout for control messages requires sender to have pending messages
        // Without setup, it will fail. Just verify it processes without panicking.
        let result = moderator
            .on_message(SessionMessage::TimerTimeout {
                message_id: 100,
                message_type: ProtoSessionMessageType::DiscoveryRequest,
                name: None,
                timeouts: 1,
            })
            .await;

        // Result may be error if no pending timer exists, which is expected
        assert!(result.is_ok() || result.is_err());
    }

    #[tokio::test]
    async fn test_moderator_timer_timeout_for_app_message() {
        let (mut moderator, _rx_slim, _rx_session_layer) = setup_moderator();
        moderator.init().await.unwrap();

        let result = moderator
            .on_message(SessionMessage::TimerTimeout {
                message_id: 100,
                message_type: ProtoSessionMessageType::Msg,
                name: None,
                timeouts: 1,
            })
            .await;

        assert!(result.is_ok());
        // Should have forwarded to inner handler
        assert_eq!(moderator.inner.get_messages_count().await, 1);
    }

    #[tokio::test]
    async fn test_moderator_point_to_point_destination_update() {
        let source = make_name(&["local", "app", "v1"]).with_id(100);
        let destination = make_name(&["remote", "app", "v1"]).with_id(200);

        let identity_provider = MockTokenProvider;
        let identity_verifier = MockVerifier;

        let (tx_slim, _rx_slim) = mpsc::channel(16);
        let (tx_app, _rx_app) = mpsc::unbounded_channel();
        let (tx_session, _rx_session) = mpsc::channel(16);
        let (tx_session_layer, _rx_session_layer) = mpsc::channel(16);

        let tx = crate::transmitter::SessionTransmitter::new(tx_slim, tx_app);

        let config = SessionConfig {
            session_type: ProtoSessionType::PointToPoint,
            max_retries: Some(3),
            interval: Some(std::time::Duration::from_secs(1)),
            mls_enabled: false,
            initiator: true,
            metadata: Default::default(),
        };

        let storage_path = std::path::PathBuf::from("/tmp/test");

        let settings = SessionSettings {
            id: 1,
            source: source.clone(),
            destination: destination.clone(),
            config,
            tx,
            tx_session,
            tx_to_session_layer: tx_session_layer,
            identity_provider,
            identity_verifier,
            storage_path,
            graceful_shutdown_timeout: None,
        };

        let inner = MockInnerHandler::new();
        let mut moderator = SessionModerator::new(inner, settings);
        moderator.init().await.unwrap();

        let app_msg = Message::builder()
            .source(source)
            .destination(destination)
            .identity("")
            .forward_to(0)
            .session_type(ProtoSessionType::PointToPoint)
            .session_message_type(ProtoSessionMessageType::Msg)
            .session_id(1)
            .message_id(100)
            .application_payload("application/octet-stream", vec![1, 2, 3])
            .build_publish()
            .unwrap();

        let _original_dest = app_msg.get_dst();

        let result = moderator
            .on_message(SessionMessage::OnMessage {
                message: app_msg,
                direction: MessageDirection::South,
                ack_tx: None,
            })
            .await;

        assert!(result.is_ok());
        // In P2P mode going South, destination should be updated
    }
}<|MERGE_RESOLUTION|>--- conflicted
+++ resolved
@@ -223,17 +223,7 @@
             SessionMessage::StartDrain {
                 grace_period: _,
             } => {
-<<<<<<< HEAD
                 tracing::info!("start draining by calling delete_all");
-
-=======
-                // Send drain to message to the inner to notify the beginning of the drain
-                self.inner
-                    .on_message(SessionMessage::StartDrain {
-                        grace_period: duration,
-                    })
-                    .await?;
->>>>>>> 4eae7d72
                 // We need to close the session for all the participants
                 // Crate the leave message
                 let p = CommandPayload::builder().leave_request(None).as_content();
@@ -267,12 +257,8 @@
     }
 
     fn needs_drain(&self) -> bool {
-<<<<<<< HEAD
-        tracing::info!("call needs drain: {} {} {} {}", self.closing, self.common.sender.drain_complited(), !self.inner.needs_drain(), self.tasks_todo.is_empty());
-        !(self.closing && self.common.sender.drain_complited() && !self.inner.needs_drain() && self.tasks_todo.is_empty())
-=======
-        !(self.closing && self.common.sender.drain_completed() && self.inner.needs_drain())
->>>>>>> 4eae7d72
+        tracing::info!("call needs drain: {} {} {} {}", self.closing, self.common.sender.drain_completed(), !self.inner.needs_drain(), self.tasks_todo.is_empty());
+        !(self.closing && self.common.sender.drain_completed() && !self.inner.needs_drain() && self.tasks_todo.is_empty())
     }
 
     async fn on_shutdown(&mut self) -> Result<(), SessionError> {
