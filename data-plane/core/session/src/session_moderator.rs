--- conflicted
+++ resolved
@@ -16,11 +16,7 @@
     },
     messages::{
         Name,
-<<<<<<< HEAD
         utils::{DELETE_GROUP, DISCONNECTION_DETECTED, LEAVING_SESSION, SlimHeaderFlags, TRUE_VAL},
-=======
-        utils::{DELETE_GROUP, DISCONNECTION_DETECTED, SlimHeaderFlags, TRUE_VAL},
->>>>>>> 2385cfbe
     },
 };
 use tokio::sync::{Mutex, oneshot};
@@ -244,20 +240,11 @@
 
                 // create a leave request message for the participant that
                 // got disconnected and add the metadata to the message
-<<<<<<< HEAD
-                let p = CommandPayload::builder().leave_request(None).as_content();
-                let mut msg = self.common.create_control_message(
-                    &participant,
-                    ProtoSessionMessageType::LeaveRequest,
-                    rand::random::<u32>(),
-                    p,
-=======
                 let mut msg = self.common.create_control_message(
                     &participant.clone(),
                     ProtoSessionMessageType::LeaveRequest,
                     rand::random::<u32>(),
                     CommandPayload::builder().leave_request(None).as_content(),
->>>>>>> 2385cfbe
                     false,
                 )?;
                 msg.insert_metadata(DISCONNECTION_DETECTED.to_string(), TRUE_VAL.to_string());
@@ -446,17 +433,11 @@
                 }
 
                 // the LeaveRequest message is also used to signal the disconnection of
-<<<<<<< HEAD
                 // a remote participant. if the metadata contains the key "DISCONNECTION_DETECTED"
                 // or "LEAVING_SESSION" call the function on_disconnection_detected
                 if message.contains_metadata(DISCONNECTION_DETECTED)
                     || message.contains_metadata(LEAVING_SESSION)
                 {
-=======
-                // a remote participant. the metadata contains the key "DISCONNECTION_DETECTED"
-                // call the function on_disconnection_detected
-                if message.contains_metadata(DISCONNECTION_DETECTED) {
->>>>>>> 2385cfbe
                     return self.on_disconnection_detected(message, ack_tx).await;
                 }
 
@@ -880,7 +861,6 @@
 
     async fn on_disconnection_detected(
         &mut self,
-<<<<<<< HEAD
         mut msg: Message,
         ack_tx: Option<oneshot::Sender<Result<(), SessionError>>>,
     ) -> Result<(), SessionError> {
@@ -898,33 +878,26 @@
 
         // check that the participant is actually part of the group
         if !self.group_list.contains_key(&disconnected_no_id) {
-            tracing::info!("deceted disconnection of participant {} that is not part of the group, ignore the message", disconnected);
+            tracing::info!("detected disconnection of participant {} that is not part of the group, ignore the message", disconnected);
             return Ok(())
         }
 
         tracing::info!("disconnection detected for participant {}", disconnected);
-=======
-        msg: Message,
-        ack_tx: Option<oneshot::Sender<Result<(), SessionError>>>,
-    ) -> Result<(), SessionError> {
-        debug!("disconnection detected for participant {}", msg.get_dst());
->>>>>>> 2385cfbe
 
         // Send error notification to the application
         let error = SessionError::ParticipantDisconnected(format!(
             "Participant {} disconnected unexpectedly",
-<<<<<<< HEAD
             disconnected
         ));
         self.common.send_to_app(error).await?;
 
         // if the disconnection was detected nothing to do here,
-        // otherwise we neeed to reply, change the metadata and swap
+        // otherwise we need to reply, change the metadata and swap
         // source and destination so that we can process the message
         // as if the disconnection was detected locally
         if msg.contains_metadata(LEAVING_SESSION) {
-            // send a reply to the sorce of the message
-            // sync this is leave request message the send is expecting
+            // send a reply to the source of the message
+            // since this is a leave request message the sender is expecting
             // a leave reply message
             let reply = self.common.create_control_message(
                 &disconnected,
@@ -943,49 +916,18 @@
             tracing::info!("create the new leave message {:?}", msg);
         }
 
-=======
-            msg.get_dst()
-        ));
-        self.common.send_to_app(error).await?;
-
->>>>>>> 2385cfbe
         // if the session if P2P or no one is left on the session close it
         // if self.group_list.len() == 2 only the moderator and the participant
         // to remove are still in the list
         if self.common.settings.config.session_type == ProtoSessionType::PointToPoint
-<<<<<<< HEAD
             || self.group_list.len() == 2 
         {
             tracing::info!("this is a p2p session or no one is left is connected, close it");
             // if the remote endpoint got disconnected on a P2P session
             // simply notify the app and close the session
-            // set the processing state to draining
-            self.common.processing_state = ProcessingState::Draining;
-            // remove mls state
-            self.mls_state = None;
-            // clear all pending tasks
-            self.tasks_todo.clear();
-            // clear all pending timers
-            self.common.sender.clear_timers();
-            // remove the last endpoint
-            self.remove_endpoint(&msg.get_dst());
-            // signal start drain everywhere
-            self.inner
-                .on_message(SessionMessage::StartDrain {
-                    grace_period: Duration::from_secs(60), // not used in session
-                })
-                .await?;
-            self.common.sender.start_drain();
-=======
-            || self.group_list.len() == 2
-        {
-            debug!("this is a p2p session or no one is left is connected, close it");
-            // if the remote endpoint got disconnected on a P2P session
-            // simply notify the app and close the session
             self.prepare_shutdown().await?;
             // remove the last endpoint
             self.remove_endpoint(&msg.get_dst());
->>>>>>> 2385cfbe
 
             // the control will exit and call the shutdown
             // no need to do it here
@@ -1008,61 +950,12 @@
             ack_tx,
         )));
 
-<<<<<<< HEAD
-        // remove the participant from the group list and notify the the local session
-=======
-        let disconnected = msg.get_dst();
-
         // Remove the participant from the group list and compute MLS payload
->>>>>>> 2385cfbe
         debug!(
             "remove disconnected endpoint {} from the session",
             disconnected
         );
 
-<<<<<<< HEAD
-        self.group_list.remove(&disconnected_no_id);
-        self.remove_endpoint(&disconnected);
-
-        // create the group update message and update the MLS state
-        let mut participants_vec = vec![];
-        for (n, id) in &self.group_list {
-            let name = n.clone().with_id(*id);
-            participants_vec.push(name);
-        }
-
-        // this compute the MLS payload is needed but also updates the local state
-        let mls_payload = match self.mls_state.as_mut() {
-            Some(state) => {
-                let mls_content = state
-                    .remove_participant(&msg)
-                    .await
-                    .map_err(|e| self.handle_task_error(e))?;
-                let commit_id = self.mls_state.as_mut().unwrap().get_next_mls_mgs_id();
-                Some(MlsPayload {
-                    commit_id,
-                    mls_content,
-                })
-            }
-            None => None,
-        };
-
-        // notify all the participants left and update the MLS state if needed
-        let update_payload = CommandPayload::builder()
-            .group_remove(disconnected, participants_vec, mls_payload)
-            .as_content();
-        let msg_id = rand::random::<u32>();
-
-        self.common
-            .send_control_message(
-                &self.common.settings.destination.clone(),
-                ProtoSessionMessageType::GroupRemove,
-                msg_id,
-                update_payload,
-                None,
-                true,
-            )
-=======
         let (participants_vec, mls_payload) = self
             .remove_participant_and_compute_mls(&disconnected, &msg)
             .await?;
@@ -1070,7 +963,6 @@
         // Notify all the participants left and update the MLS state if needed
         let msg_id = self
             .send_group_remove(disconnected, participants_vec, mls_payload)
->>>>>>> 2385cfbe
             .await?;
         self.current_task.as_mut().unwrap().commit_start(msg_id)
     }
