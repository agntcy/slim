// Copyright AGNTCY Contributors (https://github.com/agntcy)
// SPDX-License-Identifier: Apache-2.0

use std::{
    collections::{HashMap, HashSet},
    time::Duration,
};

use slim_datapath::{
    api::{CommandPayload, ProtoMessage as Message, ProtoSessionMessageType, ProtoSessionType},
    messages::Name,
};
use tokio::sync::mpsc::Sender;
use tracing::debug;

use crate::{
    SessionError, Transmitter,
    common::SessionMessage,
    timer::Timer,
    timer_factory::{TimerFactory, TimerSettings},
    transmitter::SessionTransmitter,
};

/// Maximum number of consecutive ping failures before a participant is considered disconnected.
pub const MAX_PING_FAILURE: u32 = 3;

/// used a result in OnMessage function
#[derive(PartialEq, Clone, Debug)]
enum ControllerSenderDrainStatus {
    NotDraining,
    Initiated,
    Completed,
}

struct PendingReply {
    /// Missing replies
    /// Keep track of the names so that if we get  multiple acks from
    /// the same endpoint we don't count it twice
    missing_replies: HashSet<Name>,

    /// Message to resend in case of timeout
    message: Message,

    /// the timer
    timer: Timer,
}

struct PingState {
    /// Current pending ping
    /// Maybe empty if none is connected to the channel
    ping: Option<PendingReply>,

    /// Ping timer factor set to create ping related timers
    #[allow(dead_code)]
    ping_timer_factory: TimerFactory,

    /// List of potential disconnected endpoint
    /// If an endpoint does not reply to latest N pings it is considered
    /// disconnected and the session controller is notified.
    /// The map keeps track of the name and the number of missing ping replies
    missing_pings: HashMap<Name, u32>,

    /// The ping timer
    /// this timer is used only for the pings and it is not connected to
    /// a specific message, it is used to send new pings periodically
    ping_timer: Timer,
}

pub struct ControllerSender {
    /// timer factory to crate timers for acks
    timer_factory: TimerFactory,

    /// local name to be removed in the missing replies set
    local_name: Name,

    /// group name. We learn this on welcome/group add so that
    /// if the session is a point to point session we know
    /// also the id of the remote instance that is unknown
    /// on session creation
    group_name: Option<Name>,

    /// session type
    session_type: ProtoSessionType,

    /// session id
    session_id: u32,

    /// list of pending replies for each control message
    pending_replies: HashMap<u32, PendingReply>,

    /// ping state
    /// by default is None, start only if a duration is set
    ping_state: Option<PingState>,

    /// group list
    /// list of participants to the group
    group_list: HashSet<Name>,

    /// send packets to slim or the app
    tx: SessionTransmitter,

    /// send message to the session controller
    tx_session: Sender<SessionMessage>,

    /// drain state - when true, no new messages from app are accepted
    draining_state: ControllerSenderDrainStatus,
}

impl ControllerSender {
    #[allow(clippy::too_many_arguments)]
    pub fn new(
        timer_settings: TimerSettings,
        local_name: Name,
        session_type: ProtoSessionType,
        session_id: u32,
        ping_interval: Option<Duration>,
        tx: SessionTransmitter,
        tx_signals: Sender<SessionMessage>,
    ) -> Self {
        let mut list = HashSet::new();
        list.insert(local_name.clone());

        let ping_state = if let Some(interval) = ping_interval {
            // we need to setup the timer for the ping
            let settings =
                TimerSettings::new(interval, None, None, crate::timer::TimerType::Constant);
            let ping_timer_factory = TimerFactory::new(settings, tx_signals.clone());
            let ping_timer = ping_timer_factory.create_and_start_timer(
                rand::random::<u32>(),
                slim_datapath::api::ProtoSessionMessageType::Ping,
                None,
            );
            Some(PingState {
                ping: None,
                ping_timer_factory,
                missing_pings: HashMap::new(),
                ping_timer,
            })
        } else {
            None
        };

        ControllerSender {
            timer_factory: TimerFactory::new(timer_settings, tx_signals.clone()),
            local_name,
            group_name: None,
            session_type,
            session_id,
            pending_replies: HashMap::new(),
            ping_state,
            group_list: list,
            tx,
            tx_session: tx_signals,
            draining_state: ControllerSenderDrainStatus::NotDraining,
        }
    }

    pub async fn on_message(&mut self, message: &Message) -> Result<(), SessionError> {
        if self.draining_state == ControllerSenderDrainStatus::Completed {
            return Err(SessionError::SenderClosedDrop);
        }

        match message.get_session_message_type() {
            slim_datapath::api::ProtoSessionMessageType::DiscoveryRequest
            | slim_datapath::api::ProtoSessionMessageType::JoinRequest
            | slim_datapath::api::ProtoSessionMessageType::LeaveRequest
            | slim_datapath::api::ProtoSessionMessageType::GroupWelcome => {
                if self.draining_state == ControllerSenderDrainStatus::Initiated {
                    // draining period started; reject new messages
                    return Err(SessionError::DrainStartedRejectNew);
                }
                let mut missing_replies = HashSet::new();
                let mut name = message.get_dst();
                if message.get_session_message_type()
                    == slim_datapath::api::ProtoSessionMessageType::DiscoveryRequest
                {
                    // the discovery request should be sent to an unknown destination id.
                    // if the id is present remove it for consistency on the ack return.
                    // this affects only the ack registration and not the forwarding behaviour.
                    name.reset_id();
                }
<<<<<<< HEAD
                missing_replies.insert(name);
                self.on_send_message(message, missing_replies).await?;
            }
            slim_datapath::api::ProtoSessionMessageType::GroupClose => {
                let payload = message.extract_group_close()?;
                let missing_replies: HashSet<Name> = payload
                    .participants
                    .iter()
                    .map(Name::from)
                    .filter(|n| *n != self.local_name)
                    .collect();
=======
                if message.get_session_message_type()
                    == slim_datapath::api::ProtoSessionMessageType::GroupWelcome
                {
                    // add the new participant to the list
                    self.group_list.insert(message.get_dst());

                    if self.group_name.is_none()
                        && self.session_type == ProtoSessionType::PointToPoint
                    {
                        // update the group name used to send ping messages
                        debug!(
                            "update group name {} for point to point session on welcome message",
                            message.get_dst()
                        );
                        self.group_name = Some(message.get_dst());
                    }
                }

                missing_replies.insert(name);
>>>>>>> 2385cfbe
                self.on_send_message(message, missing_replies).await?;
            }
            slim_datapath::api::ProtoSessionMessageType::DiscoveryReply
            | slim_datapath::api::ProtoSessionMessageType::JoinReply
            | slim_datapath::api::ProtoSessionMessageType::LeaveReply
            | slim_datapath::api::ProtoSessionMessageType::GroupAck => {
                self.on_reply_message(message);
            }
            slim_datapath::api::ProtoSessionMessageType::GroupNack => {
                // in case on Nack we stop the timer as for the Acks
                // and we leave the application/controller decide what
                // to do to handle it
                self.on_reply_message(message);
            }
            slim_datapath::api::ProtoSessionMessageType::Ping => self.on_ping_message(message),
            slim_datapath::api::ProtoSessionMessageType::GroupAdd => {
                // compute the list of participants that needs to send an ack
<<<<<<< HEAD
                let payload = message.extract_group_add()?;
                let new_participant = Name::from(
                    payload
                        .new_participant
                        .as_ref()
                        .ok_or(SessionError::MissingNewParticipant)?,
                );

                let missing_replies: HashSet<Name> = payload
                    .participants
                    .iter()
                    .map(Name::from)
                    .filter(|n| *n != self.local_name && *n != new_participant)
                    .collect();
=======
                // remove the local name as we are not waiting for any reply from the local name
                let missing_replies = self
                    .group_list
                    .iter()
                    .filter(|name| *name != &self.local_name)
                    .cloned()
                    .collect::<HashSet<_>>();

                if self.group_name.is_none() {
                    // update the group name used to send ping messages
                    debug!("update group name {} of add message", message.get_dst());
                    self.group_name = Some(message.get_dst());
                }

>>>>>>> 2385cfbe
                self.on_send_message(message, missing_replies).await?;
            }
            slim_datapath::api::ProtoSessionMessageType::GroupRemove => {
                // compute the list of participants that needs to send an ack
<<<<<<< HEAD
                let payload = message.extract_group_remove()?;

                let mut missing_replies: HashSet<Name> = payload
                    .participants
                    .iter()
                    .map(Name::from)
                    .filter(|n| *n != self.local_name)
                    .collect();

                // also the participant that we are removing will get the update
                // so we need to add it in the list of endpoint from where
                // we expected to receive an ack
                let to_remove = Name::from(
                    payload
                        .removed_participant
                        .as_ref()
                        .ok_or(SessionError::MissingRemovedParticipant)?,
                );
                if to_remove != self.local_name {
                    missing_replies.insert(to_remove);
                }
=======
                // the participant that we are removing will get the update
                // so we can use the group list as is, removing only the local name
                let missing_replies = self
                    .group_list
                    .iter()
                    .filter(|name| *name != &self.local_name)
                    .cloned()
                    .collect::<HashSet<_>>();

                // remove the endpoint also from the group list
                let payload = message.extract_group_remove().map_err(|e| {
                    SessionError::Processing(format!(
                        "failed to extract group remove payload: {}",
                        e
                    ))
                })?;

                let to_remove = Name::from(payload.removed_participant.as_ref().ok_or(
                    SessionError::Processing(
                        "missing removed participant in GroupRemove message".to_string(),
                    ),
                )?);

                self.group_list.remove(&to_remove);

                self.on_send_message(message, missing_replies).await?;
            }
            slim_datapath::api::ProtoSessionMessageType::GroupClose => {
                // compute the list of participants that needs to send an ack
                let missing_replies = self
                    .group_list
                    .iter()
                    .filter(|name| *name != &self.local_name)
                    .cloned()
                    .collect::<HashSet<_>>();
>>>>>>> 2385cfbe

                self.on_send_message(message, missing_replies).await?;
            }
            slim_datapath::api::ProtoSessionMessageType::GroupProposal => todo!(),
            _ => {
                debug!("unexpected message type");
            }
        }

        Ok(())
    }

    async fn on_send_message(
        &mut self,
        message: &Message,
        missing_replies: HashSet<Name>,
    ) -> Result<(), SessionError> {
        let id = message.get_id();

        debug!(
            "create a new timer for message {}, waiting response from {:?}",
            id, missing_replies
        );
        let pending = PendingReply {
            missing_replies,
            message: message.clone(),
            timer: self.timer_factory.create_and_start_timer(
                id,
                message.get_session_message_type(),
                None,
            ),
        };

        self.pending_replies.insert(id, pending);
        self.tx.send_to_slim(Ok(message.clone())).await
    }

    fn on_reply_message(&mut self, message: &Message) {
        let id = message.get_id();
        debug!(
            "receive reply for message {} from {}",
            id,
            message.get_source()
        );

        let mut delete = false;
        if let Some(pending) = self.pending_replies.get_mut(&id) {
            debug!("try to remove {} from pending acks", id);
            let mut name = message.get_source();
            if message.get_session_message_type()
                == slim_datapath::api::ProtoSessionMessageType::DiscoveryReply
            {
                name.reset_id();
            }
            pending.missing_replies.remove(&name);
            if pending.missing_replies.is_empty() {
                debug!("all replies received, remove timer");
                pending.timer.stop();
                delete = true;
            }
        }

        if delete {
            self.pending_replies.remove(&id);
        }
    }

    fn on_ping_message(&mut self, message: &Message) {
        debug!("received ping reply {}", message.get_id());
        if let Some(ping_state) = &mut self.ping_state
            && let Some(ping) = &mut ping_state.ping
            && ping.timer.get_id() == message.get_id()
        {
            ping.missing_replies.remove(&message.get_source());
            if ping.missing_replies.is_empty() {
                debug!("stop ping retransmissions for id {}", message.get_id());
                ping.timer.stop()
            }
        } else {
            debug!("received a ping but the state is not set, ignore the message");
        }
    }

    pub fn is_still_pending(&self, message_id: u32) -> bool {
        self.pending_replies.contains_key(&message_id)
    }

    pub(crate) async fn on_timer_timeout(
        &mut self,
        id: u32,
        msg_type: ProtoSessionMessageType,
    ) -> Result<(), SessionError> {
        debug!("timeout for message {}", id);

        // check if the timeout is related to a ping
        if self.ping_state.is_some() && msg_type == ProtoSessionMessageType::Ping {
            return self.handle_ping_timeout(id).await;
        }

        // the timer is not related to a ping, resent the message if possible
        if let Some(pending) = self.pending_replies.get(&id) {
            return self.tx.send_to_slim(Ok(pending.message.clone())).await;
        };

        Err(SessionError::TimerNotFound(format!("{}", id)))
    }

    async fn handle_ping_timeout(&mut self, id: u32) -> Result<(), SessionError> {
        // Check if we need to handle ping timeout
        let should_handle_ping_interval = self
            .ping_state
            .as_ref()
            .map(|ps| ps.ping_timer.get_id() == id)
            .ok_or(SessionError::Processing(
                "ping state not initialized".to_string(),
            ))?;

        if should_handle_ping_interval {
            debug!("ping interval timeout, check current group state");
            // the timeout is related to the ping interval timer
            // check if we sent a ping before and if there are still pending acks to the ping
            self.handle_ping_state();

            // completely reset the ping if needed
            self.ping_state.as_mut().map(|s| s.ping.take());

            if self.group_list.len() > 1
                && let Some(group_name) = &self.group_name
            {
                // someone is connected to the channel, send the ping
                // create the message
                let ping_id = rand::random::<u32>();
                let mut builder = Message::builder()
                    .source(self.local_name.clone())
                    .destination(group_name.clone())
                    .identity("")
                    .session_type(self.session_type)
                    .session_message_type(ProtoSessionMessageType::Ping)
                    .session_id(self.session_id)
                    .message_id(ping_id)
                    .payload(CommandPayload::builder().ping().as_content());

                if self.session_type == ProtoSessionType::Multicast {
                    builder = builder.fanout(256);
                }

                let ping = builder
                    .build_publish()
                    .map_err(|e| SessionError::Processing(e.to_string()))?;

                debug!("send a new ping with id {}", ping_id);

                // set the ping missing replies state
                let missing_replies = self
                    .group_list
                    .iter()
                    .filter(|name| *name != &self.local_name)
                    .cloned()
                    .collect::<HashSet<_>>();

                // Send the ping message to slim
                self.tx
                    .send_to_slim(Ok(ping.clone()))
                    .await
                    .map_err(|e| SessionError::SlimTransmission(e.to_string()))?;

                if let Some(ping_state) = self.ping_state.as_mut() {
                    ping_state.ping = Some(PendingReply {
                        missing_replies,
                        message: ping,
                        // the ping message should be resent like all the other command message
                        // if some remote participant do no replies. The ping_state.ping_timer_factory
                        // is used only to recreate the message periodically
                        timer: self.timer_factory.create_and_start_timer(
                            ping_id,
                            ProtoSessionMessageType::Ping,
                            None,
                        ),
                    });
                }
            }
        } else {
            // most likely the timeout is related to the ping message itself so
            // we need to send it again
            let message_to_send = self
                .ping_state
                .as_ref()
                .and_then(|ps| ps.ping.as_ref())
                .map(|p| p.message.clone());

            if let Some(ping_message) = message_to_send {
                debug!("ping message {} timeout, send it again", id);
                // simply resend the message
                return self
                    .tx
                    .send_to_slim(Ok(ping_message))
                    .await
                    .map_err(|e| SessionError::SlimTransmission(e.to_string()));
            }
        }

        Ok(())
    }

    /// Handle ping state by updating missing_pings and checking for disconnections
    fn handle_ping_state(&mut self) {
        let ping_state = self
            .ping_state
            .as_mut()
            .expect("ping_state should be initialized");
        let Some(mut ping) = ping_state.ping.take() else {
            return;
        };

        // stop the timer for ping retransmission
        ping.timer.stop();

        // if all participants replied to the ping, reset the
        // missing_pings map otherwise try to see if someone got disconnected
        if ping.missing_replies.is_empty() {
            debug!("all ping received, nobody got disconnected");
            ping_state.missing_pings.clear();
        } else {
            // update missing_pings
            for p in &ping.missing_replies {
                debug!("missing ping reply from {}", p);
                *ping_state.missing_pings.entry(p.clone()).or_insert(0) += 1;
            }

            // check for disconnected participants and notify, then remove them
            ping_state.missing_pings.retain(|k, v| {
                if *v >= MAX_PING_FAILURE {
                    debug!("participant {} got disconnected", k);
                    self.group_list.remove(k);
                    if let Err(e) = self
                        .tx_session
                        .try_send(SessionMessage::ParticipantDisconnected { name: k.clone() })
                    {
                        tracing::error!("failed to send participant disconnected message: {}", e);
                    }
                    false // remove from missing_pings
                } else {
                    true // keep in missing_pings
                }
            });
        }
    }

    pub async fn on_timer_failure(&mut self, id: u32, msg_type: ProtoSessionMessageType) {
        if msg_type == ProtoSessionMessageType::Ping {
            // the only timer that can fail is the one related to the ping retransmissions
            let should_handle = if let Some(ping_state) = &self.ping_state {
                ping_state
                    .ping
                    .as_ref()
                    .map(|ping| ping.timer.get_id() == id)
                    .unwrap_or(false)
            } else {
                false
            };

            if should_handle {
                // reset the pending ping state and wait for the next one to be sent
                debug!("ping message {} timer failure, update ping state", id);
                self.handle_ping_state();
            } else {
                debug!("got message failure for unknown ping, ignore it");
                return;
            }
        }

        if let Some(gt) = self.pending_replies.get_mut(&id) {
            gt.timer.stop();
        }
        self.pending_replies.remove(&id);
    }

    pub fn clear_timers(&mut self) {
        for (_, mut p) in self.pending_replies.drain() {
            p.timer.stop();
        }
        self.pending_replies.clear();
    }

    pub fn start_drain(&mut self) {
        // set only initiated to true because we may need send request leave
        debug!("controller sender drain initiated");
        self.draining_state = ControllerSenderDrainStatus::Initiated;
    }

    pub fn drain_completed(&self) -> bool {
        // Drain is complete if we're draining and no pending acks remain
        if self.draining_state == ControllerSenderDrainStatus::Completed
            || self.draining_state == ControllerSenderDrainStatus::Initiated
                && self.pending_replies.is_empty()
        {
            return true;
        }
        false
    }

    pub fn close(&mut self) {
        self.clear_timers();
        self.draining_state = ControllerSenderDrainStatus::Completed;
    }
}

#[cfg(test)]
mod tests {
    use crate::transmitter::SessionTransmitter;

    use super::*;
    use slim_datapath::{
        api::{CommandPayload, ProtoSessionMessageType, ProtoSessionType},
        messages::Name,
    };
    use std::time::Duration;
    use tokio::time::timeout;
    use tracing_test::traced_test;

    #[tokio::test]
    #[traced_test]
    async fn test_on_discovery_request() {
        // send a discovery request, wait for a retransmission of the message and then get the discovery reply
        let settings = TimerSettings::constant(Duration::from_millis(200)).with_max_retries(3);

        let (tx_slim, mut rx_slim) = tokio::sync::mpsc::channel(10);
        let (tx_app, _) = tokio::sync::mpsc::unbounded_channel();
        let (tx_signal, mut rx_signal) = tokio::sync::mpsc::channel(10);

        let tx = SessionTransmitter::new(tx_slim, tx_app);

        let source = Name::from_strings(["org", "ns", "source"]);
        let remote = Name::from_strings(["org", "ns", "remote"]);
        let session_id = 1;

        let mut sender = ControllerSender::new(
            settings,
            source.clone(),
            ProtoSessionType::Multicast,
            session_id,
            None,
            tx,
            tx_signal,
        );

        // Create a discovery request message
        let payload = CommandPayload::builder().discovery_request(None);

        let request = Message::builder()
            .source(source.clone())
            .destination(remote.clone())
            .identity("")
            .session_type(ProtoSessionType::Multicast)
            .session_message_type(ProtoSessionMessageType::DiscoveryRequest)
            .session_id(session_id)
            .message_id(1)
            .payload(payload.as_content())
            .build_publish()
            .unwrap();

        // Send the message using on_message function
        sender
            .on_message(&request)
            .await
            .expect("error sending message");

        // Wait for the message to arrive at rx_slim
        let received = timeout(Duration::from_millis(100), rx_slim.recv())
            .await
            .expect("timeout waiting for message")
            .expect("channel closed")
            .expect("error message");

        // Verify the message received is the right one
        assert_eq!(received, request);

        // Wait longer than the timer duration to account for async task scheduling
        let timeout_msg = timeout(Duration::from_millis(300), rx_signal.recv())
            .await
            .expect("timeout waiting for timer signal")
            .expect("channel closed");

        // Verify we got the right timeout
        match timeout_msg {
            SessionMessage::TimerTimeout {
                message_id,
                message_type,
                ..
            } => {
                assert_eq!(message_id, 1);
                assert_eq!(message_type, ProtoSessionMessageType::DiscoveryRequest);
            }
            _ => panic!("Expected TimerTimeout message"),
        }

        // notify the timeout to the sender
        sender
            .on_timer_timeout(1, ProtoSessionMessageType::DiscoveryRequest)
            .await
            .expect("error re-sending the request");

        // Wait for the message to be sent again to slim
        let received = timeout(Duration::from_millis(100), rx_slim.recv())
            .await
            .expect("timeout waiting for message")
            .expect("channel closed")
            .expect("error message");

        // Verify the message received is the right one
        assert_eq!(received, request);

        // Create the discovery reply
        let payload = CommandPayload::builder().discovery_reply();

        let reply = Message::builder()
            .source(source.clone())
            .destination(remote.clone())
            .identity("")
            .session_type(ProtoSessionType::Multicast)
            .session_message_type(ProtoSessionMessageType::DiscoveryReply)
            .session_id(session_id)
            .message_id(1)
            .payload(payload.as_content())
            .build_publish()
            .unwrap();

        // Send the message using on_message function
        sender
            .on_message(&reply)
            .await
            .expect("error sending reply");

        // this should stop the timer so we should not get any other message in slim
        let res = timeout(Duration::from_millis(400), rx_slim.recv()).await;
        assert!(res.is_err(), "Expected timeout but got: {:?}", res);
    }

    #[tokio::test]
    #[traced_test]
    async fn test_on_join_request() {
        // send a join request, wait for a retransmission of the message and then get the join reply
        let settings = TimerSettings::constant(Duration::from_millis(200)).with_max_retries(3);

        let (tx_slim, mut rx_slim) = tokio::sync::mpsc::channel(10);
        let (tx_app, _) = tokio::sync::mpsc::unbounded_channel();
        let (tx_signal, mut rx_signal) = tokio::sync::mpsc::channel(10);

        let tx = SessionTransmitter::new(tx_slim, tx_app);

        let source = Name::from_strings(["org", "ns", "source"]);
        let remote = Name::from_strings(["org", "ns", "remote"]);
        let session_id = 1;

        let mut sender = ControllerSender::new(
            settings,
            source.clone(),
            ProtoSessionType::Multicast,
            session_id,
            None,
            tx,
            tx_signal,
        );

        // Create a join request message
        let payload = CommandPayload::builder().join_request(
            false, // enable_mls
            None,  // max_retries
            None,  // timer_duration
            None,  // channel
        );

        let request = Message::builder()
            .source(source.clone())
            .destination(remote.clone())
            .identity("")
            .session_type(ProtoSessionType::Multicast)
            .session_message_type(ProtoSessionMessageType::JoinRequest)
            .session_id(session_id)
            .message_id(1)
            .payload(payload.as_content())
            .build_publish()
            .unwrap();

        // Send the message using on_message function
        sender
            .on_message(&request)
            .await
            .expect("error sending message");

        // Wait for the message to arrive at rx_slim
        let received = timeout(Duration::from_millis(100), rx_slim.recv())
            .await
            .expect("timeout waiting for message")
            .expect("channel closed")
            .expect("error message");

        // Verify the message received is the right one
        assert_eq!(received, request);

        // Wait longer than the timer duration to account for async task scheduling
        let timeout_msg = timeout(Duration::from_millis(300), rx_signal.recv())
            .await
            .expect("timeout waiting for timer signal")
            .expect("channel closed");

        // Verify we got the right timeout
        match timeout_msg {
            SessionMessage::TimerTimeout {
                message_id,
                message_type,
                ..
            } => {
                assert_eq!(message_id, 1);
                assert_eq!(message_type, ProtoSessionMessageType::JoinRequest);
            }
            _ => panic!("Expected TimerTimeout message"),
        }

        // notify the timeout to the sender
        sender
            .on_timer_timeout(1, ProtoSessionMessageType::JoinRequest)
            .await
            .expect("error re-sending the request");

        // Wait for the message to be sent again to slim
        let received = timeout(Duration::from_millis(100), rx_slim.recv())
            .await
            .expect("timeout waiting for message")
            .expect("channel closed")
            .expect("error message");

        // Verify the message received is the right one
        assert_eq!(received, request);

        // Create the join reply
        let payload = CommandPayload::builder().join_reply(None);

        let reply = Message::builder()
            .source(source.clone())
            .destination(remote.clone())
            .identity("")
            .session_type(ProtoSessionType::Multicast)
            .session_message_type(ProtoSessionMessageType::JoinReply)
            .session_id(session_id)
            .message_id(1)
            .payload(payload.as_content())
            .build_publish()
            .unwrap();

        // Send the reply using on_message function
        sender
            .on_message(&reply)
            .await
            .expect("error sending reply");

        // this should stop the timer so we should not get any other message in slim
        let res = timeout(Duration::from_millis(400), rx_slim.recv()).await;
        assert!(res.is_err(), "Expected timeout but got: {:?}", res);
    }

    #[tokio::test]
    #[traced_test]
    async fn test_on_leave_request() {
        // send a leave request, wait for a retransmission of the message and then get the leave reply
        let settings = TimerSettings::constant(Duration::from_millis(200)).with_max_retries(3);

        let (tx_slim, mut rx_slim) = tokio::sync::mpsc::channel(10);
        let (tx_app, _) = tokio::sync::mpsc::unbounded_channel();
        let (tx_signal, mut rx_signal) = tokio::sync::mpsc::channel(10);

        let tx = SessionTransmitter::new(tx_slim, tx_app);

        let source = Name::from_strings(["org", "ns", "source"]);
        let remote = Name::from_strings(["org", "ns", "remote"]);
        let session_id = 1;

        let mut sender = ControllerSender::new(
            settings,
            source.clone(),
            ProtoSessionType::Multicast,
            session_id,
            None,
            tx,
            tx_signal,
        );

        // Create a leave request message
        let payload = CommandPayload::builder().leave_request(None);

        let request = Message::builder()
            .source(source.clone())
            .destination(remote.clone())
            .identity("")
            .session_type(ProtoSessionType::Multicast)
            .session_message_type(ProtoSessionMessageType::LeaveRequest)
            .session_id(session_id)
            .message_id(1)
            .payload(payload.as_content())
            .build_publish()
            .unwrap();

        // Send the message using on_message function
        sender
            .on_message(&request)
            .await
            .expect("error sending message");

        // Wait for the message to arrive at rx_slim
        let received = timeout(Duration::from_millis(100), rx_slim.recv())
            .await
            .expect("timeout waiting for message")
            .expect("channel closed")
            .expect("error message");

        // Verify the message received is the right one
        assert_eq!(received, request);

        // Wait longer than the timer duration to account for async task scheduling
        let timeout_msg = timeout(Duration::from_millis(300), rx_signal.recv())
            .await
            .expect("timeout waiting for timer signal")
            .expect("channel closed");

        // Verify we got the right timeout
        match timeout_msg {
            SessionMessage::TimerTimeout {
                message_id,
                message_type,
                ..
            } => {
                assert_eq!(message_id, 1);
                assert_eq!(message_type, ProtoSessionMessageType::LeaveRequest);
            }
            _ => panic!("Expected TimerTimeout message"),
        }

        // notify the timeout to the sender
        sender
            .on_timer_timeout(1, ProtoSessionMessageType::LeaveRequest)
            .await
            .expect("error re-sending the request");

        // Wait for the message to be sent again to slim
        let received = timeout(Duration::from_millis(100), rx_slim.recv())
            .await
            .expect("timeout waiting for message")
            .expect("channel closed")
            .expect("error message");

        // Verify the message received is the right one
        assert_eq!(received, request);

        // Create the leave reply
        let payload = CommandPayload::builder().leave_reply();

        let reply = Message::builder()
            .source(source.clone())
            .destination(remote.clone())
            .identity("")
            .session_type(ProtoSessionType::Multicast)
            .session_message_type(ProtoSessionMessageType::LeaveReply)
            .session_id(session_id)
            .message_id(1)
            .payload(payload.as_content())
            .build_publish()
            .unwrap();

        // Send the reply using on_message function
        sender
            .on_message(&reply)
            .await
            .expect("error sending reply");

        // this should stop the timer so we should not get any other message in slim
        let res = timeout(Duration::from_millis(400), rx_slim.recv()).await;
        assert!(res.is_err(), "Expected timeout but got: {:?}", res);
    }

    #[tokio::test]
    #[traced_test]
    async fn test_on_group_welcome() {
        // send a group welcome, wait for a retransmission of the message and then get the group ack
        let settings = TimerSettings::constant(Duration::from_millis(200)).with_max_retries(3);

        let (tx_slim, mut rx_slim) = tokio::sync::mpsc::channel(10);
        let (tx_app, _) = tokio::sync::mpsc::unbounded_channel();
        let (tx_signal, mut rx_signal) = tokio::sync::mpsc::channel(10);

        let tx = SessionTransmitter::new(tx_slim, tx_app);
        let source = Name::from_strings(["org", "ns", "source"]);
        let remote = Name::from_strings(["org", "ns", "remote"]);
        let session_id = 1;

        let mut sender = ControllerSender::new(
            settings,
            source.clone(),
            ProtoSessionType::Multicast,
            session_id,
            None,
            tx,
            tx_signal,
        );

        // Create a group welcome message
        let participant = Name::from_strings(["org", "ns", "participant"]);
        let payload = CommandPayload::builder()
            .group_welcome(vec![participant.clone(), source.clone()], None);

        let welcome = Message::builder()
            .source(source.clone())
            .destination(remote.clone())
            .identity("")
            .session_type(ProtoSessionType::Multicast)
            .session_message_type(ProtoSessionMessageType::GroupWelcome)
            .session_id(session_id)
            .message_id(1)
            .payload(payload.as_content())
            .build_publish()
            .unwrap();

        // Send the message using on_message function
        sender
            .on_message(&welcome)
            .await
            .expect("error sending message");

        // Wait for the message to arrive at rx_slim
        let received = timeout(Duration::from_millis(100), rx_slim.recv())
            .await
            .expect("timeout waiting for message")
            .expect("channel closed")
            .expect("error message");

        // Verify the message received is the right one
        assert_eq!(received, welcome);

        // Wait longer than the timer duration to account for async task scheduling
        let timeout_msg = timeout(Duration::from_millis(300), rx_signal.recv())
            .await
            .expect("timeout waiting for timer signal")
            .expect("channel closed");

        // Verify we got the right timeout
        match timeout_msg {
            SessionMessage::TimerTimeout {
                message_id,
                message_type,
                ..
            } => {
                assert_eq!(message_id, 1);
                assert_eq!(message_type, ProtoSessionMessageType::GroupWelcome);
            }
            _ => panic!("Expected TimerTimeout message"),
        }

        // notify the timeout to the sender
        sender
            .on_timer_timeout(1, ProtoSessionMessageType::GroupWelcome)
            .await
            .expect("error re-sending the welcome");

        // Wait for the message to be sent again to slim
        let received = timeout(Duration::from_millis(100), rx_slim.recv())
            .await
            .expect("timeout waiting for message")
            .expect("channel closed")
            .expect("error message");

        // Verify the message received is the right one
        assert_eq!(received, welcome);

        // Create the group ack
        let payload = CommandPayload::builder().group_ack();

        let ack = Message::builder()
            .source(source.clone())
            .destination(remote.clone())
            .identity("")
            .session_type(ProtoSessionType::Multicast)
            .session_message_type(ProtoSessionMessageType::GroupAck)
            .session_id(session_id)
            .message_id(1)
            .payload(payload.as_content())
            .build_publish()
            .unwrap();

        // Send the ack using on_message function
        sender.on_message(&ack).await.expect("error sending ack");

        // this should stop the timer so we should not get any other message in slim
        let res = timeout(Duration::from_millis(400), rx_slim.recv()).await;
        assert!(res.is_err(), "Expected timeout but got: {:?}", res);
    }

    #[tokio::test]
    #[traced_test]
    async fn test_on_group_add_message() {
        // send a group add with 2 participants, wait for retransmission, then send 2 group acks
        let settings = TimerSettings::constant(Duration::from_millis(200)).with_max_retries(3);

        let (tx_slim, mut rx_slim) = tokio::sync::mpsc::channel(10);
        let (tx_app, _) = tokio::sync::mpsc::unbounded_channel();
        let (tx_signal, mut rx_signal) = tokio::sync::mpsc::channel(10);

        let tx = SessionTransmitter::new(tx_slim, tx_app);

        let source = Name::from_strings(["org", "ns", "source"]);
        let remote = Name::from_strings(["org", "ns", "remote"]);
        let session_id = 1;

        let mut sender = ControllerSender::new(
            settings,
            source.clone(),
            ProtoSessionType::Multicast,
            session_id,
            None,
            tx,
            tx_signal,
        );

        // First add participant2 to establish a group with 2 members (source + participant2)
        let participant2 = Name::from_strings(["org", "ns", "participant2"]);
        sender.group_list.insert(participant2.clone());

        // Now create a group add message to add participant1
        // This should wait for acks from both participant2 (already in group) and participant1 (being added)
        let participant1 = Name::from_strings(["org", "ns", "participant1"]);
        let payload = CommandPayload::builder().group_add(
            participant1.clone(),
            vec![participant1.clone(), participant2.clone(), source.clone()],
            None, // mls_commit
        );

        let update = Message::builder()
            .source(source.clone())
            .destination(remote.clone())
            .identity("")
            .session_type(ProtoSessionType::Multicast)
            .session_message_type(ProtoSessionMessageType::GroupAdd)
            .session_id(session_id)
            .message_id(1)
            .payload(payload.as_content())
            .build_publish()
            .unwrap();

        // Send the message using on_message function
        sender
            .on_message(&update)
            .await
            .expect("error sending message");

        // Wait for the message to arrive at rx_slim
        let received = timeout(Duration::from_millis(100), rx_slim.recv())
            .await
            .expect("timeout waiting for message")
            .expect("channel closed")
            .expect("error message");

        // Verify the message received is the right one
        assert_eq!(received, update);

        // Wait longer than the timer duration to account for async task scheduling
        let timeout_msg = timeout(Duration::from_millis(300), rx_signal.recv())
            .await
            .expect("timeout waiting for timer signal")
            .expect("channel closed");

        // Verify we got the right timeout
        match timeout_msg {
            SessionMessage::TimerTimeout {
                message_id,
                message_type,
                ..
            } => {
                assert_eq!(message_id, 1);
                assert_eq!(message_type, ProtoSessionMessageType::GroupAdd);
            }
            _ => panic!("Expected TimerTimeout message"),
        }

        // notify the timeout to the sender
        sender
            .on_timer_timeout(1, ProtoSessionMessageType::GroupAdd)
            .await
            .expect("error re-sending the add");

        // Wait for the message to be sent again to slim
        let received = timeout(Duration::from_millis(100), rx_slim.recv())
            .await
            .expect("timeout waiting for message")
            .expect("channel closed")
            .expect("error message");

        // Verify the message received is the right one
        assert_eq!(received, update);

        // Create the first group ack from participant1
        let payload = CommandPayload::builder().group_ack();

        let ack1 = Message::builder()
            .source(participant1.clone())
            .destination(source.clone())
            .identity("")
            .session_type(ProtoSessionType::Multicast)
            .session_message_type(ProtoSessionMessageType::GroupAck)
            .session_id(session_id)
            .message_id(1)
            .payload(payload.as_content())
            .build_publish()
            .unwrap();

        // Send the first ack using on_message function
        sender.on_message(&ack1).await.expect("error sending ack");

        // Verify the message is still pending (timer should NOT stop yet with only 1/2 acks)
        assert!(
            sender.is_still_pending(1),
            "Message should still be pending after first ack"
        );

        // Create the second group ack from participant2
        let payload = CommandPayload::builder().group_ack();

        let ack2 = Message::builder()
            .source(participant2.clone())
            .destination(source.clone())
            .identity("")
            .session_type(ProtoSessionType::Multicast)
            .session_message_type(ProtoSessionMessageType::GroupAck)
            .session_id(session_id)
            .message_id(1)
            .payload(payload.as_content())
            .build_publish()
            .unwrap();

        // Send the second ack using on_message function
        sender.on_message(&ack2).await.expect("error sending ack");

        // Now the timer should be stopped - verify no more messages in slim
        let res = timeout(Duration::from_millis(400), rx_slim.recv()).await;
        assert!(res.is_err(), "Expected timeout but got: {:?}", res);
    }

    #[tokio::test]
    #[traced_test]
    async fn test_on_group_update_duplicate_acks() {
        // send a group add with 2 participants, receive duplicate acks from same participant
        // verify timer doesn't stop until we get acks from BOTH different participants
        let settings = TimerSettings::constant(Duration::from_millis(200)).with_max_retries(3);

        let (tx_slim, mut rx_slim) = tokio::sync::mpsc::channel(10);
        let (tx_app, _) = tokio::sync::mpsc::unbounded_channel();
        let (tx_signal, mut rx_signal) = tokio::sync::mpsc::channel(10);

        let tx = SessionTransmitter::new(tx_slim, tx_app);

        let source = Name::from_strings(["org", "ns", "source"]);
        let remote = Name::from_strings(["org", "ns", "remote"]);
        let session_id = 1;

        let mut sender = ControllerSender::new(
            settings,
            source.clone(),
            ProtoSessionType::Multicast,
            session_id,
            None,
            tx,
            tx_signal,
        );

        // First add participant2 to establish a group with 2 members (source + participant2)
        let participant2 = Name::from_strings(["org", "ns", "participant2"]);
        sender.group_list.insert(participant2.clone());

        // Now create a group add message to add participant1
        // This should wait for acks from both participant2 (already in group) and participant1 (being added)
        let participant1 = Name::from_strings(["org", "ns", "participant1"]);
        let payload = CommandPayload::builder().group_add(
            participant1.clone(),
            vec![participant1.clone(), participant2.clone(), source.clone()],
            None, // mls
        );

        let update = Message::builder()
            .source(source.clone())
            .destination(remote.clone())
            .identity("")
            .session_type(ProtoSessionType::Multicast)
            .session_message_type(ProtoSessionMessageType::GroupAdd)
            .session_id(session_id)
            .message_id(1)
            .payload(payload.as_content())
            .build_publish()
            .unwrap();

        // Send the message using on_message function
        sender
            .on_message(&update)
            .await
            .expect("error sending message");

        // Wait for the message to arrive at rx_slim
        let received = timeout(Duration::from_millis(100), rx_slim.recv())
            .await
            .expect("timeout waiting for message")
            .expect("channel closed")
            .expect("error message");

        // Verify the message received is the right one
        assert_eq!(received, update);

        // Wait longer than the timer duration to account for async task scheduling
        let timeout_msg = timeout(Duration::from_millis(300), rx_signal.recv())
            .await
            .expect("timeout waiting for timer signal")
            .expect("channel closed");

        // Verify we got the right timeout
        match timeout_msg {
            SessionMessage::TimerTimeout {
                message_id,
                message_type,
                ..
            } => {
                assert_eq!(message_id, 1);
                assert_eq!(message_type, ProtoSessionMessageType::GroupAdd);
            }
            _ => panic!("Expected TimerTimeout message"),
        }

        // notify the timeout to the sender
        sender
            .on_timer_timeout(1, ProtoSessionMessageType::GroupAdd)
            .await
            .expect("error re-sending the add");

        // Wait for the message to be sent again to slim
        let received = timeout(Duration::from_millis(100), rx_slim.recv())
            .await
            .expect("timeout waiting for message")
            .expect("channel closed")
            .expect("error message");

        // Verify the message received is the right one
        assert_eq!(received, update);

        // Create the first group ack from participant1
        let payload = CommandPayload::builder().group_ack();

        let ack1 = Message::builder()
            .source(participant1.clone())
            .destination(source.clone())
            .identity("")
            .session_type(ProtoSessionType::Multicast)
            .session_message_type(ProtoSessionMessageType::GroupAck)
            .session_id(session_id)
            .message_id(1)
            .payload(payload.as_content())
            .build_publish()
            .unwrap();

        // Send the first ack using on_message function
        sender.on_message(&ack1).await.expect("error sending ack");

        // Verify the message is still pending (timer should NOT stop yet with only 1/2 acks)
        assert!(
            sender.is_still_pending(1),
            "Message should still be pending after first ack"
        );

        // Send the SAME ack again from participant1 (duplicate)
        sender
            .on_message(&ack1)
            .await
            .expect("error sending duplicate ack");

        // Verify the message is STILL pending - duplicate ack should not count
        assert!(
            sender.is_still_pending(1),
            "Message should still be pending after duplicate ack from same participant"
        );

        // Wait for another timeout since timer should still be running
        let timeout_msg = timeout(Duration::from_millis(300), rx_signal.recv())
            .await
            .expect("timeout waiting for second timer signal - duplicate ack should not have stopped timer")
            .expect("channel closed");

        // Verify we got another timeout (timer didn't stop)
        match timeout_msg {
            SessionMessage::TimerTimeout {
                message_id,
                message_type,
                ..
            } => {
                assert_eq!(message_id, 1);
                assert_eq!(message_type, ProtoSessionMessageType::GroupAdd);
            }
            _ => panic!("Expected TimerTimeout message"),
        }

        // notify the timeout to the sender (this will resend the message)
        sender
            .on_timer_timeout(1, ProtoSessionMessageType::GroupAdd)
            .await
            .expect("error re-sending the add");

        // Consume the retransmitted message from the channel
        let received = timeout(Duration::from_millis(100), rx_slim.recv())
            .await
            .expect("timeout waiting for retransmitted message")
            .expect("channel closed")
            .expect("error message");
        assert_eq!(received, update);

        // Now send ack from participant2 (the second unique participant)
        let payload = CommandPayload::builder().group_ack();

        let ack2 = Message::builder()
            .source(participant2.clone())
            .destination(source.clone())
            .identity("")
            .session_type(ProtoSessionType::Multicast)
            .session_message_type(ProtoSessionMessageType::GroupAck)
            .session_id(session_id)
            .message_id(1)
            .payload(payload.as_content())
            .build_publish()
            .unwrap();

        // Send the second ack from participant2
        sender.on_message(&ack2).await.expect("error sending ack");

        // NOW the timer should be stopped - verify no more messages in slim
        let res = timeout(Duration::from_millis(400), rx_slim.recv()).await;
        assert!(res.is_err(), "Expected timeout but got: {:?}", res);

        // Verify no more timeout signals
        let res = timeout(Duration::from_millis(100), rx_signal.recv()).await;
        assert!(
            res.is_err(),
            "Expected no more timeout signals after all unique acks received"
        );
    }

    #[tokio::test]
    #[traced_test]
    async fn test_ping_with_retransmissions_and_disconnection() {
        // Test ping functionality:
        // - Ping sent every 1 second
        // - Ping retry every 400ms
        // - First ping gets reply
        // - Subsequent pings get no reply (2 retransmissions per interval)
        // - After 3 failed ping intervals, participant is considered disconnected

        let settings = TimerSettings::constant(Duration::from_millis(400)).with_max_retries(3);
        let ping_interval = Duration::from_millis(1000);

        let (tx_slim, mut rx_slim) = tokio::sync::mpsc::channel(100);
        let (tx_app, _) = tokio::sync::mpsc::unbounded_channel();
        let (tx_signal, mut rx_signal) = tokio::sync::mpsc::channel(100);

        let tx = SessionTransmitter::new(tx_slim, tx_app);

        let source = Name::from_strings(["org", "ns", "source"]);
        let participant = Name::from_strings(["org", "ns", "participant"]);
        let session_id = 1;

        let mut sender = ControllerSender::new(
            settings,
            source.clone(),
            ProtoSessionType::Multicast,
            session_id,
            Some(ping_interval),
            tx,
            tx_signal,
        );

        // Add participant to the group and set group name
        sender.group_list.insert(participant.clone());
        sender.group_name = Some(participant.clone());

        // === PING INTERVAL 1: First ping gets a reply ===

        // Wait for the first ping interval timeout
        let timeout_msg = timeout(Duration::from_millis(1100), rx_signal.recv())
            .await
            .expect("timeout waiting for first ping interval")
            .expect("channel closed");

        let first_ping_id = match timeout_msg {
            SessionMessage::TimerTimeout {
                message_id,
                message_type,
                ..
            } => {
                assert_eq!(message_type, ProtoSessionMessageType::Ping);
                message_id
            }
            _ => panic!("Expected TimerTimeout for ping interval"),
        };

        // Trigger the ping send
        sender
            .on_timer_timeout(first_ping_id, ProtoSessionMessageType::Ping)
            .await
            .expect("error sending first ping");

        // Verify ping was sent to slim
        let first_ping = timeout(Duration::from_millis(100), rx_slim.recv())
            .await
            .expect("timeout waiting for first ping")
            .expect("channel closed")
            .expect("error message");

        assert_eq!(
            first_ping.get_session_message_type(),
            ProtoSessionMessageType::Ping
        );

        // Send a ping reply from the participant (ping with same message ID)
        let ping_reply = Message::builder()
            .source(participant.clone())
            .destination(source.clone())
            .identity("")
            .session_type(ProtoSessionType::Multicast)
            .session_message_type(ProtoSessionMessageType::Ping)
            .session_id(session_id)
            .message_id(first_ping.get_id())
            .payload(CommandPayload::builder().ping().as_content())
            .build_publish()
            .unwrap();

        sender.on_ping_message(&ping_reply);

        // Verify no retransmission happens (participant replied)
        let res = timeout(Duration::from_millis(500), rx_slim.recv()).await;
        assert!(
            res.is_err(),
            "Expected no retransmission after successful ping reply"
        );

        // === PING INTERVAL 2: No reply, expect 2 retransmissions ===

        // Wait for the second ping interval timeout
        let timeout_msg = timeout(Duration::from_millis(1100), rx_signal.recv())
            .await
            .expect("timeout waiting for second ping interval")
            .expect("channel closed");

        let second_ping_id = match timeout_msg {
            SessionMessage::TimerTimeout {
                message_id,
                message_type,
                ..
            } => {
                assert_eq!(message_type, ProtoSessionMessageType::Ping);
                message_id
            }
            _ => panic!("Expected TimerTimeout for ping interval"),
        };

        // Trigger the ping send
        sender
            .on_timer_timeout(second_ping_id, ProtoSessionMessageType::Ping)
            .await
            .expect("error sending second ping");

        // Verify ping was sent
        let second_ping = timeout(Duration::from_millis(100), rx_slim.recv())
            .await
            .expect("timeout waiting for second ping")
            .expect("channel closed")
            .expect("error message");

        assert_eq!(
            second_ping.get_session_message_type(),
            ProtoSessionMessageType::Ping
        );

        // Wait for first retransmission timeout (400ms)
        let timeout_msg = timeout(Duration::from_millis(500), rx_signal.recv())
            .await
            .expect("timeout waiting for first retransmission")
            .expect("channel closed");

        match timeout_msg {
            SessionMessage::TimerTimeout {
                message_id,
                message_type,
                ..
            } => {
                assert_eq!(message_id, second_ping.get_id());
                assert_eq!(message_type, ProtoSessionMessageType::Ping);
            }
            _ => panic!("Expected TimerTimeout for ping retransmission"),
        };

        // Trigger retransmission
        sender
            .on_timer_timeout(second_ping.get_id(), ProtoSessionMessageType::Ping)
            .await
            .expect("error retransmitting ping");

        // Verify retransmission was sent
        let retrans1 = timeout(Duration::from_millis(100), rx_slim.recv())
            .await
            .expect("timeout waiting for retransmission")
            .expect("channel closed")
            .expect("error message");

        assert_eq!(retrans1.get_id(), second_ping.get_id());

        // Wait for second retransmission timeout (400ms)
        let timeout_msg = timeout(Duration::from_millis(500), rx_signal.recv())
            .await
            .expect("timeout waiting for second retransmission")
            .expect("channel closed");

        match timeout_msg {
            SessionMessage::TimerTimeout {
                message_id,
                message_type,
                ..
            } => {
                assert_eq!(message_id, second_ping.get_id());
                assert_eq!(message_type, ProtoSessionMessageType::Ping);
            }
            _ => panic!("Expected TimerTimeout for ping retransmission"),
        };

        // Trigger second retransmission
        sender
            .on_timer_timeout(second_ping.get_id(), ProtoSessionMessageType::Ping)
            .await
            .expect("error retransmitting ping");

        // Verify second retransmission was sent
        let retrans2 = timeout(Duration::from_millis(100), rx_slim.recv())
            .await
            .expect("timeout waiting for second retransmission")
            .expect("channel closed")
            .expect("error message");

        assert_eq!(retrans2.get_id(), second_ping.get_id());

        // === PING INTERVAL 3: No reply, expect 2 retransmissions ===

        // Wait for the third ping interval timeout
        let timeout_msg = timeout(Duration::from_millis(1100), rx_signal.recv())
            .await
            .expect("timeout waiting for third ping interval")
            .expect("channel closed");

        let third_ping_id = match timeout_msg {
            SessionMessage::TimerTimeout {
                message_id,
                message_type,
                ..
            } => {
                assert_eq!(message_type, ProtoSessionMessageType::Ping);
                message_id
            }
            _ => panic!("Expected TimerTimeout for ping interval"),
        };

        // Trigger the ping send
        sender
            .on_timer_timeout(third_ping_id, ProtoSessionMessageType::Ping)
            .await
            .expect("error sending third ping");

        // Verify ping was sent
        let third_ping = timeout(Duration::from_millis(100), rx_slim.recv())
            .await
            .expect("timeout waiting for third ping")
            .expect("channel closed")
            .expect("error message");

        assert_eq!(
            third_ping.get_session_message_type(),
            ProtoSessionMessageType::Ping
        );

        // Wait for and process 2 retransmissions
        for i in 0..2 {
            let timeout_msg = timeout(Duration::from_millis(500), rx_signal.recv())
                .await
                .unwrap_or_else(|_| panic!("timeout waiting for retransmission {}", i + 1))
                .expect("channel closed");

            match timeout_msg {
                SessionMessage::TimerTimeout {
                    message_id,
                    message_type,
                    ..
                } => {
                    assert_eq!(message_id, third_ping.get_id());
                    assert_eq!(message_type, ProtoSessionMessageType::Ping);
                }
                _ => panic!("Expected TimerTimeout for ping retransmission"),
            };

            sender
                .on_timer_timeout(third_ping.get_id(), ProtoSessionMessageType::Ping)
                .await
                .expect("error retransmitting ping");

            let _ = timeout(Duration::from_millis(100), rx_slim.recv())
                .await
                .expect("timeout waiting for retransmission")
                .expect("channel closed")
                .expect("error message");
        }

        // === PING INTERVAL 4: No reply, expect 2 retransmissions, then disconnection ===

        // Wait for the fourth ping interval timeout
        let timeout_msg = timeout(Duration::from_millis(1100), rx_signal.recv())
            .await
            .expect("timeout waiting for fourth ping interval")
            .expect("channel closed");

        let fourth_ping_id = match timeout_msg {
            SessionMessage::TimerTimeout {
                message_id,
                message_type,
                ..
            } => {
                assert_eq!(message_type, ProtoSessionMessageType::Ping);
                message_id
            }
            _ => panic!("Expected TimerTimeout for ping interval"),
        };

        // Trigger the ping send
        sender
            .on_timer_timeout(fourth_ping_id, ProtoSessionMessageType::Ping)
            .await
            .expect("error sending fourth ping");

        // Verify ping was sent
        let fourth_ping = timeout(Duration::from_millis(100), rx_slim.recv())
            .await
            .expect("timeout waiting for fourth ping")
            .expect("channel closed")
            .expect("error message");

        assert_eq!(
            fourth_ping.get_session_message_type(),
            ProtoSessionMessageType::Ping
        );

        // Wait for and process 2 retransmissions
        for i in 0..2 {
            let timeout_msg = timeout(Duration::from_millis(500), rx_signal.recv())
                .await
                .unwrap_or_else(|_| panic!("timeout waiting for retransmission {}", i + 1))
                .expect("channel closed");

            match timeout_msg {
                SessionMessage::TimerTimeout {
                    message_id,
                    message_type,
                    ..
                } => {
                    assert_eq!(message_id, fourth_ping.get_id());
                    assert_eq!(message_type, ProtoSessionMessageType::Ping);
                }
                _ => panic!("Expected TimerTimeout for ping retransmission"),
            };

            sender
                .on_timer_timeout(fourth_ping.get_id(), ProtoSessionMessageType::Ping)
                .await
                .expect("error retransmitting ping");

            let _ = timeout(Duration::from_millis(100), rx_slim.recv())
                .await
                .expect("timeout waiting for retransmission")
                .expect("channel closed")
                .expect("error message");
        }

        // === PING INTERVAL 5: Wait for next interval to reach disconnection threshold ===

        // Wait for the fifth ping interval timeout
        let timeout_msg = timeout(Duration::from_millis(1100), rx_signal.recv())
            .await
            .expect("timeout waiting for fifth ping interval")
            .expect("channel closed");

        let fifth_ping_id = match timeout_msg {
            SessionMessage::TimerTimeout {
                message_id,
                message_type,
                ..
            } => {
                assert_eq!(message_type, ProtoSessionMessageType::Ping);
                message_id
            }
            _ => panic!("Expected TimerTimeout for ping interval"),
        };

        // This interval timeout will:
        // 1. See that fourth ping got no reply
        // 2. Increment missing_pings counter for participant to 3
        // 3. Detect disconnection (counter >= MAX_PING_FAILURE)
        // 4. Send a new ping
        sender
            .on_timer_timeout(fifth_ping_id, ProtoSessionMessageType::Ping)
            .await
            .expect("error handling fifth ping interval");

        // Verify the participant was detected as disconnected and removed
        // Timeline:
        // - Interval 1: ping sent, reply received, counter cleared to 0
        // - Interval 2: previous ping got reply, counter stays 0, new ping sent
        // - Interval 3: previous ping got NO reply, counter becomes 1, new ping sent
        // - Interval 4: previous ping got NO reply, counter becomes 2, new ping sent
        // - Interval 5: previous ping got NO reply, counter becomes 3, disconnection detected
        if let Some(ping_state) = &sender.ping_state {
            // Participant should be removed from missing_pings after disconnection
            assert_eq!(
                ping_state.missing_pings.get(&participant),
                None,
                "Participant should be removed from missing_pings after disconnection"
            );
        } else {
            panic!("Ping state should be initialized");
        }

        // Verify participant was removed from group_list
        assert!(
            !sender.group_list.contains(&participant),
            "Participant should be removed from group_list after disconnection"
        );
    }
}<|MERGE_RESOLUTION|>--- conflicted
+++ resolved
@@ -179,19 +179,6 @@
                     // this affects only the ack registration and not the forwarding behaviour.
                     name.reset_id();
                 }
-<<<<<<< HEAD
-                missing_replies.insert(name);
-                self.on_send_message(message, missing_replies).await?;
-            }
-            slim_datapath::api::ProtoSessionMessageType::GroupClose => {
-                let payload = message.extract_group_close()?;
-                let missing_replies: HashSet<Name> = payload
-                    .participants
-                    .iter()
-                    .map(Name::from)
-                    .filter(|n| *n != self.local_name)
-                    .collect();
-=======
                 if message.get_session_message_type()
                     == slim_datapath::api::ProtoSessionMessageType::GroupWelcome
                 {
@@ -211,7 +198,6 @@
                 }
 
                 missing_replies.insert(name);
->>>>>>> 2385cfbe
                 self.on_send_message(message, missing_replies).await?;
             }
             slim_datapath::api::ProtoSessionMessageType::DiscoveryReply
@@ -229,22 +215,6 @@
             slim_datapath::api::ProtoSessionMessageType::Ping => self.on_ping_message(message),
             slim_datapath::api::ProtoSessionMessageType::GroupAdd => {
                 // compute the list of participants that needs to send an ack
-<<<<<<< HEAD
-                let payload = message.extract_group_add()?;
-                let new_participant = Name::from(
-                    payload
-                        .new_participant
-                        .as_ref()
-                        .ok_or(SessionError::MissingNewParticipant)?,
-                );
-
-                let missing_replies: HashSet<Name> = payload
-                    .participants
-                    .iter()
-                    .map(Name::from)
-                    .filter(|n| *n != self.local_name && *n != new_participant)
-                    .collect();
-=======
                 // remove the local name as we are not waiting for any reply from the local name
                 let missing_replies = self
                     .group_list
@@ -259,34 +229,10 @@
                     self.group_name = Some(message.get_dst());
                 }
 
->>>>>>> 2385cfbe
                 self.on_send_message(message, missing_replies).await?;
             }
             slim_datapath::api::ProtoSessionMessageType::GroupRemove => {
                 // compute the list of participants that needs to send an ack
-<<<<<<< HEAD
-                let payload = message.extract_group_remove()?;
-
-                let mut missing_replies: HashSet<Name> = payload
-                    .participants
-                    .iter()
-                    .map(Name::from)
-                    .filter(|n| *n != self.local_name)
-                    .collect();
-
-                // also the participant that we are removing will get the update
-                // so we need to add it in the list of endpoint from where
-                // we expected to receive an ack
-                let to_remove = Name::from(
-                    payload
-                        .removed_participant
-                        .as_ref()
-                        .ok_or(SessionError::MissingRemovedParticipant)?,
-                );
-                if to_remove != self.local_name {
-                    missing_replies.insert(to_remove);
-                }
-=======
                 // the participant that we are removing will get the update
                 // so we can use the group list as is, removing only the local name
                 let missing_replies = self
@@ -322,7 +268,6 @@
                     .filter(|name| *name != &self.local_name)
                     .cloned()
                     .collect::<HashSet<_>>();
->>>>>>> 2385cfbe
 
                 self.on_send_message(message, missing_replies).await?;
             }
@@ -484,10 +429,7 @@
                     .collect::<HashSet<_>>();
 
                 // Send the ping message to slim
-                self.tx
-                    .send_to_slim(Ok(ping.clone()))
-                    .await
-                    .map_err(|e| SessionError::SlimTransmission(e.to_string()))?;
+                self.tx.send_to_slim(Ok(ping.clone())).await?;
 
                 if let Some(ping_state) = self.ping_state.as_mut() {
                     ping_state.ping = Some(PendingReply {
@@ -516,11 +458,7 @@
             if let Some(ping_message) = message_to_send {
                 debug!("ping message {} timeout, send it again", id);
                 // simply resend the message
-                return self
-                    .tx
-                    .send_to_slim(Ok(ping_message))
-                    .await
-                    .map_err(|e| SessionError::SlimTransmission(e.to_string()));
+                return self.tx.send_to_slim(Ok(ping_message)).await;
             }
         }
 
