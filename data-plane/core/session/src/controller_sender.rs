// Copyright AGNTCY Contributors (https://github.com/agntcy)
// SPDX-License-Identifier: Apache-2.0

use std::{
    collections::{HashMap, HashSet},
    time::Duration,
};

use slim_datapath::{
    api::{CommandPayload, ProtoMessage as Message, ProtoSessionMessageType, ProtoSessionType},
    messages::Name,
};
use tokio::sync::mpsc::Sender;
use tracing::debug;

use crate::{
    SessionError, Transmitter,
    common::SessionMessage,
    timer::Timer,
    timer_factory::{TimerFactory, TimerSettings},
    transmitter::SessionTransmitter,
};

/// Maximum number of consecutive ping failures before a participant is considered disconnected.
pub const MAX_PING_FAILURE: u32 = 3;

/// used a result in OnMessage function
#[derive(PartialEq, Clone, Debug)]
enum ControllerSenderDrainStatus {
    NotDraining,
    Initiated,
    Completed,
}

struct PendingReply {
    /// Missing replies
    /// Keep track of the names so that if we get  multiple acks from
    /// the same endpoint we don't count it twice
    missing_replies: HashSet<Name>,

    /// Message to resend in case of timeout
    message: Message,

    /// the timer
    timer: Timer,
}

struct PingState {
    /// Current pending ping
    /// Maybe empty if none is connected to the channel
    ping: Option<PendingReply>,

    /// Ping timer factor set to create ping related timers
    #[allow(dead_code)]
    ping_timer_factory: TimerFactory,

    /// List of potential disconnected endpoint
    /// If an endpoint does not reply to latest N pings it is considered
    /// disconnected and the session controller is notified.
    /// The map keeps track of the name and the number of missing ping replies
    missing_pings: HashMap<Name, u32>,

    /// The ping timer
    /// this timer is used only for the pings and it is not connected to
    /// a specific message, it is used to send new pings periodically
    ping_timer: Timer,
}

pub struct ControllerSender {
    /// timer factory to crate timers for acks
    timer_factory: TimerFactory,

    /// local name to be removed in the missing replies set
    local_name: Name,

<<<<<<< HEAD
    /// group name. We learn this on welcome/group add so that
    /// if the session is a point to point session we know
    /// also the id of the remote instance that is unknown
    /// on session creation
    group_name: Option<Name>,
=======
    /// group name, learn on group add. In case of p2p session
    /// this will be equal to the remote name
    group_name: Name,
>>>>>>> 9a99d48e

    /// session type
    session_type: ProtoSessionType,

    /// session id
    session_id: u32,

    /// list of pending replies for each control message
    pending_replies: HashMap<u32, PendingReply>,

    /// ping state
    /// by default is None, start only if a duration is set
    ping_state: Option<PingState>,

    /// group list
    /// list of participants to the group
    group_list: HashSet<Name>,

    /// send packets to slim or the app
    tx: SessionTransmitter,

    /// send message to the session controller
    tx_session: Sender<SessionMessage>,

    /// drain state - when true, no new messages from app are accepted
    draining_state: ControllerSenderDrainStatus,
}

impl ControllerSender {
    #[allow(clippy::too_many_arguments)]
    pub fn new(
        timer_settings: TimerSettings,
        local_name: Name,
<<<<<<< HEAD
=======
        group_name: Name,
>>>>>>> 9a99d48e
        session_type: ProtoSessionType,
        session_id: u32,
        ping_interval: Option<Duration>,
        tx: SessionTransmitter,
        tx_signals: Sender<SessionMessage>,
    ) -> Self {
        let mut list = HashSet::new();
        list.insert(local_name.clone());

        let ping_state = if let Some(interval) = ping_interval {
            // we need to setup the timer for the ping
            let settings =
                TimerSettings::new(interval, None, None, crate::timer::TimerType::Constant);
            let ping_timer_factory = TimerFactory::new(settings, tx_signals.clone());
            let ping_timer = ping_timer_factory.create_and_start_timer(
                rand::random::<u32>(),
                slim_datapath::api::ProtoSessionMessageType::Ping,
                None,
            );
            Some(PingState {
                ping: None,
                ping_timer_factory,
                missing_pings: HashMap::new(),
                ping_timer,
            })
        } else {
            None
        };

        ControllerSender {
            timer_factory: TimerFactory::new(timer_settings, tx_signals.clone()),
            local_name,
<<<<<<< HEAD
            group_name: None,
=======
            group_name,
>>>>>>> 9a99d48e
            session_type,
            session_id,
            pending_replies: HashMap::new(),
            ping_state,
            group_list: list,
            tx,
            tx_session: tx_signals,
            draining_state: ControllerSenderDrainStatus::NotDraining,
        }
    }

    pub async fn on_message(&mut self, message: &Message) -> Result<(), SessionError> {
        if self.draining_state == ControllerSenderDrainStatus::Completed {
            return Err(SessionError::Processing(
                "sender closed, drop message".to_string(),
            ));
        }

        match message.get_session_message_type() {
            slim_datapath::api::ProtoSessionMessageType::DiscoveryRequest
            | slim_datapath::api::ProtoSessionMessageType::JoinRequest
            | slim_datapath::api::ProtoSessionMessageType::LeaveRequest
            | slim_datapath::api::ProtoSessionMessageType::GroupWelcome => {
                if self.draining_state == ControllerSenderDrainStatus::Initiated {
                    // draining period is started, do no accept any new message
                    return Err(SessionError::Processing(
                        "draining period started, do not accept new messages".to_string(),
                    ));
                }
                let mut missing_replies = HashSet::new();
                let mut name = message.get_dst();
                if message.get_session_message_type()
                    == slim_datapath::api::ProtoSessionMessageType::DiscoveryRequest
                {
                    // the discovery request should be sent to an unknown destination id.
                    // if the id is present remove it for consistency on the ack return.
                    // this affects only the ack registration and not the forwarding behaviour.
                    name.reset_id();
                }
                if message.get_session_message_type()
                    == slim_datapath::api::ProtoSessionMessageType::GroupWelcome
                {
                    // add the new participant to the list
                    self.group_list.insert(message.get_dst());
<<<<<<< HEAD

                    if self.group_name.is_none()
                        && self.session_type == ProtoSessionType::PointToPoint
                    {
                        // update the group name used to send ping messages
                        debug!(
                            "update group name {} for point to point session on welcome message",
                            message.get_dst()
                        );
                        self.group_name = Some(message.get_dst());
                    }
=======
>>>>>>> 9a99d48e
                }

                missing_replies.insert(name);
                self.on_send_message(message, missing_replies).await?;
            }
            slim_datapath::api::ProtoSessionMessageType::DiscoveryReply
            | slim_datapath::api::ProtoSessionMessageType::JoinReply
            | slim_datapath::api::ProtoSessionMessageType::LeaveReply
            | slim_datapath::api::ProtoSessionMessageType::GroupAck => {
                self.on_reply_message(message);
            }
            slim_datapath::api::ProtoSessionMessageType::GroupNack => {
                // in case on Nack we stop the timer as for the Acks
                // and we leave the application/controller decide what
                // to do to handle it
                self.on_reply_message(message);
            }
            slim_datapath::api::ProtoSessionMessageType::Ping => self.on_ping_message(message),
            slim_datapath::api::ProtoSessionMessageType::GroupAdd => {
                // compute the list of participants that needs to send an ack
                // remove the local name as we are not waiting for any reply from the local name
                let missing_replies = self
                    .group_list
                    .iter()
                    .filter(|name| *name != &self.local_name)
                    .cloned()
                    .collect::<HashSet<_>>();
<<<<<<< HEAD

                if self.group_name.is_none() {
                    // update the group name used to send ping messages
                    debug!("update group name {} of add message", message.get_dst());
                    self.group_name = Some(message.get_dst());
                }
=======
>>>>>>> 9a99d48e

                self.on_send_message(message, missing_replies).await?;
            }
            slim_datapath::api::ProtoSessionMessageType::GroupRemove => {
                // compute the list of participants that needs to send an ack
                // the participant that we are removing will get the update
                // so we can use the group list as is, removing only the local name
                let missing_replies = self
                    .group_list
                    .iter()
                    .filter(|name| *name != &self.local_name)
                    .cloned()
                    .collect::<HashSet<_>>();

                // remove the endpoint also from the group list
                let payload = message.extract_group_remove().map_err(|e| {
                    SessionError::Processing(format!(
                        "failed to extract group remove payload: {}",
                        e
                    ))
                })?;

                let to_remove = Name::from(payload.removed_participant.as_ref().ok_or(
                    SessionError::Processing(
                        "missing removed participant in GroupRemove message".to_string(),
                    ),
                )?);

                self.group_list.remove(&to_remove);

                self.on_send_message(message, missing_replies).await?;
            }
            slim_datapath::api::ProtoSessionMessageType::GroupClose => {
                // compute the list of participants that needs to send an ack
                let missing_replies = self
                    .group_list
                    .iter()
                    .filter(|name| *name != &self.local_name)
                    .cloned()
                    .collect::<HashSet<_>>();

                self.on_send_message(message, missing_replies).await?;
            }
            slim_datapath::api::ProtoSessionMessageType::GroupProposal => todo!(),
            _ => {
                debug!("unexpected message type");
            }
        }

        Ok(())
    }

    async fn on_send_message(
        &mut self,
        message: &Message,
        missing_replies: HashSet<Name>,
    ) -> Result<(), SessionError> {
        let id = message.get_id();

        debug!(
            "create a new timer for message {}, waiting response from {:?}",
            id, missing_replies
        );
        let pending = PendingReply {
            missing_replies,
            message: message.clone(),
            timer: self.timer_factory.create_and_start_timer(
                id,
                message.get_session_message_type(),
                None,
            ),
        };

        self.pending_replies.insert(id, pending);
        self.tx
            .send_to_slim(Ok(message.clone()))
            .await
            .map_err(|e| SessionError::SlimTransmission(e.to_string()))
    }

    fn on_reply_message(&mut self, message: &Message) {
        let id = message.get_id();
        debug!(
            "receive reply for message {} from {}",
            id,
            message.get_source()
        );

        let mut delete = false;
        if let Some(pending) = self.pending_replies.get_mut(&id) {
            debug!("try to remove {} from pending acks", id);
            let mut name = message.get_source();
            if message.get_session_message_type()
                == slim_datapath::api::ProtoSessionMessageType::DiscoveryReply
            {
                name.reset_id();
            }
            pending.missing_replies.remove(&name);
            if pending.missing_replies.is_empty() {
                debug!("all replies received, remove timer");
                pending.timer.stop();
                delete = true;
            }
        }

        if delete {
            self.pending_replies.remove(&id);
        }
    }

    fn on_ping_message(&mut self, message: &Message) {
        debug!("received ping reply {}", message.get_id());
        if let Some(ping_state) = &mut self.ping_state
            && let Some(ping) = &mut ping_state.ping
            && ping.timer.get_id() == message.get_id()
        {
            ping.missing_replies.remove(&message.get_source());
            if ping.missing_replies.is_empty() {
                debug!("stop ping retransmissions for id {}", message.get_id());
                ping.timer.stop()
            }
        } else {
            debug!("received a ping but the state is not set, ignore the message");
        }
    }

    pub fn is_still_pending(&self, message_id: u32) -> bool {
        self.pending_replies.contains_key(&message_id)
    }

    pub(crate) async fn on_timer_timeout(
        &mut self,
        id: u32,
        msg_type: ProtoSessionMessageType,
    ) -> Result<(), SessionError> {
        debug!("timeout for message {}", id);

        // check if the timeout is related to a ping
        if self.ping_state.is_some() && msg_type == ProtoSessionMessageType::Ping {
            return self.handle_ping_timeout(id).await;
        }

        // the timer is not related to a ping, resent the message if possible
        if let Some(pending) = self.pending_replies.get(&id) {
            return self
                .tx
                .send_to_slim(Ok(pending.message.clone()))
                .await
                .map_err(|e| SessionError::SlimTransmission(e.to_string()));
        };

        Err(SessionError::SlimTransmission(format!(
            "timer {} does not exists",
            id
        )))
    }

    async fn handle_ping_timeout(&mut self, id: u32) -> Result<(), SessionError> {
        // Check if we need to handle ping timeout
        let should_handle_ping_interval = self
            .ping_state
            .as_ref()
            .map(|ps| ps.ping_timer.get_id() == id)
            .ok_or(SessionError::Processing(
                "ping state not initialized".to_string(),
            ))?;

        if should_handle_ping_interval {
            debug!("ping interval timeout, check current group state");
            // the timeout is related to the ping interval timer
            // check if we sent a ping before and if there are still pending acks to the ping
            self.handle_ping_state();

            // completely reset the ping if needed
            self.ping_state.as_mut().map(|s| s.ping.take());

<<<<<<< HEAD
            if self.group_list.len() > 1
                && let Some(group_name) = &self.group_name
            {
=======
            if self.group_list.len() > 1 {
>>>>>>> 9a99d48e
                // someone is connected to the channel, send the ping
                // create the message
                let ping_id = rand::random::<u32>();
                let mut builder = Message::builder()
                    .source(self.local_name.clone())
<<<<<<< HEAD
                    .destination(group_name.clone())
=======
                    .destination(self.group_name.clone())
>>>>>>> 9a99d48e
                    .identity("")
                    .session_type(self.session_type)
                    .session_message_type(ProtoSessionMessageType::Ping)
                    .session_id(self.session_id)
                    .message_id(ping_id)
                    .payload(CommandPayload::builder().ping().as_content());

                if self.session_type == ProtoSessionType::Multicast {
                    builder = builder.fanout(256);
                }

                let ping = builder
                    .build_publish()
                    .map_err(|e| SessionError::Processing(e.to_string()))?;

                debug!("send a new ping with id {}", ping_id);

                // set the ping missing replies state
                let missing_replies = self
                    .group_list
                    .iter()
                    .filter(|name| *name != &self.local_name)
                    .cloned()
                    .collect::<HashSet<_>>();

                // Send the ping message to slim
                self.tx
                    .send_to_slim(Ok(ping.clone()))
                    .await
                    .map_err(|e| SessionError::SlimTransmission(e.to_string()))?;

                if let Some(ping_state) = self.ping_state.as_mut() {
                    ping_state.ping = Some(PendingReply {
                        missing_replies,
                        message: ping,
                        // the ping message should be resent like all the other command message
                        // if some remote participant do no replies. The ping_state.ping_timer_factory
                        // is used only to recreate the message periodically
                        timer: self.timer_factory.create_and_start_timer(
                            ping_id,
                            ProtoSessionMessageType::Ping,
                            None,
                        ),
                    });
                }
            }
        } else {
            // most likely the timeout is related to the ping message itself so
            // we need to send it again
            let message_to_send = self
                .ping_state
                .as_ref()
                .and_then(|ps| ps.ping.as_ref())
                .map(|p| p.message.clone());

            if let Some(ping_message) = message_to_send {
                debug!("ping message {} timeout, send it again", id);
                // simply resend the message
                return self
                    .tx
                    .send_to_slim(Ok(ping_message))
                    .await
                    .map_err(|e| SessionError::SlimTransmission(e.to_string()));
            }
        }

        Ok(())
    }

    /// Handle ping state by updating missing_pings and checking for disconnections
    fn handle_ping_state(&mut self) {
        let ping_state = self
            .ping_state
            .as_mut()
            .expect("ping_state should be initialized");
        let Some(mut ping) = ping_state.ping.take() else {
            return;
        };

        // stop the timer for ping retransmission
        ping.timer.stop();

        // if all participants replied to the ping, reset the
        // missing_pings map otherwise try to see if someone got disconnected
        if ping.missing_replies.is_empty() {
            debug!("all ping received, nobody got disconnected");
            ping_state.missing_pings.clear();
        } else {
            // update missing_pings
            for p in &ping.missing_replies {
                debug!("missing ping reply from {}", p);
                *ping_state.missing_pings.entry(p.clone()).or_insert(0) += 1;
            }

            // check for disconnected participants and notify, then remove them
            ping_state.missing_pings.retain(|k, v| {
                if *v >= MAX_PING_FAILURE {
                    debug!("participant {} got disconnected", k);
                    self.group_list.remove(k);
                    if let Err(e) = self
                        .tx_session
                        .try_send(SessionMessage::ParticipantDisconnected { name: k.clone() })
                    {
                        tracing::error!("failed to send participant disconnected message: {}", e);
                    }
                    false // remove from missing_pings
                } else {
                    true // keep in missing_pings
                }
            });
        }
    }

    pub async fn on_timer_failure(&mut self, id: u32, msg_type: ProtoSessionMessageType) {
        if msg_type == ProtoSessionMessageType::Ping {
            // the only timer that can fail is the one related to the ping retransmissions
            let should_handle = if let Some(ping_state) = &self.ping_state {
                ping_state
                    .ping
                    .as_ref()
                    .map(|ping| ping.timer.get_id() == id)
                    .unwrap_or(false)
            } else {
                false
            };

            if should_handle {
                // reset the pending ping state and wait for the next one to be sent
                debug!("ping message {} timer failure, update ping state", id);
                self.handle_ping_state();
            } else {
                debug!("got message failure for unknown ping, ignore it");
                return;
            }
        }

        if let Some(gt) = self.pending_replies.get_mut(&id) {
            gt.timer.stop();
        }
        self.pending_replies.remove(&id);
    }

    pub fn clear_timers(&mut self) {
        for (_, mut p) in self.pending_replies.drain() {
            p.timer.stop();
        }
        self.pending_replies.clear();
    }

    pub fn start_drain(&mut self) {
        // set only initiated to true because we may need send request leave
        debug!("controller sender drain initiated");
        self.draining_state = ControllerSenderDrainStatus::Initiated;
    }

    pub fn drain_completed(&self) -> bool {
        // Drain is complete if we're draining and no pending acks remain
        if self.draining_state == ControllerSenderDrainStatus::Completed
            || self.draining_state == ControllerSenderDrainStatus::Initiated
                && self.pending_replies.is_empty()
        {
            return true;
        }
        false
    }

    pub fn close(&mut self) {
        self.clear_timers();
        self.draining_state = ControllerSenderDrainStatus::Completed;
    }
}

#[cfg(test)]
mod tests {
    use crate::transmitter::SessionTransmitter;

    use super::*;
    use slim_datapath::{
        api::{CommandPayload, ProtoSessionMessageType, ProtoSessionType},
        messages::Name,
    };
    use std::time::Duration;
    use tokio::time::timeout;
    use tracing_test::traced_test;

    #[tokio::test]
    #[traced_test]
    async fn test_on_discovery_request() {
        // send a discovery request, wait for a retransmission of the message and then get the discovery reply
        let settings = TimerSettings::constant(Duration::from_millis(200)).with_max_retries(3);

        let (tx_slim, mut rx_slim) = tokio::sync::mpsc::channel(10);
        let (tx_app, _) = tokio::sync::mpsc::unbounded_channel();
        let (tx_signal, mut rx_signal) = tokio::sync::mpsc::channel(10);

        let tx = SessionTransmitter::new(tx_slim, tx_app);

        let source = Name::from_strings(["org", "ns", "source"]);
        let remote = Name::from_strings(["org", "ns", "remote"]);
        let session_id = 1;

        let mut sender = ControllerSender::new(
            settings,
            source.clone(),
<<<<<<< HEAD
=======
            remote.clone(),
>>>>>>> 9a99d48e
            ProtoSessionType::Multicast,
            session_id,
            None,
            tx,
            tx_signal,
        );

        // Create a discovery request message
        let payload = CommandPayload::builder().discovery_request(None);

        let request = Message::builder()
            .source(source.clone())
            .destination(remote.clone())
            .identity("")
            .session_type(ProtoSessionType::Multicast)
            .session_message_type(ProtoSessionMessageType::DiscoveryRequest)
            .session_id(session_id)
            .message_id(1)
            .payload(payload.as_content())
            .build_publish()
            .unwrap();

        // Send the message using on_message function
        sender
            .on_message(&request)
            .await
            .expect("error sending message");

        // Wait for the message to arrive at rx_slim
        let received = timeout(Duration::from_millis(100), rx_slim.recv())
            .await
            .expect("timeout waiting for message")
            .expect("channel closed")
            .expect("error message");

        // Verify the message received is the right one
        assert_eq!(received, request);

        // Wait longer than the timer duration to account for async task scheduling
        let timeout_msg = timeout(Duration::from_millis(300), rx_signal.recv())
            .await
            .expect("timeout waiting for timer signal")
            .expect("channel closed");

        // Verify we got the right timeout
        match timeout_msg {
            SessionMessage::TimerTimeout {
                message_id,
                message_type,
                ..
            } => {
                assert_eq!(message_id, 1);
                assert_eq!(message_type, ProtoSessionMessageType::DiscoveryRequest);
            }
            _ => panic!("Expected TimerTimeout message"),
        }

        // notify the timeout to the sender
        sender
            .on_timer_timeout(1, ProtoSessionMessageType::DiscoveryRequest)
            .await
            .expect("error re-sending the request");

        // Wait for the message to be sent again to slim
        let received = timeout(Duration::from_millis(100), rx_slim.recv())
            .await
            .expect("timeout waiting for message")
            .expect("channel closed")
            .expect("error message");

        // Verify the message received is the right one
        assert_eq!(received, request);

        // Create the discovery reply
        let payload = CommandPayload::builder().discovery_reply();

        let reply = Message::builder()
            .source(source.clone())
            .destination(remote.clone())
            .identity("")
            .session_type(ProtoSessionType::Multicast)
            .session_message_type(ProtoSessionMessageType::DiscoveryReply)
            .session_id(session_id)
            .message_id(1)
            .payload(payload.as_content())
            .build_publish()
            .unwrap();

        // Send the message using on_message function
        sender
            .on_message(&reply)
            .await
            .expect("error sending reply");

        // this should stop the timer so we should not get any other message in slim
        let res = timeout(Duration::from_millis(400), rx_slim.recv()).await;
        assert!(res.is_err(), "Expected timeout but got: {:?}", res);
    }

    #[tokio::test]
    #[traced_test]
    async fn test_on_join_request() {
        // send a join request, wait for a retransmission of the message and then get the join reply
        let settings = TimerSettings::constant(Duration::from_millis(200)).with_max_retries(3);

        let (tx_slim, mut rx_slim) = tokio::sync::mpsc::channel(10);
        let (tx_app, _) = tokio::sync::mpsc::unbounded_channel();
        let (tx_signal, mut rx_signal) = tokio::sync::mpsc::channel(10);

        let tx = SessionTransmitter::new(tx_slim, tx_app);

        let source = Name::from_strings(["org", "ns", "source"]);
        let remote = Name::from_strings(["org", "ns", "remote"]);
        let session_id = 1;

        let mut sender = ControllerSender::new(
            settings,
            source.clone(),
<<<<<<< HEAD
=======
            remote.clone(),
>>>>>>> 9a99d48e
            ProtoSessionType::Multicast,
            session_id,
            None,
            tx,
            tx_signal,
        );

        // Create a join request message
        let payload = CommandPayload::builder().join_request(
            false, // enable_mls
            None,  // max_retries
            None,  // timer_duration
            None,  // channel
        );

        let request = Message::builder()
            .source(source.clone())
            .destination(remote.clone())
            .identity("")
            .session_type(ProtoSessionType::Multicast)
            .session_message_type(ProtoSessionMessageType::JoinRequest)
            .session_id(session_id)
            .message_id(1)
            .payload(payload.as_content())
            .build_publish()
            .unwrap();

        // Send the message using on_message function
        sender
            .on_message(&request)
            .await
            .expect("error sending message");

        // Wait for the message to arrive at rx_slim
        let received = timeout(Duration::from_millis(100), rx_slim.recv())
            .await
            .expect("timeout waiting for message")
            .expect("channel closed")
            .expect("error message");

        // Verify the message received is the right one
        assert_eq!(received, request);

        // Wait longer than the timer duration to account for async task scheduling
        let timeout_msg = timeout(Duration::from_millis(300), rx_signal.recv())
            .await
            .expect("timeout waiting for timer signal")
            .expect("channel closed");

        // Verify we got the right timeout
        match timeout_msg {
            SessionMessage::TimerTimeout {
                message_id,
                message_type,
                ..
            } => {
                assert_eq!(message_id, 1);
                assert_eq!(message_type, ProtoSessionMessageType::JoinRequest);
            }
            _ => panic!("Expected TimerTimeout message"),
        }

        // notify the timeout to the sender
        sender
            .on_timer_timeout(1, ProtoSessionMessageType::JoinRequest)
            .await
            .expect("error re-sending the request");

        // Wait for the message to be sent again to slim
        let received = timeout(Duration::from_millis(100), rx_slim.recv())
            .await
            .expect("timeout waiting for message")
            .expect("channel closed")
            .expect("error message");

        // Verify the message received is the right one
        assert_eq!(received, request);

        // Create the join reply
        let payload = CommandPayload::builder().join_reply(None);

        let reply = Message::builder()
            .source(source.clone())
            .destination(remote.clone())
            .identity("")
            .session_type(ProtoSessionType::Multicast)
            .session_message_type(ProtoSessionMessageType::JoinReply)
            .session_id(session_id)
            .message_id(1)
            .payload(payload.as_content())
            .build_publish()
            .unwrap();

        // Send the reply using on_message function
        sender
            .on_message(&reply)
            .await
            .expect("error sending reply");

        // this should stop the timer so we should not get any other message in slim
        let res = timeout(Duration::from_millis(400), rx_slim.recv()).await;
        assert!(res.is_err(), "Expected timeout but got: {:?}", res);
    }

    #[tokio::test]
    #[traced_test]
    async fn test_on_leave_request() {
        // send a leave request, wait for a retransmission of the message and then get the leave reply
        let settings = TimerSettings::constant(Duration::from_millis(200)).with_max_retries(3);

        let (tx_slim, mut rx_slim) = tokio::sync::mpsc::channel(10);
        let (tx_app, _) = tokio::sync::mpsc::unbounded_channel();
        let (tx_signal, mut rx_signal) = tokio::sync::mpsc::channel(10);

        let tx = SessionTransmitter::new(tx_slim, tx_app);

        let source = Name::from_strings(["org", "ns", "source"]);
        let remote = Name::from_strings(["org", "ns", "remote"]);
        let session_id = 1;

        let mut sender = ControllerSender::new(
            settings,
            source.clone(),
<<<<<<< HEAD
=======
            remote.clone(),
>>>>>>> 9a99d48e
            ProtoSessionType::Multicast,
            session_id,
            None,
            tx,
            tx_signal,
        );

        // Create a leave request message
        let payload = CommandPayload::builder().leave_request(None);

        let request = Message::builder()
            .source(source.clone())
            .destination(remote.clone())
            .identity("")
            .session_type(ProtoSessionType::Multicast)
            .session_message_type(ProtoSessionMessageType::LeaveRequest)
            .session_id(session_id)
            .message_id(1)
            .payload(payload.as_content())
            .build_publish()
            .unwrap();

        // Send the message using on_message function
        sender
            .on_message(&request)
            .await
            .expect("error sending message");

        // Wait for the message to arrive at rx_slim
        let received = timeout(Duration::from_millis(100), rx_slim.recv())
            .await
            .expect("timeout waiting for message")
            .expect("channel closed")
            .expect("error message");

        // Verify the message received is the right one
        assert_eq!(received, request);

        // Wait longer than the timer duration to account for async task scheduling
        let timeout_msg = timeout(Duration::from_millis(300), rx_signal.recv())
            .await
            .expect("timeout waiting for timer signal")
            .expect("channel closed");

        // Verify we got the right timeout
        match timeout_msg {
            SessionMessage::TimerTimeout {
                message_id,
                message_type,
                ..
            } => {
                assert_eq!(message_id, 1);
                assert_eq!(message_type, ProtoSessionMessageType::LeaveRequest);
            }
            _ => panic!("Expected TimerTimeout message"),
        }

        // notify the timeout to the sender
        sender
            .on_timer_timeout(1, ProtoSessionMessageType::LeaveRequest)
            .await
            .expect("error re-sending the request");

        // Wait for the message to be sent again to slim
        let received = timeout(Duration::from_millis(100), rx_slim.recv())
            .await
            .expect("timeout waiting for message")
            .expect("channel closed")
            .expect("error message");

        // Verify the message received is the right one
        assert_eq!(received, request);

        // Create the leave reply
        let payload = CommandPayload::builder().leave_reply();

        let reply = Message::builder()
            .source(source.clone())
            .destination(remote.clone())
            .identity("")
            .session_type(ProtoSessionType::Multicast)
            .session_message_type(ProtoSessionMessageType::LeaveReply)
            .session_id(session_id)
            .message_id(1)
            .payload(payload.as_content())
            .build_publish()
            .unwrap();

        // Send the reply using on_message function
        sender
            .on_message(&reply)
            .await
            .expect("error sending reply");

        // this should stop the timer so we should not get any other message in slim
        let res = timeout(Duration::from_millis(400), rx_slim.recv()).await;
        assert!(res.is_err(), "Expected timeout but got: {:?}", res);
    }

    #[tokio::test]
    #[traced_test]
    async fn test_on_group_welcome() {
        // send a group welcome, wait for a retransmission of the message and then get the group ack
        let settings = TimerSettings::constant(Duration::from_millis(200)).with_max_retries(3);

        let (tx_slim, mut rx_slim) = tokio::sync::mpsc::channel(10);
        let (tx_app, _) = tokio::sync::mpsc::unbounded_channel();
        let (tx_signal, mut rx_signal) = tokio::sync::mpsc::channel(10);

        let tx = SessionTransmitter::new(tx_slim, tx_app);
        let source = Name::from_strings(["org", "ns", "source"]);
        let remote = Name::from_strings(["org", "ns", "remote"]);
        let session_id = 1;

        let mut sender = ControllerSender::new(
            settings,
            source.clone(),
<<<<<<< HEAD
=======
            remote.clone(),
>>>>>>> 9a99d48e
            ProtoSessionType::Multicast,
            session_id,
            None,
            tx,
            tx_signal,
        );

        // Create a group welcome message
        let participant = Name::from_strings(["org", "ns", "participant"]);
        let payload = CommandPayload::builder()
            .group_welcome(vec![participant.clone(), source.clone()], None);

        let welcome = Message::builder()
            .source(source.clone())
            .destination(remote.clone())
            .identity("")
            .session_type(ProtoSessionType::Multicast)
            .session_message_type(ProtoSessionMessageType::GroupWelcome)
            .session_id(session_id)
            .message_id(1)
            .payload(payload.as_content())
            .build_publish()
            .unwrap();

        // Send the message using on_message function
        sender
            .on_message(&welcome)
            .await
            .expect("error sending message");

        // Wait for the message to arrive at rx_slim
        let received = timeout(Duration::from_millis(100), rx_slim.recv())
            .await
            .expect("timeout waiting for message")
            .expect("channel closed")
            .expect("error message");

        // Verify the message received is the right one
        assert_eq!(received, welcome);

        // Wait longer than the timer duration to account for async task scheduling
        let timeout_msg = timeout(Duration::from_millis(300), rx_signal.recv())
            .await
            .expect("timeout waiting for timer signal")
            .expect("channel closed");

        // Verify we got the right timeout
        match timeout_msg {
            SessionMessage::TimerTimeout {
                message_id,
                message_type,
                ..
            } => {
                assert_eq!(message_id, 1);
                assert_eq!(message_type, ProtoSessionMessageType::GroupWelcome);
            }
            _ => panic!("Expected TimerTimeout message"),
        }

        // notify the timeout to the sender
        sender
            .on_timer_timeout(1, ProtoSessionMessageType::GroupWelcome)
            .await
            .expect("error re-sending the welcome");

        // Wait for the message to be sent again to slim
        let received = timeout(Duration::from_millis(100), rx_slim.recv())
            .await
            .expect("timeout waiting for message")
            .expect("channel closed")
            .expect("error message");

        // Verify the message received is the right one
        assert_eq!(received, welcome);

        // Create the group ack
        let payload = CommandPayload::builder().group_ack();

        let ack = Message::builder()
            .source(source.clone())
            .destination(remote.clone())
            .identity("")
            .session_type(ProtoSessionType::Multicast)
            .session_message_type(ProtoSessionMessageType::GroupAck)
            .session_id(session_id)
            .message_id(1)
            .payload(payload.as_content())
            .build_publish()
            .unwrap();

        // Send the ack using on_message function
        sender.on_message(&ack).await.expect("error sending ack");

        // this should stop the timer so we should not get any other message in slim
        let res = timeout(Duration::from_millis(400), rx_slim.recv()).await;
        assert!(res.is_err(), "Expected timeout but got: {:?}", res);
    }

    #[tokio::test]
    #[traced_test]
    async fn test_on_group_add_message() {
        // send a group add with 2 participants, wait for retransmission, then send 2 group acks
        let settings = TimerSettings::constant(Duration::from_millis(200)).with_max_retries(3);

        let (tx_slim, mut rx_slim) = tokio::sync::mpsc::channel(10);
        let (tx_app, _) = tokio::sync::mpsc::unbounded_channel();
        let (tx_signal, mut rx_signal) = tokio::sync::mpsc::channel(10);

        let tx = SessionTransmitter::new(tx_slim, tx_app);

        let source = Name::from_strings(["org", "ns", "source"]);
        let remote = Name::from_strings(["org", "ns", "remote"]);
        let session_id = 1;

        let mut sender = ControllerSender::new(
            settings,
            source.clone(),
<<<<<<< HEAD
=======
            remote.clone(),
>>>>>>> 9a99d48e
            ProtoSessionType::Multicast,
            session_id,
            None,
            tx,
            tx_signal,
        );

        // First add participant2 to establish a group with 2 members (source + participant2)
        let participant2 = Name::from_strings(["org", "ns", "participant2"]);
        sender.group_list.insert(participant2.clone());

        // Now create a group add message to add participant1
        // This should wait for acks from both participant2 (already in group) and participant1 (being added)
        let participant1 = Name::from_strings(["org", "ns", "participant1"]);
        let payload = CommandPayload::builder().group_add(
            participant1.clone(),
            vec![participant1.clone(), participant2.clone(), source.clone()],
            None, // mls_commit
        );

        let update = Message::builder()
            .source(source.clone())
            .destination(remote.clone())
            .identity("")
            .session_type(ProtoSessionType::Multicast)
            .session_message_type(ProtoSessionMessageType::GroupAdd)
            .session_id(session_id)
            .message_id(1)
            .payload(payload.as_content())
            .build_publish()
            .unwrap();

        // Send the message using on_message function
        sender
            .on_message(&update)
            .await
            .expect("error sending message");

        // Wait for the message to arrive at rx_slim
        let received = timeout(Duration::from_millis(100), rx_slim.recv())
            .await
            .expect("timeout waiting for message")
            .expect("channel closed")
            .expect("error message");

        // Verify the message received is the right one
        assert_eq!(received, update);

        // Wait longer than the timer duration to account for async task scheduling
        let timeout_msg = timeout(Duration::from_millis(300), rx_signal.recv())
            .await
            .expect("timeout waiting for timer signal")
            .expect("channel closed");

        // Verify we got the right timeout
        match timeout_msg {
            SessionMessage::TimerTimeout {
                message_id,
                message_type,
                ..
            } => {
                assert_eq!(message_id, 1);
                assert_eq!(message_type, ProtoSessionMessageType::GroupAdd);
            }
            _ => panic!("Expected TimerTimeout message"),
        }

        // notify the timeout to the sender
        sender
            .on_timer_timeout(1, ProtoSessionMessageType::GroupAdd)
            .await
            .expect("error re-sending the add");

        // Wait for the message to be sent again to slim
        let received = timeout(Duration::from_millis(100), rx_slim.recv())
            .await
            .expect("timeout waiting for message")
            .expect("channel closed")
            .expect("error message");

        // Verify the message received is the right one
        assert_eq!(received, update);

        // Create the first group ack from participant1
        let payload = CommandPayload::builder().group_ack();

        let ack1 = Message::builder()
            .source(participant1.clone())
            .destination(source.clone())
            .identity("")
            .session_type(ProtoSessionType::Multicast)
            .session_message_type(ProtoSessionMessageType::GroupAck)
            .session_id(session_id)
            .message_id(1)
            .payload(payload.as_content())
            .build_publish()
            .unwrap();

        // Send the first ack using on_message function
        sender.on_message(&ack1).await.expect("error sending ack");

        // Verify the message is still pending (timer should NOT stop yet with only 1/2 acks)
        assert!(
            sender.is_still_pending(1),
            "Message should still be pending after first ack"
        );

        // Create the second group ack from participant2
        let payload = CommandPayload::builder().group_ack();

        let ack2 = Message::builder()
            .source(participant2.clone())
            .destination(source.clone())
            .identity("")
            .session_type(ProtoSessionType::Multicast)
            .session_message_type(ProtoSessionMessageType::GroupAck)
            .session_id(session_id)
            .message_id(1)
            .payload(payload.as_content())
            .build_publish()
            .unwrap();

        // Send the second ack using on_message function
        sender.on_message(&ack2).await.expect("error sending ack");

        // Now the timer should be stopped - verify no more messages in slim
        let res = timeout(Duration::from_millis(400), rx_slim.recv()).await;
        assert!(res.is_err(), "Expected timeout but got: {:?}", res);
    }

    #[tokio::test]
    #[traced_test]
    async fn test_on_group_update_duplicate_acks() {
        // send a group add with 2 participants, receive duplicate acks from same participant
        // verify timer doesn't stop until we get acks from BOTH different participants
        let settings = TimerSettings::constant(Duration::from_millis(200)).with_max_retries(3);

        let (tx_slim, mut rx_slim) = tokio::sync::mpsc::channel(10);
        let (tx_app, _) = tokio::sync::mpsc::unbounded_channel();
        let (tx_signal, mut rx_signal) = tokio::sync::mpsc::channel(10);

        let tx = SessionTransmitter::new(tx_slim, tx_app);

        let source = Name::from_strings(["org", "ns", "source"]);
        let remote = Name::from_strings(["org", "ns", "remote"]);
        let session_id = 1;

        let mut sender = ControllerSender::new(
            settings,
            source.clone(),
<<<<<<< HEAD
=======
            remote.clone(),
>>>>>>> 9a99d48e
            ProtoSessionType::Multicast,
            session_id,
            None,
            tx,
            tx_signal,
        );

        // First add participant2 to establish a group with 2 members (source + participant2)
        let participant2 = Name::from_strings(["org", "ns", "participant2"]);
        sender.group_list.insert(participant2.clone());

        // Now create a group add message to add participant1
        // This should wait for acks from both participant2 (already in group) and participant1 (being added)
        let participant1 = Name::from_strings(["org", "ns", "participant1"]);
        let payload = CommandPayload::builder().group_add(
            participant1.clone(),
            vec![participant1.clone(), participant2.clone(), source.clone()],
            None, // mls
        );

        let update = Message::builder()
            .source(source.clone())
            .destination(remote.clone())
            .identity("")
            .session_type(ProtoSessionType::Multicast)
            .session_message_type(ProtoSessionMessageType::GroupAdd)
            .session_id(session_id)
            .message_id(1)
            .payload(payload.as_content())
            .build_publish()
            .unwrap();

        // Send the message using on_message function
        sender
            .on_message(&update)
            .await
            .expect("error sending message");

        // Wait for the message to arrive at rx_slim
        let received = timeout(Duration::from_millis(100), rx_slim.recv())
            .await
            .expect("timeout waiting for message")
            .expect("channel closed")
            .expect("error message");

        // Verify the message received is the right one
        assert_eq!(received, update);

        // Wait longer than the timer duration to account for async task scheduling
        let timeout_msg = timeout(Duration::from_millis(300), rx_signal.recv())
            .await
            .expect("timeout waiting for timer signal")
            .expect("channel closed");

        // Verify we got the right timeout
        match timeout_msg {
            SessionMessage::TimerTimeout {
                message_id,
                message_type,
                ..
            } => {
                assert_eq!(message_id, 1);
                assert_eq!(message_type, ProtoSessionMessageType::GroupAdd);
            }
            _ => panic!("Expected TimerTimeout message"),
        }

        // notify the timeout to the sender
        sender
            .on_timer_timeout(1, ProtoSessionMessageType::GroupAdd)
            .await
            .expect("error re-sending the add");

        // Wait for the message to be sent again to slim
        let received = timeout(Duration::from_millis(100), rx_slim.recv())
            .await
            .expect("timeout waiting for message")
            .expect("channel closed")
            .expect("error message");

        // Verify the message received is the right one
        assert_eq!(received, update);

        // Create the first group ack from participant1
        let payload = CommandPayload::builder().group_ack();

        let ack1 = Message::builder()
            .source(participant1.clone())
            .destination(source.clone())
            .identity("")
            .session_type(ProtoSessionType::Multicast)
            .session_message_type(ProtoSessionMessageType::GroupAck)
            .session_id(session_id)
            .message_id(1)
            .payload(payload.as_content())
            .build_publish()
            .unwrap();

        // Send the first ack using on_message function
        sender.on_message(&ack1).await.expect("error sending ack");

        // Verify the message is still pending (timer should NOT stop yet with only 1/2 acks)
        assert!(
            sender.is_still_pending(1),
            "Message should still be pending after first ack"
        );

        // Send the SAME ack again from participant1 (duplicate)
        sender
            .on_message(&ack1)
            .await
            .expect("error sending duplicate ack");

        // Verify the message is STILL pending - duplicate ack should not count
        assert!(
            sender.is_still_pending(1),
            "Message should still be pending after duplicate ack from same participant"
        );

        // Wait for another timeout since timer should still be running
        let timeout_msg = timeout(Duration::from_millis(300), rx_signal.recv())
            .await
            .expect("timeout waiting for second timer signal - duplicate ack should not have stopped timer")
            .expect("channel closed");

        // Verify we got another timeout (timer didn't stop)
        match timeout_msg {
            SessionMessage::TimerTimeout {
                message_id,
                message_type,
                ..
            } => {
                assert_eq!(message_id, 1);
                assert_eq!(message_type, ProtoSessionMessageType::GroupAdd);
            }
            _ => panic!("Expected TimerTimeout message"),
        }

        // notify the timeout to the sender (this will resend the message)
        sender
            .on_timer_timeout(1, ProtoSessionMessageType::GroupAdd)
            .await
            .expect("error re-sending the add");

        // Consume the retransmitted message from the channel
        let received = timeout(Duration::from_millis(100), rx_slim.recv())
            .await
            .expect("timeout waiting for retransmitted message")
            .expect("channel closed")
            .expect("error message");
        assert_eq!(received, update);

        // Now send ack from participant2 (the second unique participant)
        let payload = CommandPayload::builder().group_ack();

        let ack2 = Message::builder()
            .source(participant2.clone())
            .destination(source.clone())
            .identity("")
            .session_type(ProtoSessionType::Multicast)
            .session_message_type(ProtoSessionMessageType::GroupAck)
            .session_id(session_id)
            .message_id(1)
            .payload(payload.as_content())
            .build_publish()
            .unwrap();

        // Send the second ack from participant2
        sender.on_message(&ack2).await.expect("error sending ack");

        // NOW the timer should be stopped - verify no more messages in slim
        let res = timeout(Duration::from_millis(400), rx_slim.recv()).await;
        assert!(res.is_err(), "Expected timeout but got: {:?}", res);

        // Verify no more timeout signals
        let res = timeout(Duration::from_millis(100), rx_signal.recv()).await;
        assert!(
            res.is_err(),
            "Expected no more timeout signals after all unique acks received"
        );
    }

    #[tokio::test]
    #[traced_test]
    async fn test_ping_with_retransmissions_and_disconnection() {
        // Test ping functionality:
        // - Ping sent every 1 second
        // - Ping retry every 400ms
        // - First ping gets reply
        // - Subsequent pings get no reply (2 retransmissions per interval)
        // - After 3 failed ping intervals, participant is considered disconnected

        let settings = TimerSettings::constant(Duration::from_millis(400)).with_max_retries(3);
        let ping_interval = Duration::from_millis(1000);

        let (tx_slim, mut rx_slim) = tokio::sync::mpsc::channel(100);
        let (tx_app, _) = tokio::sync::mpsc::unbounded_channel();
        let (tx_signal, mut rx_signal) = tokio::sync::mpsc::channel(100);

        let tx = SessionTransmitter::new(tx_slim, tx_app);

        let source = Name::from_strings(["org", "ns", "source"]);
<<<<<<< HEAD
=======
        let remote = Name::from_strings(["org", "ns", "remote"]);
>>>>>>> 9a99d48e
        let participant = Name::from_strings(["org", "ns", "participant"]);
        let session_id = 1;

        let mut sender = ControllerSender::new(
            settings,
            source.clone(),
<<<<<<< HEAD
=======
            remote.clone(),
>>>>>>> 9a99d48e
            ProtoSessionType::Multicast,
            session_id,
            Some(ping_interval),
            tx,
            tx_signal,
        );

<<<<<<< HEAD
        // Add participant to the group and set group name
        sender.group_list.insert(participant.clone());
        sender.group_name = Some(participant.clone());
=======
        // Add participant to the group
        sender.group_list.insert(participant.clone());
>>>>>>> 9a99d48e

        // === PING INTERVAL 1: First ping gets a reply ===

        // Wait for the first ping interval timeout
        let timeout_msg = timeout(Duration::from_millis(1100), rx_signal.recv())
            .await
            .expect("timeout waiting for first ping interval")
            .expect("channel closed");

        let first_ping_id = match timeout_msg {
            SessionMessage::TimerTimeout {
                message_id,
                message_type,
                ..
            } => {
                assert_eq!(message_type, ProtoSessionMessageType::Ping);
                message_id
            }
            _ => panic!("Expected TimerTimeout for ping interval"),
        };

        // Trigger the ping send
        sender
            .on_timer_timeout(first_ping_id, ProtoSessionMessageType::Ping)
            .await
            .expect("error sending first ping");

        // Verify ping was sent to slim
        let first_ping = timeout(Duration::from_millis(100), rx_slim.recv())
            .await
            .expect("timeout waiting for first ping")
            .expect("channel closed")
            .expect("error message");

        assert_eq!(
            first_ping.get_session_message_type(),
            ProtoSessionMessageType::Ping
        );

        // Send a ping reply from the participant (ping with same message ID)
        let ping_reply = Message::builder()
            .source(participant.clone())
            .destination(source.clone())
            .identity("")
            .session_type(ProtoSessionType::Multicast)
            .session_message_type(ProtoSessionMessageType::Ping)
            .session_id(session_id)
            .message_id(first_ping.get_id())
            .payload(CommandPayload::builder().ping().as_content())
            .build_publish()
            .unwrap();

        sender.on_ping_message(&ping_reply);

        // Verify no retransmission happens (participant replied)
        let res = timeout(Duration::from_millis(500), rx_slim.recv()).await;
        assert!(
            res.is_err(),
            "Expected no retransmission after successful ping reply"
        );

        // === PING INTERVAL 2: No reply, expect 2 retransmissions ===

        // Wait for the second ping interval timeout
        let timeout_msg = timeout(Duration::from_millis(1100), rx_signal.recv())
            .await
            .expect("timeout waiting for second ping interval")
            .expect("channel closed");

        let second_ping_id = match timeout_msg {
            SessionMessage::TimerTimeout {
                message_id,
                message_type,
                ..
            } => {
                assert_eq!(message_type, ProtoSessionMessageType::Ping);
                message_id
            }
            _ => panic!("Expected TimerTimeout for ping interval"),
        };

        // Trigger the ping send
        sender
            .on_timer_timeout(second_ping_id, ProtoSessionMessageType::Ping)
            .await
            .expect("error sending second ping");

        // Verify ping was sent
        let second_ping = timeout(Duration::from_millis(100), rx_slim.recv())
            .await
            .expect("timeout waiting for second ping")
            .expect("channel closed")
            .expect("error message");

        assert_eq!(
            second_ping.get_session_message_type(),
            ProtoSessionMessageType::Ping
        );

        // Wait for first retransmission timeout (400ms)
        let timeout_msg = timeout(Duration::from_millis(500), rx_signal.recv())
            .await
            .expect("timeout waiting for first retransmission")
            .expect("channel closed");

        match timeout_msg {
            SessionMessage::TimerTimeout {
                message_id,
                message_type,
                ..
            } => {
                assert_eq!(message_id, second_ping.get_id());
                assert_eq!(message_type, ProtoSessionMessageType::Ping);
            }
            _ => panic!("Expected TimerTimeout for ping retransmission"),
        };

        // Trigger retransmission
        sender
            .on_timer_timeout(second_ping.get_id(), ProtoSessionMessageType::Ping)
            .await
            .expect("error retransmitting ping");

        // Verify retransmission was sent
        let retrans1 = timeout(Duration::from_millis(100), rx_slim.recv())
            .await
            .expect("timeout waiting for retransmission")
            .expect("channel closed")
            .expect("error message");

        assert_eq!(retrans1.get_id(), second_ping.get_id());

        // Wait for second retransmission timeout (400ms)
        let timeout_msg = timeout(Duration::from_millis(500), rx_signal.recv())
            .await
            .expect("timeout waiting for second retransmission")
            .expect("channel closed");

        match timeout_msg {
            SessionMessage::TimerTimeout {
                message_id,
                message_type,
                ..
            } => {
                assert_eq!(message_id, second_ping.get_id());
                assert_eq!(message_type, ProtoSessionMessageType::Ping);
            }
            _ => panic!("Expected TimerTimeout for ping retransmission"),
        };

        // Trigger second retransmission
        sender
            .on_timer_timeout(second_ping.get_id(), ProtoSessionMessageType::Ping)
            .await
            .expect("error retransmitting ping");

        // Verify second retransmission was sent
        let retrans2 = timeout(Duration::from_millis(100), rx_slim.recv())
            .await
            .expect("timeout waiting for second retransmission")
            .expect("channel closed")
            .expect("error message");

        assert_eq!(retrans2.get_id(), second_ping.get_id());

        // === PING INTERVAL 3: No reply, expect 2 retransmissions ===

        // Wait for the third ping interval timeout
        let timeout_msg = timeout(Duration::from_millis(1100), rx_signal.recv())
            .await
            .expect("timeout waiting for third ping interval")
            .expect("channel closed");

        let third_ping_id = match timeout_msg {
            SessionMessage::TimerTimeout {
                message_id,
                message_type,
                ..
            } => {
                assert_eq!(message_type, ProtoSessionMessageType::Ping);
                message_id
            }
            _ => panic!("Expected TimerTimeout for ping interval"),
        };

        // Trigger the ping send
        sender
            .on_timer_timeout(third_ping_id, ProtoSessionMessageType::Ping)
            .await
            .expect("error sending third ping");

        // Verify ping was sent
        let third_ping = timeout(Duration::from_millis(100), rx_slim.recv())
            .await
            .expect("timeout waiting for third ping")
            .expect("channel closed")
            .expect("error message");

        assert_eq!(
            third_ping.get_session_message_type(),
            ProtoSessionMessageType::Ping
        );

        // Wait for and process 2 retransmissions
        for i in 0..2 {
            let timeout_msg = timeout(Duration::from_millis(500), rx_signal.recv())
                .await
                .unwrap_or_else(|_| panic!("timeout waiting for retransmission {}", i + 1))
                .expect("channel closed");

            match timeout_msg {
                SessionMessage::TimerTimeout {
                    message_id,
                    message_type,
                    ..
                } => {
                    assert_eq!(message_id, third_ping.get_id());
                    assert_eq!(message_type, ProtoSessionMessageType::Ping);
                }
                _ => panic!("Expected TimerTimeout for ping retransmission"),
            };

            sender
                .on_timer_timeout(third_ping.get_id(), ProtoSessionMessageType::Ping)
                .await
                .expect("error retransmitting ping");

            let _ = timeout(Duration::from_millis(100), rx_slim.recv())
                .await
                .expect("timeout waiting for retransmission")
                .expect("channel closed")
                .expect("error message");
        }

        // === PING INTERVAL 4: No reply, expect 2 retransmissions, then disconnection ===

        // Wait for the fourth ping interval timeout
        let timeout_msg = timeout(Duration::from_millis(1100), rx_signal.recv())
            .await
            .expect("timeout waiting for fourth ping interval")
            .expect("channel closed");

        let fourth_ping_id = match timeout_msg {
            SessionMessage::TimerTimeout {
                message_id,
                message_type,
                ..
            } => {
                assert_eq!(message_type, ProtoSessionMessageType::Ping);
                message_id
            }
            _ => panic!("Expected TimerTimeout for ping interval"),
        };

        // Trigger the ping send
        sender
            .on_timer_timeout(fourth_ping_id, ProtoSessionMessageType::Ping)
            .await
            .expect("error sending fourth ping");

        // Verify ping was sent
        let fourth_ping = timeout(Duration::from_millis(100), rx_slim.recv())
            .await
            .expect("timeout waiting for fourth ping")
            .expect("channel closed")
            .expect("error message");

        assert_eq!(
            fourth_ping.get_session_message_type(),
            ProtoSessionMessageType::Ping
        );

        // Wait for and process 2 retransmissions
        for i in 0..2 {
            let timeout_msg = timeout(Duration::from_millis(500), rx_signal.recv())
                .await
                .unwrap_or_else(|_| panic!("timeout waiting for retransmission {}", i + 1))
                .expect("channel closed");

            match timeout_msg {
                SessionMessage::TimerTimeout {
                    message_id,
                    message_type,
                    ..
                } => {
                    assert_eq!(message_id, fourth_ping.get_id());
                    assert_eq!(message_type, ProtoSessionMessageType::Ping);
                }
                _ => panic!("Expected TimerTimeout for ping retransmission"),
            };

            sender
                .on_timer_timeout(fourth_ping.get_id(), ProtoSessionMessageType::Ping)
                .await
                .expect("error retransmitting ping");

            let _ = timeout(Duration::from_millis(100), rx_slim.recv())
                .await
                .expect("timeout waiting for retransmission")
                .expect("channel closed")
                .expect("error message");
        }

        // === PING INTERVAL 5: Wait for next interval to reach disconnection threshold ===

        // Wait for the fifth ping interval timeout
        let timeout_msg = timeout(Duration::from_millis(1100), rx_signal.recv())
            .await
            .expect("timeout waiting for fifth ping interval")
            .expect("channel closed");

        let fifth_ping_id = match timeout_msg {
            SessionMessage::TimerTimeout {
                message_id,
                message_type,
                ..
            } => {
                assert_eq!(message_type, ProtoSessionMessageType::Ping);
                message_id
            }
            _ => panic!("Expected TimerTimeout for ping interval"),
        };

        // This interval timeout will:
        // 1. See that fourth ping got no reply
        // 2. Increment missing_pings counter for participant to 3
        // 3. Detect disconnection (counter >= MAX_PING_FAILURE)
        // 4. Send a new ping
        sender
            .on_timer_timeout(fifth_ping_id, ProtoSessionMessageType::Ping)
            .await
            .expect("error handling fifth ping interval");

        // Verify the participant was detected as disconnected and removed
        // Timeline:
        // - Interval 1: ping sent, reply received, counter cleared to 0
        // - Interval 2: previous ping got reply, counter stays 0, new ping sent
        // - Interval 3: previous ping got NO reply, counter becomes 1, new ping sent
        // - Interval 4: previous ping got NO reply, counter becomes 2, new ping sent
        // - Interval 5: previous ping got NO reply, counter becomes 3, disconnection detected
        if let Some(ping_state) = &sender.ping_state {
            // Participant should be removed from missing_pings after disconnection
            assert_eq!(
                ping_state.missing_pings.get(&participant),
                None,
                "Participant should be removed from missing_pings after disconnection"
            );
        } else {
            panic!("Ping state should be initialized");
        }

        // Verify participant was removed from group_list
        assert!(
            !sender.group_list.contains(&participant),
            "Participant should be removed from group_list after disconnection"
        );
    }
}<|MERGE_RESOLUTION|>--- conflicted
+++ resolved
@@ -73,17 +73,11 @@
     /// local name to be removed in the missing replies set
     local_name: Name,
 
-<<<<<<< HEAD
     /// group name. We learn this on welcome/group add so that
     /// if the session is a point to point session we know
     /// also the id of the remote instance that is unknown
     /// on session creation
     group_name: Option<Name>,
-=======
-    /// group name, learn on group add. In case of p2p session
-    /// this will be equal to the remote name
-    group_name: Name,
->>>>>>> 9a99d48e
 
     /// session type
     session_type: ProtoSessionType,
@@ -117,10 +111,6 @@
     pub fn new(
         timer_settings: TimerSettings,
         local_name: Name,
-<<<<<<< HEAD
-=======
-        group_name: Name,
->>>>>>> 9a99d48e
         session_type: ProtoSessionType,
         session_id: u32,
         ping_interval: Option<Duration>,
@@ -153,11 +143,7 @@
         ControllerSender {
             timer_factory: TimerFactory::new(timer_settings, tx_signals.clone()),
             local_name,
-<<<<<<< HEAD
             group_name: None,
-=======
-            group_name,
->>>>>>> 9a99d48e
             session_type,
             session_id,
             pending_replies: HashMap::new(),
@@ -202,7 +188,6 @@
                 {
                     // add the new participant to the list
                     self.group_list.insert(message.get_dst());
-<<<<<<< HEAD
 
                     if self.group_name.is_none()
                         && self.session_type == ProtoSessionType::PointToPoint
@@ -214,8 +199,6 @@
                         );
                         self.group_name = Some(message.get_dst());
                     }
-=======
->>>>>>> 9a99d48e
                 }
 
                 missing_replies.insert(name);
@@ -243,15 +226,12 @@
                     .filter(|name| *name != &self.local_name)
                     .cloned()
                     .collect::<HashSet<_>>();
-<<<<<<< HEAD
-
+                
                 if self.group_name.is_none() {
                     // update the group name used to send ping messages
                     debug!("update group name {} of add message", message.get_dst());
                     self.group_name = Some(message.get_dst());
                 }
-=======
->>>>>>> 9a99d48e
 
                 self.on_send_message(message, missing_replies).await?;
             }
@@ -428,23 +408,15 @@
             // completely reset the ping if needed
             self.ping_state.as_mut().map(|s| s.ping.take());
 
-<<<<<<< HEAD
             if self.group_list.len() > 1
                 && let Some(group_name) = &self.group_name
             {
-=======
-            if self.group_list.len() > 1 {
->>>>>>> 9a99d48e
                 // someone is connected to the channel, send the ping
                 // create the message
                 let ping_id = rand::random::<u32>();
                 let mut builder = Message::builder()
                     .source(self.local_name.clone())
-<<<<<<< HEAD
                     .destination(group_name.clone())
-=======
-                    .destination(self.group_name.clone())
->>>>>>> 9a99d48e
                     .identity("")
                     .session_type(self.session_type)
                     .session_message_type(ProtoSessionMessageType::Ping)
@@ -649,10 +621,6 @@
         let mut sender = ControllerSender::new(
             settings,
             source.clone(),
-<<<<<<< HEAD
-=======
-            remote.clone(),
->>>>>>> 9a99d48e
             ProtoSessionType::Multicast,
             session_id,
             None,
@@ -771,10 +739,6 @@
         let mut sender = ControllerSender::new(
             settings,
             source.clone(),
-<<<<<<< HEAD
-=======
-            remote.clone(),
->>>>>>> 9a99d48e
             ProtoSessionType::Multicast,
             session_id,
             None,
@@ -898,10 +862,6 @@
         let mut sender = ControllerSender::new(
             settings,
             source.clone(),
-<<<<<<< HEAD
-=======
-            remote.clone(),
->>>>>>> 9a99d48e
             ProtoSessionType::Multicast,
             session_id,
             None,
@@ -1019,10 +979,6 @@
         let mut sender = ControllerSender::new(
             settings,
             source.clone(),
-<<<<<<< HEAD
-=======
-            remote.clone(),
->>>>>>> 9a99d48e
             ProtoSessionType::Multicast,
             session_id,
             None,
@@ -1140,10 +1096,6 @@
         let mut sender = ControllerSender::new(
             settings,
             source.clone(),
-<<<<<<< HEAD
-=======
-            remote.clone(),
->>>>>>> 9a99d48e
             ProtoSessionType::Multicast,
             session_id,
             None,
@@ -1294,10 +1246,6 @@
         let mut sender = ControllerSender::new(
             settings,
             source.clone(),
-<<<<<<< HEAD
-=======
-            remote.clone(),
->>>>>>> 9a99d48e
             ProtoSessionType::Multicast,
             session_id,
             None,
@@ -1500,20 +1448,12 @@
         let tx = SessionTransmitter::new(tx_slim, tx_app);
 
         let source = Name::from_strings(["org", "ns", "source"]);
-<<<<<<< HEAD
-=======
-        let remote = Name::from_strings(["org", "ns", "remote"]);
->>>>>>> 9a99d48e
         let participant = Name::from_strings(["org", "ns", "participant"]);
         let session_id = 1;
 
         let mut sender = ControllerSender::new(
             settings,
             source.clone(),
-<<<<<<< HEAD
-=======
-            remote.clone(),
->>>>>>> 9a99d48e
             ProtoSessionType::Multicast,
             session_id,
             Some(ping_interval),
@@ -1521,14 +1461,9 @@
             tx_signal,
         );
 
-<<<<<<< HEAD
         // Add participant to the group and set group name
         sender.group_list.insert(participant.clone());
         sender.group_name = Some(participant.clone());
-=======
-        // Add participant to the group
-        sender.group_list.insert(participant.clone());
->>>>>>> 9a99d48e
 
         // === PING INTERVAL 1: First ping gets a reply ===
 
