--- conflicted
+++ resolved
@@ -763,7 +763,7 @@
         tx: T,
         session_metadata: HashMap<String, String>,
     ) -> Self {
-        let mut endpoint = Endpoint::new(
+        let endpoint = Endpoint::new(
             name,
             channel_name,
             session_id,
@@ -775,14 +775,6 @@
             session_metadata,
         );
 
-<<<<<<< HEAD
-=======
-        if session_type == ProtoSessionType::SessionPointToPoint {
-            // Skip channel subscription for P2P sessions
-            endpoint.subscribed = true;
-        }
-
->>>>>>> 59189121
         ChannelParticipant {
             moderator_name: None,
             timer: None,
@@ -810,12 +802,9 @@
         // set route in order to be able to send packets to the moderator
         self.endpoint.set_route(&source).await?;
 
-<<<<<<< HEAD
         // If names.moderator_name and names.channel_name are the same, skip the join
         self.endpoint.subscribed = source == self.endpoint.channel_name;
 
-=======
->>>>>>> 59189121
         // set the moderator name after the set route
         self.moderator_name = Some(source);
 
