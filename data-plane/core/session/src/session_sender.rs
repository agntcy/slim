// Copyright AGNTCY Contributors (https://github.com/agntcy)
// SPDX-License-Identifier: Apache-2.0

use std::collections::{HashMap, HashSet};

use slim_datapath::api::ProtoSessionType;
use slim_datapath::{api::ProtoMessage as Message, messages::Name};
use tokio::sync::mpsc::Sender;
use tracing::debug;

use crate::common::new_message_from_session_fields;
use crate::transmitter::SessionTransmitter;
use crate::{
    SessionError, Transmitter,
    common::SessionMessage,
    producer_buffer::ProducerBuffer,
    timer::Timer,
    timer_factory::{TimerFactory, TimerSettings},
};

/// used a result in OnMessage function
#[derive(PartialEq, Clone)]
enum SenderDrainStatus {
    NotDraining,
    Initiated,
    Completed,
}

#[allow(dead_code)]
struct GroupTimer {
    /// list of names for which we did not get an ack yet
    missing_timers: HashSet<Name>,

    /// the timer
    timer: Timer,
}

#[allow(dead_code)]
pub struct SessionSender {
    /// buffer storing messages coming from the application
    buffer: ProducerBuffer,

    /// timer factory to crate timers for acks
    timer_factory: Option<TimerFactory>,

    /// list of pending acks for each message
    pending_acks: HashMap<u32, GroupTimer>,

    /// list of timer ids associated for each endpoint
    pending_acks_per_endpoint: HashMap<Name, HashSet<u32>>,

    /// list of the endpoints in the conversation
    /// on message send, create an ack timer for each endpoint in the list
    /// on endpoint remove, delete all the acks to the endpoint
    endpoints_list: HashSet<Name>,

    /// message id, used if the session is sequential
    next_id: u32,

    /// session id to had in the message header
    session_id: u32,

    /// session type to set in the message header
    session_type: ProtoSessionType,

    /// send packets to slim or the app
    tx: SessionTransmitter,

    /// set to true if the sender is receiving packets
    /// to send but no one is connected to the session yet
    to_flush: bool,

    /// drain state - when true, no new messages from app are accepted
    draining_state: SenderDrainStatus,
}

#[allow(dead_code)]
impl SessionSender {
    const MAX_FANOUT: u32 = 256;

    pub fn new(
        timer_settings: Option<TimerSettings>,
        session_id: u32,
        session_type: ProtoSessionType,
        tx: SessionTransmitter,
        tx_signals: Option<Sender<SessionMessage>>,
    ) -> Self {
        let factory = if let Some(settings) = timer_settings
            && let Some(tx) = tx_signals
        {
            Some(TimerFactory::new(settings, tx))
        } else {
            None
        };

        SessionSender {
            buffer: ProducerBuffer::with_capacity(512),
            timer_factory: factory,
            pending_acks: HashMap::new(),
            pending_acks_per_endpoint: HashMap::new(),
            endpoints_list: HashSet::new(),
            next_id: 0,
            session_id,
            session_type,
            tx,
            to_flush: false,
            draining_state: SenderDrainStatus::NotDraining,
        }
    }

    pub async fn on_message(&mut self, message: Message) -> Result<(), SessionError> {
        if self.draining_state == SenderDrainStatus::Completed {
            return Err(SessionError::Processing(
                "sender closed, drop message".to_string(),
            ));
        }

        match message.get_session_message_type() {
            slim_datapath::api::ProtoSessionMessageType::Msg => {
                debug!("received message");
                if self.draining_state == SenderDrainStatus::Initiated {
                    // draining period is started, do no accept any new message
                    return Err(SessionError::Processing(
                        "drain started do no accept new messages".to_string(),
                    ));
                }
                self.on_publish_message(message).await?;
            }
            slim_datapath::api::ProtoSessionMessageType::MsgAck => {
                debug!("received ack message");
                if self.timer_factory.is_none() {
                    // drop the message
                    return Ok(());
                }
                self.on_ack_message(&message);
            }
            slim_datapath::api::ProtoSessionMessageType::RtxRequest => {
                debug!("received rtx message");
                if self.timer_factory.is_none() {
                    // drop the message
                    return Ok(());
                }
                // receiving an rtx request for a message we stop the
                // corresponding ack timer. For this point on if the
                // message is not delivered the receiver side will keep
                // asking for it
                self.on_ack_message(&message);
                // after the ack removal, process the rtx request
                self.on_rtx_message(message).await?;
            }
            _ => {
                debug!("unexpected message type");
            }
        }

        // return the right state
        Ok(())
    }

    async fn on_publish_message(&mut self, mut message: Message) -> Result<(), SessionError> {
        //if self.endpoints_list.is_empty() {
        //    return Err(SessionError::Processing(
        //        "endpoint list is empty, cannot create timers".to_string(),
        //    ));
        //}

        // compute message id
        // by increasing next_id before assign it to message_id
        // we always skip message 0 (used as drain timer id)
        self.next_id += 1;
        let message_id = self.next_id;

        // Set the session id, message id and session type
        let session_header = message.get_session_header_mut();
        session_header.set_message_id(message_id);
        session_header.set_session_id(self.session_id);
        session_header.set_session_type(self.session_type);

        // set the fanout
        let slim_header = message.get_slim_header_mut();
        if self.session_type == ProtoSessionType::Multicast {
            slim_header.set_fanout(Self::MAX_FANOUT);
        } else {
            slim_header.set_fanout(1);
        }

        // add the message to the producer buffer.
        self.buffer.push(message.clone());

        if self.endpoints_list.is_empty() {
            debug!(
                "there is no remote endopoint connected to the session, store the packet and send it later"
            );
            self.to_flush = true;
            return Ok(());
        }

        self.set_timer_and_send(message).await
    }

    async fn set_timer_and_send(&mut self, message: Message) -> Result<(), SessionError> {
        let message_id = message.get_id();
        debug!("send new message with id {}", message_id);

        if self.timer_factory.is_some() {
            debug!("reliable sender, set all timers");
            // create a timer for the new packet and update the state
            let gt = GroupTimer {
                missing_timers: self.endpoints_list.clone(),
                timer: self.timer_factory.as_ref().unwrap().create_and_start_timer(
                    message_id,
                    message.get_session_message_type(),
                    None,
                ),
            };

            // insert in pending acks
            self.pending_acks.insert(message_id, gt);

            // insert in pending acks per endpoint
            for n in &self.endpoints_list {
                debug!("add timer for message {} for remote {}", message_id, n);
                if let Some(acks) = self.pending_acks_per_endpoint.get_mut(n) {
                    acks.insert(message_id);
                } else {
                    let mut set = HashSet::new();
                    set.insert(message_id);
                    self.pending_acks_per_endpoint.insert(n.clone(), set);
                }
            }
        }

        debug!("send message");
        // send the message
        self.tx
            .send_to_slim(Ok(message))
            .await
            .map_err(|e| SessionError::SlimTransmission(e.to_string()))
    }

    fn on_ack_message(&mut self, message: &Message) {
        let source = message.get_source();
        let message_id = message.get_id();
        debug!("received ack message for id {} from {}", message_id, source);

        let mut delete = false;
        // remove the source from the pending acks
        // notice that the state for this ack id may not exist if all the endpoints
        // associated to it where removed before getting the acks
        if let Some(gt) = self.pending_acks.get_mut(&message_id) {
            debug!("try to remove {} from pending acks", source);
            gt.missing_timers.remove(&source);
            if gt.missing_timers.is_empty() {
                debug!("all acks received, remove timer");
                // all acks received. stop the timer and remove the entry
                gt.timer.stop();
                delete = true;
            }
        }

        // remove the pending ack from the name
        // also here the endpoint may not exists anymore
        if let Some(set) = self.pending_acks_per_endpoint.get_mut(&source) {
            debug!(
                "remove message id {} from pending acks for {}",
                message_id, source
            );
            // here we do not remove the name even if the set is empty
            // remove it only if endpoint is deleted
            set.remove(&message_id);
        }

        // all acks received for this timer, remove it
        if delete {
            debug!(
                "all acks received for message id {}, remove timer",
                message_id
            );
            self.pending_acks.remove(&message_id);
        }
    }

    async fn on_rtx_message(&mut self, message: Message) -> Result<(), SessionError> {
        let source = message.get_source();
        let message_id = message.get_id();
        let incoming_conn = message.get_incoming_conn();

        debug!(
            "received rtx request for message {} from remote {}",
            message_id, source
        );

        // try to get the required message from the buffer
        if let Some(mut msg) = self.buffer.get(message_id as usize) {
            // the message still exists, send it back as a reply for the RTX
            debug!("the message is still exists, send it as rtx reply");
            msg.get_slim_header_mut().set_destination(&source);
            msg.get_slim_header_mut()
                .set_forward_to(Some(incoming_conn));
            msg.get_session_header_mut()
                .set_session_message_type(slim_datapath::api::ProtoSessionMessageType::RtxReply);

            // send the message
            self.tx
                .send_to_slim(Ok(msg))
                .await
                .map_err(|e| SessionError::SlimTransmission(e.to_string()))
        } else {
            debug!("the message does not exists anymore, send and error");
            let msg = new_message_from_session_fields(
                &message.get_dst(),
                &message.get_source(),
                incoming_conn,
                true,
                message.get_session_type(),
                slim_datapath::api::ProtoSessionMessageType::RtxReply,
                self.session_id,
                message_id,
            );

            // send the message
            self.tx
                .send_to_slim(Ok(msg))
                .await
                .map_err(|e| SessionError::SlimTransmission(e.to_string()))
        }
    }

    pub async fn on_timer_timeout(&mut self, id: u32) -> Result<(), SessionError> {
        debug!("timeout for message {}", id);
        if let Some(message) = self.buffer.get(id as usize) {
            debug!("the message is still in the buffer, try to send it again to all the remotes");
            // get the names for which we are missing the acks
            // send the message to those destinations
            if let Some(gt) = self.pending_acks.get(&id) {
                for n in &gt.missing_timers {
                    debug!("resend message {} to {}", id, n);
                    let mut m = message.clone();
                    m.get_slim_header_mut().set_destination(n);

                    // send the message
                    self.tx
                        .send_to_slim(Ok(m))
                        .await
                        .map_err(|e| SessionError::SlimTransmission(e.to_string()))?;
                }
            }
        } else {
            // the message is not in the buffer anymore so we can simply remove the timer
            debug!(
                "the message {} is not in the buffer anymore, delete the associated timer",
                id
            );
            return self.on_timer_failure(id).await;
        }
        Ok(())
    }

    pub async fn on_timer_failure(&mut self, id: u32) -> Result<(), SessionError> {
        debug!("timer failure for message id {}, clear state", id);
        // remove all the state related to this timer
        if let Some(gt) = self.pending_acks.get_mut(&id) {
            for n in &gt.missing_timers {
                if let Some(set) = self.pending_acks_per_endpoint.get_mut(n) {
                    set.remove(&id);
                }
            }
            gt.timer.stop();
        }

        self.pending_acks.remove(&id);

        // notify the application that the message was not delivered correctly
        self.tx
            .send_to_app(Err(SessionError::Processing(format!(
                "error send message {}. stop retrying",
                id
            ))))
            .await
    }

    pub async fn add_endpoint(&mut self, endpoint: &Name) -> Result<(), SessionError> {
        debug!(
            "add endpoint {}, current list size {}",
            endpoint,
            self.endpoints_list.len()
        );
        // add endpoint to the list
        self.endpoints_list.insert(endpoint.clone());
        debug!("new list size {}", self.endpoints_list.len());

        // check if we need to flush the producer buffer
        if self.to_flush && self.endpoints_list.len() == 1 {
            self.to_flush = false;
            let messages: Vec<_> = self.buffer.iter().cloned().collect();
            for p in messages {
                let _ = self.set_timer_and_send(p).await;
            }
        }

        Ok(())
    }

    pub fn remove_endpoint(&mut self, endpoint: &Name) {
        debug!(
            "remove endpoint {}, current list size {}",
            endpoint,
            self.endpoints_list.len()
        );
        // remove endpoint from the list and remove all the ack state
        // notice that no ack state may be associated to the endpoint
        // (e.g. endpoint added but no message sent)
        if let Some(set) = self.pending_acks_per_endpoint.get(endpoint) {
            for id in set {
                let mut delete = false;
                if let Some(gt) = self.pending_acks.get_mut(id) {
                    debug!(
                        "try to remove timer {} for removed endpoint {}",
                        id, endpoint
                    );
                    gt.missing_timers.remove(endpoint);
                    // if no endpoint is left we remove the timer
                    if gt.missing_timers.is_empty() {
                        gt.timer.stop();
                        delete = true;
                    }
                }
                if delete {
                    debug!("no pending acks left, remove timer {}", id);
                    self.pending_acks.remove(id);
                }
            }
        };

        debug!("remove endpoint name from everywhere");
        self.pending_acks_per_endpoint.remove(endpoint);
        self.endpoints_list.remove(endpoint);
        debug!("new list size {}", self.endpoints_list.len());
    }

    pub fn check_drain_completion(&self) -> bool {
        // Drain is complete if we're draining and no pending acks remain
        if self.draining_state == SenderDrainStatus::Completed
            || self.draining_state == SenderDrainStatus::Initiated && self.pending_acks.is_empty()
        {
            return true;
        }
        false
    }

    pub fn close(&mut self) {
        for (_, mut p) in self.pending_acks.drain() {
            p.timer.stop();
        }

        self.pending_acks.clear();
        self.pending_acks_per_endpoint.clear();
        self.draining_state = SenderDrainStatus::Completed;
    }
}

#[cfg(test)]
mod tests {
    use crate::transmitter::SessionTransmitter;

    use super::*;
    use slim_datapath::api::ApplicationPayload;
    use std::time::Duration;
    use tokio::time::timeout;
    use tracing_test::traced_test;

    #[tokio::test]
    #[traced_test]
    async fn test_on_message_from_app() {
        // send messages from the app and verify that they arrive correctly formatted to SLIM
        let settings = TimerSettings::constant(Duration::from_secs(10)).with_max_retries(1);

        let (tx_slim, mut rx_slim) = tokio::sync::mpsc::channel(10);
        let (tx_app, _) = tokio::sync::mpsc::unbounded_channel();
        let (tx_signal, _rx_signal) = tokio::sync::mpsc::channel(10);

        let tx = SessionTransmitter::new(tx_slim, tx_app);

        let mut sender = SessionSender::new(
            Some(settings),
            10,
            ProtoSessionType::PointToPoint,
            tx,
            Some(tx_signal),
        );
        let remote = Name::from_strings(["org", "ns", "remote"]);

        sender
            .add_endpoint(&remote)
            .await
            .expect("error adding participant");

        // Create a test message
        let source = Name::from_strings(["org", "ns", "source"]);
        let mut message = Message::new_publish(
            &source,
            &remote,
            None,
            None,
            Some(ApplicationPayload::new("test_payload", vec![1, 2, 3, 4]).as_content()),
        );

        // Set session message type to Msg for reliable sender
        message.set_session_message_type(slim_datapath::api::ProtoSessionMessageType::Msg);

        // Send the message using on_message function
        sender
            .on_message(message.clone())
            .await
            .expect("error sending message");

        // Wait for the message to arrive at rx_slim
        let received = timeout(Duration::from_millis(100), rx_slim.recv())
            .await
            .expect("timeout waiting for message")
            .expect("channel closed")
            .expect("error message");

        // Verify the message was received
        assert_eq!(
            received.get_session_message_type(),
            slim_datapath::api::ProtoSessionMessageType::Msg
        );
        assert_eq!(received.get_id(), 1);

        // Send the message using on_message function
        sender
            .on_message(message.clone())
            .await
            .expect("error sending message");

        // Wait for the message to arrive at rx_slim
        let received = timeout(Duration::from_millis(100), rx_slim.recv())
            .await
            .expect("timeout waiting for message")
            .expect("channel closed")
            .expect("error message");

        // Verify the message was received
        assert_eq!(
            received.get_session_message_type(),
            slim_datapath::api::ProtoSessionMessageType::Msg
        );
        assert_eq!(received.get_id(), 2);
    }

    #[tokio::test]
    #[traced_test]
    async fn test_on_message_from_app_with_timeout() {
        // send message from the app and check for timeouts
        let settings = TimerSettings::constant(Duration::from_millis(500)).with_max_retries(2);

        let (tx_slim, mut rx_slim) = tokio::sync::mpsc::channel(10);
        let (tx_app, mut rx_app) = tokio::sync::mpsc::unbounded_channel();
        let (tx_signal, mut rx_signal) = tokio::sync::mpsc::channel(10);

        let tx = SessionTransmitter::new(tx_slim, tx_app);

        let mut sender = SessionSender::new(
            Some(settings),
            10,
            ProtoSessionType::PointToPoint,
            tx,
            Some(tx_signal),
        );
        let remote = Name::from_strings(["org", "ns", "remote"]);

        sender
            .add_endpoint(&remote)
            .await
            .expect("error adding participant");

        // Create a test message
        let source = Name::from_strings(["org", "ns", "source"]);
        let mut message = Message::new_publish(
            &source,
            &remote,
            None,
            None,
            Some(ApplicationPayload::new("test_payload", vec![1, 2, 3, 4]).as_content()),
        );

        // Set session message type to Msg for reliable sender
        message.set_session_message_type(slim_datapath::api::ProtoSessionMessageType::Msg);

        // Send the message using on_message function
        sender
            .on_message(message.clone())
            .await
            .expect("error sending message");

        // Wait for the message to arrive at rx_slim
        let received = timeout(Duration::from_millis(100), rx_slim.recv())
            .await
            .expect("timeout waiting for message")
            .expect("channel closed")
            .expect("error message");

        // Verify the message was received
        assert_eq!(
            received.get_session_message_type(),
            slim_datapath::api::ProtoSessionMessageType::Msg
        );
        assert_eq!(received.get_id(), 1);

        // Wait for first timeout signal and handle it
        let signal = timeout(Duration::from_millis(800), rx_signal.recv())
            .await
            .expect("timeout waiting for timer signal")
            .expect("channel closed");

        match signal {
            crate::common::SessionMessage::TimerTimeout { message_id, .. } => {
                sender
                    .on_timer_timeout(message_id)
                    .await
                    .expect("error handling timeout");
            }
            _ => panic!("Expected TimerTimeout signal, got: {:?}", signal),
        }

        // Wait for the retransmitted message
        let retransmission = timeout(Duration::from_millis(100), rx_slim.recv())
            .await
            .expect("timeout waiting for retransmitted message")
            .expect("channel closed")
            .expect("error message");

        // the message must be the same as the previous one
        assert_eq!(received, retransmission);

        // Wait for second timeout signal and handle it
        let signal = timeout(Duration::from_millis(800), rx_signal.recv())
            .await
            .expect("timeout waiting for timer signal")
            .expect("channel closed");

        match signal {
            crate::common::SessionMessage::TimerTimeout { message_id, .. } => {
                sender
                    .on_timer_timeout(message_id)
                    .await
                    .expect("error handling timeout");
            }
            _ => panic!("Expected TimerTimeout signal, got: {:?}", signal),
        }

        // Wait for the second retransmitted message
        let retransmission = timeout(Duration::from_millis(100), rx_slim.recv())
            .await
            .expect("timeout waiting for retransmitted message")
            .expect("channel closed")
            .expect("error message");

        // the message must be the same as the previous one
        assert_eq!(received, retransmission);

        // Wait for timer failure signal and handle it
        let signal = timeout(Duration::from_millis(800), rx_signal.recv())
            .await
            .expect("timeout waiting for timer failure signal")
            .expect("channel closed");

        match signal {
            crate::common::SessionMessage::TimerFailure { message_id, .. } => {
                sender
                    .on_timer_failure(message_id)
                    .await
                    .expect("error handling timer failure");
            }
            _ => panic!("Expected TimerFailure signal, got: {:?}", signal),
        }

        // wait for timeout - should timeout since no more messages should be sent
        let res = timeout(Duration::from_millis(100), rx_slim.recv()).await;
        assert!(res.is_err(), "Expected timeout but got: {:?}", res);

        // an error should arrive to the application
        let res = timeout(Duration::from_millis(800), rx_app.recv())
            .await
            .expect("timeout waiting for message")
            .expect("channel closed");

        // Check that we received an error as expected
        match res {
            Err(SessionError::Processing(msg)) => {
                assert!(
                    msg.contains("error send message 1. stop retrying"),
                    "Expected timer failure error message, got: {}",
                    msg
                );
            }
            _ => panic!(
                "Expected SessionError::Processing with timer failure message, got: {:?}",
                res
            ),
        }
    }

    #[tokio::test]
    #[traced_test]
    async fn test_on_message_from_app_with_ack() {
        // send message from the app and get a timeout so no timer should be triggered
        let settings = TimerSettings::constant(Duration::from_millis(500)).with_max_retries(2);

        let (tx_slim, mut rx_slim) = tokio::sync::mpsc::channel(10);
        let (tx_app, _) = tokio::sync::mpsc::unbounded_channel();
        let (tx_signal, _rx_signal) = tokio::sync::mpsc::channel(10);

        let tx = SessionTransmitter::new(tx_slim, tx_app);

        let mut sender = SessionSender::new(
            Some(settings),
            10,
            ProtoSessionType::PointToPoint,
            tx,
            Some(tx_signal),
        );
        let remote = Name::from_strings(["org", "ns", "remote"]);

        sender
            .add_endpoint(&remote)
            .await
            .expect("error adding participant");

        // Create a test message
        let source = Name::from_strings(["org", "ns", "source"]);
        let mut message = Message::new_publish(
            &source,
            &remote,
            None,
            None,
            Some(ApplicationPayload::new("test_payload", vec![1, 2, 3, 4]).as_content()),
        );

        // Set session message type to Msg for reliable sender
        message.set_session_message_type(slim_datapath::api::ProtoSessionMessageType::Msg);

        // Send the message using on_message function
        sender
            .on_message(message.clone())
            .await
            .expect("error sending message");

        // Wait for the message to arrive at rx_slim
        let received = timeout(Duration::from_millis(100), rx_slim.recv())
            .await
            .expect("timeout waiting for message")
            .expect("channel closed")
            .expect("error message");

        // Verify the message was received
        assert_eq!(
            received.get_session_message_type(),
            slim_datapath::api::ProtoSessionMessageType::Msg
        );
        assert_eq!(received.get_id(), 1);

        // receive an ack from the remote
        let mut ack = Message::new_publish(
            &remote,
            &source,
            None,
            None,
            Some(ApplicationPayload::new("", vec![]).as_content()),
        );

        ack.get_session_header_mut().set_message_id(1);
        ack.get_session_header_mut()
            .set_session_message_type(slim_datapath::api::ProtoSessionMessageType::MsgAck);

        sender.on_message(ack).await.expect("error sending message");

        // wait for timeout - should timeout since no timer should trigger after the ack
        let res = timeout(Duration::from_millis(800), rx_slim.recv()).await;
        assert!(res.is_err(), "Expected timeout but got: {:?}", res);
    }

    #[tokio::test]
    #[traced_test]
    async fn test_on_message_from_app_with_ack_3_endpoints() {
        // send message from the app to 3 endpoints and get acks from all 3, so no timer should be triggered
        let settings = TimerSettings::constant(Duration::from_millis(500)).with_max_retries(2);

        let (tx_slim, mut rx_slim) = tokio::sync::mpsc::channel(10);
        let (tx_app, _) = tokio::sync::mpsc::unbounded_channel();
        let (tx_signal, _rx_signal) = tokio::sync::mpsc::channel(10);

        let tx = SessionTransmitter::new(tx_slim, tx_app);

        let mut sender = SessionSender::new(
            Some(settings),
            10,
            ProtoSessionType::Multicast,
            tx,
            Some(tx_signal),
        );
        let group = Name::from_strings(["org", "ns", "group"]);
        let remote1 = Name::from_strings(["org", "ns", "remote1"]);
        let remote2 = Name::from_strings(["org", "ns", "remote2"]);
        let remote3 = Name::from_strings(["org", "ns", "remote3"]);

        sender
            .add_endpoint(&remote1)
            .await
            .expect("error adding participant");
        sender
            .add_endpoint(&remote2)
            .await
            .expect("error adding participant");
        sender
            .add_endpoint(&remote3)
            .await
            .expect("error adding participant");

        // Create a test message
        let source = Name::from_strings(["org", "ns", "source"]);
        let mut message = Message::new_publish(
            &source,
            &group,
            None,
            None,
            Some(ApplicationPayload::new("test_payload", vec![1, 2, 3, 4]).as_content()),
        );

        // Set session message type to Msg for reliable sender
        message.set_session_message_type(slim_datapath::api::ProtoSessionMessageType::Msg);

        // Send the message using on_message function
        sender
            .on_message(message.clone())
            .await
            .expect("error sending message");

        // Wait for the message to arrive at rx_slim
        let received = timeout(Duration::from_millis(100), rx_slim.recv())
            .await
            .expect("timeout waiting for message")
            .expect("channel closed")
            .expect("error message");

        // Verify the message was received
        assert_eq!(
            received.get_session_message_type(),
            slim_datapath::api::ProtoSessionMessageType::Msg
        );
        assert_eq!(received.get_id(), 1);

        // receive acks from all 3 remotes
        let mut ack1 = Message::new_publish(
            &remote1,
            &source,
            None,
            None,
            Some(ApplicationPayload::new("", vec![]).as_content()),
        );
        ack1.get_session_header_mut().set_message_id(1);
        ack1.get_session_header_mut()
            .set_session_message_type(slim_datapath::api::ProtoSessionMessageType::MsgAck);

        let mut ack2 = Message::new_publish(
            &remote2,
            &source,
            None,
            None,
            Some(ApplicationPayload::new("", vec![]).as_content()),
        );
        ack2.get_session_header_mut().set_message_id(1);
        ack2.get_session_header_mut()
            .set_session_message_type(slim_datapath::api::ProtoSessionMessageType::MsgAck);

        let mut ack3 = Message::new_publish(
            &remote3,
            &source,
            None,
            None,
            Some(ApplicationPayload::new("", vec![]).as_content()),
        );
        ack3.get_session_header_mut().set_message_id(1);
        ack3.get_session_header_mut()
            .set_session_message_type(slim_datapath::api::ProtoSessionMessageType::MsgAck);

        // Send all 3 acks
        sender.on_message(ack1).await.expect("error sending ack1");
        sender.on_message(ack2).await.expect("error sending ack2");
        sender.on_message(ack3).await.expect("error sending ack3");

        // wait for timeout - should timeout since no timer should trigger after all acks are received
        let res = timeout(Duration::from_millis(800), rx_slim.recv()).await;
        assert!(res.is_err(), "Expected timeout but got: {:?}", res);
    }

    #[tokio::test]
    #[traced_test]
    async fn test_on_message_from_app_with_partial_acks_3_endpoints() {
        // send message from the app to 3 endpoints but only get acks from 2, should trigger timers for the missing one
        let settings = TimerSettings::constant(Duration::from_millis(500)).with_max_retries(2);

        let (tx_slim, mut rx_slim) = tokio::sync::mpsc::channel(10);
        let (tx_app, _) = tokio::sync::mpsc::unbounded_channel();
        let (tx_signal, mut rx_signal) = tokio::sync::mpsc::channel(10);

        let tx = SessionTransmitter::new(tx_slim, tx_app);

        let mut sender = SessionSender::new(
            Some(settings),
            10,
            ProtoSessionType::Multicast,
            tx,
            Some(tx_signal),
        );
        let group = Name::from_strings(["org", "ns", "group"]);
        let remote1 = Name::from_strings(["org", "ns", "remote1"]);
        let remote2 = Name::from_strings(["org", "ns", "remote2"]);
        let remote3 = Name::from_strings(["org", "ns", "remote3"]);

        sender
            .add_endpoint(&remote1)
            .await
            .expect("error adding participant");
        sender
            .add_endpoint(&remote2)
            .await
            .expect("error adding participant");
        sender
            .add_endpoint(&remote3)
            .await
            .expect("error adding participant");

        // Create a test message
        let source = Name::from_strings(["org", "ns", "source"]);
        let mut message = Message::new_publish(
            &source,
            &group,
            None,
            None,
            Some(ApplicationPayload::new("test_payload", vec![1, 2, 3, 4]).as_content()),
        );

        // Set session message type to Msg for reliable sender
        message.set_session_message_type(slim_datapath::api::ProtoSessionMessageType::Msg);

        // Send the message using on_message function
        sender
            .on_message(message.clone())
            .await
            .expect("error sending message");

        // Wait for the message to arrive at rx_slim
        let received = timeout(Duration::from_millis(100), rx_slim.recv())
            .await
            .expect("timeout waiting for message")
            .expect("channel closed")
            .expect("error message");

        // Verify the message was received
        assert_eq!(
            received.get_session_message_type(),
            slim_datapath::api::ProtoSessionMessageType::Msg
        );
        assert_eq!(received.get_id(), 1);

        // receive acks from only remote1 and remote3 (missing ack from remote2)
        let mut ack1 = Message::new_publish(
            &remote1,
            &source,
            None,
            None,
            Some(ApplicationPayload::new("", vec![]).as_content()),
        );
        ack1.get_session_header_mut().set_message_id(1);
        ack1.get_session_header_mut()
            .set_session_message_type(slim_datapath::api::ProtoSessionMessageType::MsgAck);

        let mut ack3 = Message::new_publish(
            &remote3,
            &source,
            None,
            None,
            Some(ApplicationPayload::new("", vec![]).as_content()),
        );
        ack3.get_session_header_mut().set_message_id(1);
        ack3.get_session_header_mut()
            .set_session_message_type(slim_datapath::api::ProtoSessionMessageType::MsgAck);

        // Send only 2 out of 3 acks (missing ack2)
        sender.on_message(ack1).await.expect("error sending ack1");
        sender.on_message(ack3).await.expect("error sending ack3");

        // Wait for first timeout signal and handle it
        let signal = timeout(Duration::from_millis(800), rx_signal.recv())
            .await
            .expect("timeout waiting for timer signal")
            .expect("channel closed");

        match signal {
            crate::common::SessionMessage::TimerTimeout { message_id, .. } => {
                sender
                    .on_timer_timeout(message_id)
                    .await
                    .expect("error handling timeout");
            }
            _ => panic!("Expected TimerTimeout signal, got: {:?}", signal),
        }

        // wait for timeout retransmission - should get a retransmission since remote2 didn't ack
        let retransmission = timeout(Duration::from_millis(100), rx_slim.recv())
            .await
            .expect("timeout waiting for retransmission")
            .expect("channel closed")
            .expect("error message");

        // Verify the retransmission is the same message with same ID
        assert_eq!(
            retransmission.get_session_message_type(),
            slim_datapath::api::ProtoSessionMessageType::Msg
        );
        assert_eq!(retransmission.get_id(), 1);
        // The destination should be set to remote2 (the one that didn't ack)
        assert_eq!(retransmission.get_dst(), remote2);

        // Wait for second timeout signal and handle it
        let signal = timeout(Duration::from_millis(800), rx_signal.recv())
            .await
            .expect("timeout waiting for timer signal")
            .expect("channel closed");

        match signal {
            crate::common::SessionMessage::TimerTimeout { message_id, .. } => {
                sender
                    .on_timer_timeout(message_id)
                    .await
                    .expect("error handling timeout");
            }
            _ => panic!("Expected TimerTimeout signal, got: {:?}", signal),
        }

        // wait for second timeout retransmission
        let retransmission2 = timeout(Duration::from_millis(100), rx_slim.recv())
            .await
            .expect("timeout waiting for second retransmission")
            .expect("channel closed")
            .expect("error message");

        // Verify the second retransmission
        assert_eq!(
            retransmission2.get_session_message_type(),
            slim_datapath::api::ProtoSessionMessageType::Msg
        );
        assert_eq!(retransmission2.get_id(), 1);
        assert_eq!(retransmission2.get_dst(), remote2);

        // Wait for timer failure signal (but don't handle it since this test focuses on retransmission)
        let signal = timeout(Duration::from_millis(800), rx_signal.recv())
            .await
            .expect("timeout waiting for timer failure signal")
            .expect("channel closed");

        match signal {
            crate::common::SessionMessage::TimerFailure { .. } => {
                // Just acknowledge the signal, don't call on_timer_failure as it would
                // try to send to the app channel which we're not monitoring in this test
            }
            _ => panic!("Expected TimerFailure signal, got: {:?}", signal),
        }

        // wait for timeout - should timeout since max retries (2) reached, no more messages should be sent
        let res = timeout(Duration::from_millis(100), rx_slim.recv()).await;
        assert!(res.is_err(), "Expected timeout but got: {:?}", res);
    }

    #[tokio::test]
    #[traced_test]
    async fn test_on_message_from_app_with_partial_acks_removing_endpoint() {
        // send message from the app to 3 endpoints but only get acks from 2, should trigger timers for the missing one
        let settings = TimerSettings::constant(Duration::from_millis(500)).with_max_retries(2);

        let (tx_slim, mut rx_slim) = tokio::sync::mpsc::channel(10);
        let (tx_app, _) = tokio::sync::mpsc::unbounded_channel();
        let (tx_signal, _rx_signal) = tokio::sync::mpsc::channel(10);

        let tx = SessionTransmitter::new(tx_slim, tx_app);

        let mut sender = SessionSender::new(
            Some(settings),
            10,
            ProtoSessionType::Multicast,
            tx,
            Some(tx_signal),
        );
        let group = Name::from_strings(["org", "ns", "group"]);
        let remote1 = Name::from_strings(["org", "ns", "remote1"]);
        let remote2 = Name::from_strings(["org", "ns", "remote2"]);
        let remote3 = Name::from_strings(["org", "ns", "remote3"]);

        sender
            .add_endpoint(&remote1)
            .await
            .expect("error adding participant");
        sender
            .add_endpoint(&remote2)
            .await
            .expect("error adding participant");
        sender
            .add_endpoint(&remote3)
            .await
            .expect("error adding participant");

        // Create a test message
        let source = Name::from_strings(["org", "ns", "source"]);
        let mut message = Message::new_publish(
            &source,
            &group,
            None,
            None,
            Some(ApplicationPayload::new("test_payload", vec![1, 2, 3, 4]).as_content()),
        );

        // Set session message type to Msg for reliable sender
        message.set_session_message_type(slim_datapath::api::ProtoSessionMessageType::Msg);

        // Send the message using on_message function
        sender
            .on_message(message.clone())
            .await
            .expect("error sending message");

        // Wait for the message to arrive at rx_slim
        let received = timeout(Duration::from_millis(100), rx_slim.recv())
            .await
            .expect("timeout waiting for message")
            .expect("channel closed")
            .expect("error message");

        // Verify the message was received
        assert_eq!(
            received.get_session_message_type(),
            slim_datapath::api::ProtoSessionMessageType::Msg
        );
        assert_eq!(received.get_id(), 1);

        // receive acks from only remote1 and remote3 (missing ack from remote2)
        let mut ack1 = Message::new_publish(
            &remote1,
            &source,
            None,
            None,
            Some(ApplicationPayload::new("", vec![]).as_content()),
        );
        ack1.get_session_header_mut().set_message_id(1);
        ack1.get_session_header_mut()
            .set_session_message_type(slim_datapath::api::ProtoSessionMessageType::MsgAck);

        let mut ack3 = Message::new_publish(
            &remote3,
            &source,
            None,
            None,
            Some(ApplicationPayload::new("", vec![]).as_content()),
        );
        ack3.get_session_header_mut().set_message_id(1);
        ack3.get_session_header_mut()
            .set_session_message_type(slim_datapath::api::ProtoSessionMessageType::MsgAck);

        // Send only 2 out of 3 acks (missing ack2)
        sender.on_message(ack1).await.expect("error sending ack1");
        sender.on_message(ack3).await.expect("error sending ack3");

        // remove endpoint 2
        sender.remove_endpoint(&remote2);

        // wait for timeout - this should expire as not timers should trigger
        let res = timeout(Duration::from_millis(800), rx_slim.recv()).await;
        assert!(res.is_err(), "Expected timeout but got: {:?}", res);
    }

    #[tokio::test]
    #[traced_test]
    async fn test_on_message_from_app_with_partial_acks_rtx_request() {
        // send message from the app to 3 endpoints but only get acks from 2,
        // then receive RTX request from endpoint 2. This should trigger retransmission and stop timers
        let settings = TimerSettings::constant(Duration::from_millis(500)).with_max_retries(2);

        let (tx_slim, mut rx_slim) = tokio::sync::mpsc::channel(10);
        let (tx_app, _) = tokio::sync::mpsc::unbounded_channel();
        let (tx_signal, _rx_signal) = tokio::sync::mpsc::channel(10);

        let tx = SessionTransmitter::new(tx_slim, tx_app);

        let mut sender = SessionSender::new(
            Some(settings),
            10,
            ProtoSessionType::Multicast,
            tx,
            Some(tx_signal),
        );
        let group = Name::from_strings(["org", "ns", "group"]);
        let remote1 = Name::from_strings(["org", "ns", "remote1"]);
        let remote2 = Name::from_strings(["org", "ns", "remote2"]);
        let remote3 = Name::from_strings(["org", "ns", "remote3"]);

        sender
            .add_endpoint(&remote1)
            .await
            .expect("error adding participant");
        sender
            .add_endpoint(&remote2)
            .await
            .expect("error adding participant");
        sender
            .add_endpoint(&remote3)
            .await
            .expect("error adding participant");

        // Create a test message
        let source = Name::from_strings(["org", "ns", "source"]);
        let mut message = Message::new_publish(
            &source,
            &group,
            None,
            None,
            Some(ApplicationPayload::new("test_payload", vec![1, 2, 3, 4]).as_content()),
        );

        // Set session message type to Msg for reliable sender
        message.set_session_message_type(slim_datapath::api::ProtoSessionMessageType::Msg);

        // Send the message using on_message function
        sender
            .on_message(message.clone())
            .await
            .expect("error sending message");

        // Wait for the message to arrive at rx_slim
        let received = timeout(Duration::from_millis(100), rx_slim.recv())
            .await
            .expect("timeout waiting for message")
            .expect("channel closed")
            .expect("error message");

        // Verify the message was received
        assert_eq!(
            received.get_session_message_type(),
            slim_datapath::api::ProtoSessionMessageType::Msg
        );
        assert_eq!(received.get_id(), 1);

        // receive acks from only remote1 and remote3 (missing ack from remote2)
        let mut ack1 = Message::new_publish(
            &remote1,
            &source,
            None,
            None,
            Some(ApplicationPayload::new("", vec![]).as_content()),
        );
        ack1.get_session_header_mut().set_message_id(1);
        ack1.get_session_header_mut()
            .set_session_message_type(slim_datapath::api::ProtoSessionMessageType::MsgAck);

        let mut ack3 = Message::new_publish(
            &remote3,
            &source,
            None,
            None,
            Some(ApplicationPayload::new("", vec![]).as_content()),
        );
        ack3.get_session_header_mut().set_message_id(1);
        ack3.get_session_header_mut()
            .set_session_message_type(slim_datapath::api::ProtoSessionMessageType::MsgAck);

        // Send only 2 out of 3 acks (missing ack from remote2)
        sender.on_message(ack1).await.expect("error sending ack1");
        sender.on_message(ack3).await.expect("error sending ack3");

        // Send RTX request from endpoint 2 instead of removing it
        let mut rtx_request = Message::new_publish(
            &remote2,
            &source,
            None,
            None,
            Some(ApplicationPayload::new("", vec![]).as_content()),
        );
        rtx_request.get_session_header_mut().set_message_id(1);
        rtx_request
            .get_session_header_mut()
            .set_session_message_type(slim_datapath::api::ProtoSessionMessageType::RtxRequest);
        rtx_request.get_slim_header_mut().set_incoming_conn(Some(1));

        sender
            .on_message(rtx_request)
            .await
            .expect("error sending rtx request");

        // Wait for the retransmission (RTX reply) to arrive at rx_slim
        let rtx_reply = timeout(Duration::from_millis(100), rx_slim.recv())
            .await
            .expect("timeout waiting for rtx reply")
            .expect("channel closed")
            .expect("error in rtx reply");

        // Verify the RTX reply was sent correctly
        assert_eq!(
            rtx_reply.get_session_message_type(),
            slim_datapath::api::ProtoSessionMessageType::RtxReply
        );
        assert_eq!(rtx_reply.get_id(), 1);
        assert_eq!(rtx_reply.get_dst(), remote2);

        // wait for timeout - this should expire as timers should be stopped after RTX
        let res = timeout(Duration::from_millis(800), rx_slim.recv()).await;
        assert!(res.is_err(), "Expected timeout but got: {:?}", res);
    }

    #[tokio::test]
    #[traced_test]
    async fn test_rtx_request_and_reply_with_ack() {
        // send message with one endpoint, no ack received, timer triggers, then RTX request comes, reply sent, then ack received
        let settings = TimerSettings::constant(Duration::from_millis(500)).with_max_retries(2);

        let (tx_slim, mut rx_slim) = tokio::sync::mpsc::channel(10);
        let (tx_app, _) = tokio::sync::mpsc::unbounded_channel();
        let (tx_signal, mut rx_signal) = tokio::sync::mpsc::channel(10);

        let tx = SessionTransmitter::new(tx_slim, tx_app);
        let mut sender = SessionSender::new(
            Some(settings),
            10,
            ProtoSessionType::PointToPoint,
            tx,
            Some(tx_signal),
        );
        let remote = Name::from_strings(["org", "ns", "remote"]);

        sender
            .add_endpoint(&remote)
            .await
            .expect("error adding participant");

        // Create a test message
        let source = Name::from_strings(["org", "ns", "source"]);
        let mut message = Message::new_publish(
            &source,
            &remote,
            None,
            None,
            Some(ApplicationPayload::new("test_payload", vec![1, 2, 3, 4]).as_content()),
        );

        // Set session message type to Msg for reliable sender
        message.set_session_message_type(slim_datapath::api::ProtoSessionMessageType::Msg);

        // Send the message using on_message function
        sender
            .on_message(message.clone())
            .await
            .expect("error sending message");

        // Wait for the message to arrive at rx_slim
        let received = timeout(Duration::from_millis(100), rx_slim.recv())
            .await
            .expect("timeout waiting for message")
            .expect("channel closed")
            .expect("error message");

        // Verify the message was received
        assert_eq!(
            received.get_session_message_type(),
            slim_datapath::api::ProtoSessionMessageType::Msg
        );
        assert_eq!(received.get_id(), 1);

        // Wait for timeout signal and handle it
        let signal = timeout(Duration::from_millis(800), rx_signal.recv())
            .await
            .expect("timeout waiting for timer signal")
            .expect("channel closed");

        match signal {
            crate::common::SessionMessage::TimerTimeout { message_id, .. } => {
                sender
                    .on_timer_timeout(message_id)
                    .await
                    .expect("error handling timeout");
            }
            _ => panic!("Expected TimerTimeout signal, got: {:?}", signal),
        }

        // No ack sent, so wait for timeout retransmission
        let retransmission = timeout(Duration::from_millis(100), rx_slim.recv())
            .await
            .expect("timeout waiting for retransmission")
            .expect("channel closed")
            .expect("error message");

        // Verify the retransmission
        assert_eq!(
            retransmission.get_session_message_type(),
            slim_datapath::api::ProtoSessionMessageType::Msg
        );
        assert_eq!(retransmission.get_id(), 1);

        // Now simulate an RTX request from the remote
        let mut rtx_request = Message::new_publish(
            &remote,
            &source,
            None,
            None,
            Some(ApplicationPayload::new("", vec![]).as_content()),
        );
        rtx_request.get_session_header_mut().set_message_id(1);
        rtx_request
            .get_session_header_mut()
            .set_session_message_type(slim_datapath::api::ProtoSessionMessageType::RtxRequest);
        rtx_request
            .get_slim_header_mut()
            .set_incoming_conn(Some(123)); // simulate an incoming connection

        // Send the RTX request
        sender
            .on_message(rtx_request)
            .await
            .expect("error sending rtx request");

        // Wait for the RTX reply to arrive at rx_slim
        let rtx_reply = timeout(Duration::from_millis(100), rx_slim.recv())
            .await
            .expect("timeout waiting for rtx reply")
            .expect("channel closed")
            .expect("error message");

        // Verify the RTX reply
        assert_eq!(
            rtx_reply.get_session_message_type(),
            slim_datapath::api::ProtoSessionMessageType::RtxReply
        );
        assert_eq!(rtx_reply.get_id(), 1);
        assert_eq!(rtx_reply.get_dst(), remote);
        assert_eq!(rtx_reply.get_slim_header().forward_to(), 123);

        // Now send an ack from the remote
        let mut ack = Message::new_publish(
            &remote,
            &source,
            None,
            None,
            Some(ApplicationPayload::new("", vec![]).as_content()),
        );
        ack.get_session_header_mut().set_message_id(1);
        ack.get_session_header_mut()
            .set_session_message_type(slim_datapath::api::ProtoSessionMessageType::MsgAck);

        sender.on_message(ack).await.expect("error sending ack");

        // wait for timeout - should timeout since timer should be stopped after ack
        let res = timeout(Duration::from_millis(800), rx_slim.recv()).await;
        assert!(res.is_err(), "Expected timeout but got: {:?}", res);
    }

    #[tokio::test]
    #[traced_test]
    async fn test_send_message_with_no_endpoints() {
        // send message without adding any endpoints, this should fail
        let settings = TimerSettings::constant(Duration::from_millis(500)).with_max_retries(2);

<<<<<<< HEAD
        let (tx_slim, mut rx_slim) = tokio::sync::mpsc::channel(10);
        let (tx_app, _) = tokio::sync::mpsc::channel(10);
=======
        let (tx_slim, _rx_slim) = tokio::sync::mpsc::channel(10);
        let (tx_app, _) = tokio::sync::mpsc::unbounded_channel();
>>>>>>> 3ba44eb7
        let (tx_signal, _rx_signal) = tokio::sync::mpsc::channel(10);

        let tx = SessionTransmitter::new(tx_slim, tx_app);

        let mut sender = SessionSender::new(
            Some(settings),
            10,
            ProtoSessionType::PointToPoint,
            tx,
            Some(tx_signal),
        );
        let remote = Name::from_strings(["org", "ns", "remote"]);

        // DO NOT add any endpoints - this is the key part of the test

        // Create a test message
        let source = Name::from_strings(["org", "ns", "source"]);
        let mut message = Message::new_publish(
            &source,
            &remote,
            None,
            None,
            Some(ApplicationPayload::new("test_payload", vec![1, 2, 3, 4]).as_content()),
        );

        // Set session message type to Msg for reliable sender
        message.set_session_message_type(slim_datapath::api::ProtoSessionMessageType::Msg);

        // Send the message using on_message function - this should succeed but buffer the message
        let result = sender.on_message(message.clone()).await;

        // result should be ok
        assert!(result.is_ok(), "Expected Ok result, got: {:?}", result);

        // no message should arrive at rx_slim (message is buffered)
        let res = timeout(Duration::from_millis(100), rx_slim.recv()).await;
        assert!(
            res.is_err(),
            "Expected timeout (no message), but got: {:?}",
            res
        );

        // add the remote participant
        sender
            .add_endpoint(&remote)
            .await
            .expect("error adding participant");

        // a message should arrive to rx_slim (buffered message is flushed)
        let received = timeout(Duration::from_millis(100), rx_slim.recv())
            .await
            .expect("timeout waiting for message")
            .expect("channel closed")
            .expect("error message");

        // Verify the message was received with correct properties
        assert_eq!(
            received.get_session_message_type(),
            slim_datapath::api::ProtoSessionMessageType::Msg
        );
        assert_eq!(received.get_id(), 1);
    }
}<|MERGE_RESOLUTION|>--- conflicted
+++ resolved
@@ -1467,13 +1467,8 @@
         // send message without adding any endpoints, this should fail
         let settings = TimerSettings::constant(Duration::from_millis(500)).with_max_retries(2);
 
-<<<<<<< HEAD
         let (tx_slim, mut rx_slim) = tokio::sync::mpsc::channel(10);
-        let (tx_app, _) = tokio::sync::mpsc::channel(10);
-=======
-        let (tx_slim, _rx_slim) = tokio::sync::mpsc::channel(10);
         let (tx_app, _) = tokio::sync::mpsc::unbounded_channel();
->>>>>>> 3ba44eb7
         let (tx_signal, _rx_signal) = tokio::sync::mpsc::channel(10);
 
         let tx = SessionTransmitter::new(tx_slim, tx_app);
