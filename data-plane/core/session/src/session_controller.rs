--- conflicted
+++ resolved
@@ -252,16 +252,11 @@
             .ok_or(SessionError::Generic("Session already closed".to_string()))
     }
 
-<<<<<<< HEAD
     pub fn publish_message(
         &self,
         message: Message,
     ) -> Result<oneshot::Receiver<Result<(), SessionError>>, SessionError> {
         self.on_message_from_app(message)
-=======
-    pub async fn publish_message(&self, message: Message) -> Result<(), SessionError> {
-        self.on_message(message, MessageDirection::South)
->>>>>>> 77f0020c
     }
 
     /// Publish a message to a specific connection (forward_to)
@@ -352,14 +347,10 @@
             .map_err(|e| SessionError::Processing(e.to_string()))
     }
 
-<<<<<<< HEAD
     pub fn invite_participant(
         &self,
         destination: &Name,
     ) -> Result<oneshot::Receiver<Result<(), SessionError>>, SessionError> {
-=======
-    pub async fn invite_participant(&self, destination: &Name) -> Result<(), SessionError> {
->>>>>>> 77f0020c
         match self.session_type() {
             ProtoSessionType::PointToPoint => Err(SessionError::Processing(
                 "cannot invite participant to point-to-point session".into(),
@@ -377,14 +368,10 @@
         }
     }
 
-<<<<<<< HEAD
     pub fn remove_participant(
         &self,
         destination: &Name,
     ) -> Result<oneshot::Receiver<Result<(), SessionError>>, SessionError> {
-=======
-    pub async fn remove_participant(&self, destination: &Name) -> Result<(), SessionError> {
->>>>>>> 77f0020c
         match self.session_type() {
             ProtoSessionType::PointToPoint => Err(SessionError::Processing(
                 "cannot remove participant to point-to-point session".into(),
