--- conflicted
+++ resolved
@@ -139,7 +139,7 @@
                     let shutdown_timeout = settings.graceful_shutdown_timeout
                         .unwrap_or(Duration::from_secs(60)); // Default 60 seconds if not configured
 
-                    // Send drain to message to the inner to notify the beginnig of the drain
+                    // Send drain to message to the inner to notify the beginning of the drain
                     if let Err(e) = inner.on_message(SessionMessage::StartDrain {grace_period: shutdown_timeout}).await {
                         tracing::error!(error=%e, "Error during start drain");
                     }
@@ -267,16 +267,11 @@
             .ok_or(SessionError::Generic("Session already closed".to_string()))
     }
 
-<<<<<<< HEAD
     pub async fn publish_message(
         &self,
         message: Message,
     ) -> Result<CompletionHandle, SessionError> {
         self.on_message_from_app(message).await
-=======
-    pub async fn publish_message(&self, message: Message) -> Result<(), SessionError> {
-        self.on_message(message, MessageDirection::South)
->>>>>>> 7df62ca7
     }
 
     /// Publish a message to a specific connection (forward_to)
@@ -367,7 +362,6 @@
             .map_err(|e| SessionError::Processing(e.to_string()))
     }
 
-<<<<<<< HEAD
     pub(crate) async fn invite_participant_internal(
         &self,
         destination: &Name,
@@ -380,9 +374,6 @@
         &self,
         destination: &Name,
     ) -> Result<CompletionHandle, SessionError> {
-=======
-    pub async fn invite_participant(&self, destination: &Name) -> Result<(), SessionError> {
->>>>>>> 7df62ca7
         match self.session_type() {
             ProtoSessionType::PointToPoint => Err(SessionError::Processing(
                 "cannot invite participant to point-to-point session".into(),
@@ -393,25 +384,16 @@
                         "cannot invite participant to this session session".into(),
                     ));
                 }
-<<<<<<< HEAD
                 self.invite_participant_internal(destination).await
-=======
-                let msg = self.create_discovery_request(destination)?;
-                self.publish_message(msg).await
->>>>>>> 7df62ca7
             }
             _ => Err(SessionError::Processing("unexpected session type".into())),
         }
     }
 
-<<<<<<< HEAD
     pub async fn remove_participant(
         &self,
         destination: &Name,
     ) -> Result<CompletionHandle, SessionError> {
-=======
-    pub async fn remove_participant(&self, destination: &Name) -> Result<(), SessionError> {
->>>>>>> 7df62ca7
         match self.session_type() {
             ProtoSessionType::PointToPoint => Err(SessionError::Processing(
                 "cannot remove participant to point-to-point session".into(),
@@ -1681,9 +1663,7 @@
         }
     }
 
-    async fn count_on_messages(
-        messages: &Arc<tokio::sync::Mutex<Vec<SessionMessage>>>,
-    ) -> usize {
+    async fn count_on_messages(messages: &Arc<tokio::sync::Mutex<Vec<SessionMessage>>>) -> usize {
         let messages = messages.lock().await;
         messages
             .iter()
@@ -1745,8 +1725,7 @@
         // Verify all messages were processed
         let processed_messages = count_on_messages(&messages_received).await;
         assert_eq!(
-            processed_messages,
-            3,
+            processed_messages, 3,
             "All queued messages should be processed during draining"
         );
         assert!(
@@ -1786,11 +1765,7 @@
 
         // Verify message was processed and shutdown was called
         let processed_messages = count_on_messages(&messages_received).await;
-        assert_eq!(
-            processed_messages,
-            1,
-            "Message should be processed"
-        );
+        assert_eq!(processed_messages, 1, "Message should be processed");
         assert!(
             *shutdown_called.lock().await,
             "Shutdown should have been called after draining"
@@ -1832,11 +1807,7 @@
 
         // Verify message was processed and shutdown was called quickly
         let processed_messages = count_on_messages(&messages_received).await;
-        assert_eq!(
-            processed_messages,
-            1,
-            "Message should be processed"
-        );
+        assert_eq!(processed_messages, 1, "Message should be processed");
         assert!(
             *shutdown_called.lock().await,
             "Shutdown should have been called"
@@ -1929,11 +1900,7 @@
 
         // Verify no messages were processed but shutdown was called
         let processed_messages = count_on_messages(&messages_received).await;
-        assert_eq!(
-            processed_messages,
-            0,
-            "No messages should be processed"
-        );
+        assert_eq!(processed_messages, 0, "No messages should be processed");
         assert!(
             *shutdown_called.lock().await,
             "Shutdown should still be called"
@@ -1980,8 +1947,7 @@
         // Verify messages in queue when cancellation happened were still processed
         let processed_messages = count_on_messages(&messages_received).await;
         assert_eq!(
-            processed_messages,
-            2,
+            processed_messages, 2,
             "Messages in queue during cancellation should be processed"
         );
     }
