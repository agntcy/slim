// Copyright AGNTCY Contributors (https://github.com/agntcy)
// SPDX-License-Identifier: Apache-2.0

// Standard library imports
use std::{collections::HashMap, time::Duration};

use parking_lot::Mutex;
use tokio::sync::{self, oneshot};
// Third-party crates
use tokio_util::sync::CancellationToken;
use tracing::{Instrument, debug};

use slim_auth::traits::{TokenProvider, Verifier};
use slim_datapath::{
    api::{
        CommandPayload, Content, ProtoMessage as Message, ProtoSessionMessageType,
        ProtoSessionType, SlimHeader,
    },
    messages::{Name, utils::SlimHeaderFlags},
};

// Local crate
use crate::{
    MessageDirection, SessionError, Transmitter,
    common::SessionMessage,
    completion_handle::CompletionHandle,
    controller_sender::ControllerSender,
    session_builder::{ForController, SessionBuilder},
    session_config::SessionConfig,
    session_settings::SessionSettings,
    traits::{MessageHandler, ProcessingState},
};

pub struct SessionController {
    /// session id
    pub(crate) id: u32,

    /// local name
    pub(crate) source: Name,

    /// group or remote endpoint name
    pub(crate) destination: Name,

    /// session config
    pub(crate) config: SessionConfig,

    /// channel to send messages to the processing loop
    tx_controller: sync::mpsc::Sender<SessionMessage>,

    /// use in drop implementation to gracefully close the processing loop
    pub(crate) cancellation_token: CancellationToken,

    /// handle for the processing loop
    handle: Mutex<Option<tokio::task::JoinHandle<()>>>,
}

impl SessionController {
    /// Returns a new SessionBuilder for constructing a SessionController
    pub fn builder<P, V>() -> SessionBuilder<P, V, ForController>
    where
        P: TokenProvider + Send + Sync + Clone + 'static,
        V: Verifier + Send + Sync + Clone + 'static,
    {
        SessionBuilder::for_controller()
    }

    /// Internal constructor for the builder to use
    #[allow(clippy::too_many_arguments)]
    pub(crate) fn from_parts<I, P, V>(
        id: u32,
        source: Name,
        destination: Name,
        config: SessionConfig,
        settings: SessionSettings<P, V>,
        tx: sync::mpsc::Sender<SessionMessage>,
        rx: sync::mpsc::Receiver<SessionMessage>,
        inner: I,
    ) -> Self
    where
        I: MessageHandler + Send + Sync + 'static,
        P: slim_auth::traits::TokenProvider + Send + Sync + Clone + 'static,
        V: slim_auth::traits::Verifier + Send + Sync + Clone + 'static,
    {
        // Spawn the processing loop
        let cancellation_token = CancellationToken::new();
<<<<<<< HEAD
        let handle = tokio::spawn(Self::processing_loop(
            inner,
            rx,
            cancellation_token.clone(),
            settings,
        ));
=======

        // setup tracing context
        let span = tracing::debug_span!(
            "session_controller_processing_loop",
            session_id = id,
            source = %source,
            destination = %destination,
            session_type = ?config.session_type
        );

        tokio::spawn(Self::processing_loop(inner, rx, cancellation_token.clone()).instrument(span));
>>>>>>> b48750dd

        Self {
            id,
            source,
            destination,
            config,
            tx_controller: tx,
            cancellation_token,
            handle: Mutex::new(Some(handle)),
        }
    }

    /// Internal processing loop that handles messages with mutable access
    fn enter_draining_state<P, V>(
        shutdown_deadline: &mut std::pin::Pin<&mut tokio::time::Sleep>,
        settings: &SessionSettings<P, V>,
    ) where
        P: slim_auth::traits::TokenProvider + Send + Sync + Clone + 'static,
        V: slim_auth::traits::Verifier + Send + Sync + Clone + 'static,
    {
        let shutdown_timeout = settings
            .graceful_shutdown_timeout
            .unwrap_or(Duration::from_secs(60));
        shutdown_deadline
            .as_mut()
            .reset(tokio::time::Instant::now() + shutdown_timeout);
    }

    async fn processing_loop<P, V>(
        mut inner: impl MessageHandler + 'static,
        mut rx: sync::mpsc::Receiver<SessionMessage>,
        cancellation_token: CancellationToken,
        settings: SessionSettings<P, V>,
    ) where
        P: slim_auth::traits::TokenProvider + Send + Sync + Clone + 'static,
        V: slim_auth::traits::Verifier + Send + Sync + Clone + 'static,
    {
        // Start with an infinite timeout (will be updated on graceful shutdown)
        let mut shutdown_deadline = std::pin::pin!(tokio::time::sleep(Duration::MAX));
        // Pin the cancellation token
        // let mut cancellation_token = std::pin::pin!(cancellation_token.cancelled());

        // Init the inner components
        if let Err(e) = inner.init().await {
            tracing::error!(error=%e, "Error during initialization of session");
        }

        loop {
            tokio::select! {
                _ = cancellation_token.cancelled(), if inner.processing_state() == ProcessingState::Active => {
                    // Update the timeout to the configured grace period
                    let shutdown_timeout = settings.graceful_shutdown_timeout
                        .unwrap_or(Duration::from_secs(60)); // Default 60 seconds if not configured

                    // Finish any ongoing processing before starting drain
                    debug!("consuming pending messages before entering draining state");
                    while let Ok(msg) = rx.try_recv() {
                        if let Err(e) = inner.on_message(msg).await {
                            tracing::error!(error=%e, "Error processing message during draining. Close immediately.");
                            break;
                        }
                    }

                    // Send drain to message to the inner to notify the beginning of the drain
                    if let Err(e) = inner.on_message(SessionMessage::StartDrain {
                        grace_period: shutdown_timeout
                    }).await {
                        tracing::error!(error=%e, "Error during start drain");
                        break;
                    }

                    Self::enter_draining_state(&mut shutdown_deadline, &settings);

                    debug!("cancellation requested, entering draining state");
                }
                _ = &mut shutdown_deadline => {
                    debug!("graceful shutdown timeout reached, forcing exit");
                    break;
                }
                msg = rx.recv() => {
                    match msg {
                        Some(session_message) => {
                            let draining = inner.processing_state() == ProcessingState::Draining;

                            // if draining and message is sent by the application, reject it
                            if draining && matches!(session_message, SessionMessage::OnMessage { direction: MessageDirection::South, .. }) {
                                tracing::debug!("session is draining, rejecting new messages from application");
                                if let SessionMessage::OnMessage { ack_tx: Some(ack_tx), .. } = session_message {
                                    let _ = ack_tx.send(Err(SessionError::Processing("Session is draining, cannot accept new messages".to_string())));
                                }
                                continue;
                            }

                            if let Err(e) = inner.on_message(session_message).await {
                                tracing::error!(
                                    error=%e,
                                    "Error processing message{}",
                                    if draining { " during graceful shutdown" } else { "" }
                                );
                                if draining {
                                    debug!("Exiting processing loop due to error while draining");
                                    break;
                                }
                            } else {
                                // If we were active before processing and the handler switched to draining,
                                // start (or reset) the graceful shutdown deadline just like on cancellation.
                                if !draining && inner.processing_state() == ProcessingState::Draining {
                                    debug!("internal component requested draining, entering draining state");
                                    Self::enter_draining_state(&mut shutdown_deadline, &settings);
                                }
                            }
                        }
                        None => {
                            debug!("Session channel closed, no more messages can arrive - exiting processing loop");
                            break;
                        }
                    }
                }
            }

            // If we are in draining state and the inner component does not require drain, exit
            if inner.processing_state() == ProcessingState::Draining && !inner.needs_drain() {
                debug!("draining complete, exiting processing loop");
                break;
            }
        }

        // Perform final shutdown
        if let Err(e) = inner.on_shutdown().await {
            tracing::error!(error=%e, "Error during shutdown of session");
        }
    }

    /// getters
    pub fn id(&self) -> u32 {
        self.id
    }

    pub fn source(&self) -> &Name {
        &self.source
    }

    pub fn dst(&self) -> &Name {
        &self.destination
    }

    pub fn session_type(&self) -> ProtoSessionType {
        self.config.session_type
    }

    pub fn metadata(&self) -> HashMap<String, String> {
        self.config.metadata.clone()
    }

    pub fn session_config(&self) -> SessionConfig {
        self.config.clone()
    }

    pub fn is_initiator(&self) -> bool {
        self.config.initiator
    }

    async fn on_message(
        &self,
        message: Message,
        direction: MessageDirection,
        ack_tx: Option<oneshot::Sender<Result<(), SessionError>>>,
    ) -> Result<(), SessionError> {
        self.tx_controller
            .send(SessionMessage::OnMessage {
                message,
                direction,
                ack_tx,
            })
            .await
            .map_err(|e| {
                SessionError::Processing(format!(
                    "Failed to send message to session controller: {}",
                    e
                ))
            })
    }

    /// Send a message to the controller for processing
    pub async fn on_message_from_app(
        &self,
        message: Message,
    ) -> Result<CompletionHandle, SessionError> {
        let (ack_tx, ack_rx) = oneshot::channel();
        self.on_message(message, MessageDirection::South, Some(ack_tx))
            .await?;

        let ret = CompletionHandle::from_oneshot_receiver(ack_rx);

        Ok(ret)
    }

    /// Send a message to the controller for processing
    pub async fn on_message_from_slim(&self, message: Message) -> Result<(), SessionError> {
        self.on_message(message, MessageDirection::North, None)
            .await
    }

    pub fn close(&self) -> Result<tokio::task::JoinHandle<()>, SessionError> {
        self.cancellation_token.cancel();

        self.handle
            .lock()
            .take()
            .ok_or(SessionError::Generic("Session already closed".to_string()))
    }

    pub async fn publish_message(
        &self,
        message: Message,
    ) -> Result<CompletionHandle, SessionError> {
        self.on_message_from_app(message).await
    }

    /// Publish a message to a specific connection (forward_to)
    pub async fn publish_to(
        &self,
        name: &Name,
        forward_to: u64,
        blob: Vec<u8>,
        payload_type: Option<String>,
        metadata: Option<HashMap<String, String>>,
    ) -> Result<CompletionHandle, SessionError> {
        self.publish_with_flags(
            name,
            SlimHeaderFlags::default().with_forward_to(forward_to),
            blob,
            payload_type,
            metadata,
        )
        .await
    }

    /// Publish a message to a specific app name
    pub async fn publish(
        &self,
        name: &Name,
        blob: Vec<u8>,
        payload_type: Option<String>,
        metadata: Option<HashMap<String, String>>,
    ) -> Result<CompletionHandle, SessionError> {
        self.publish_with_flags(
            name,
            SlimHeaderFlags::default(),
            blob,
            payload_type,
            metadata,
        )
        .await
    }

    /// Publish a message with specific flags
    pub async fn publish_with_flags(
        &self,
        name: &Name,
        flags: SlimHeaderFlags,
        blob: Vec<u8>,
        payload_type: Option<String>,
        metadata: Option<HashMap<String, String>>,
    ) -> Result<CompletionHandle, SessionError> {
        let ct = payload_type.unwrap_or_else(|| "msg".to_string());

        let mut msg = Message::builder()
            .source(self.source().clone())
            .destination(name.clone())
            .identity("")
            .flags(flags)
            .session_type(self.session_type())
            .session_message_type(ProtoSessionMessageType::Msg)
            .session_id(self.id())
            .message_id(rand::random::<u32>()) // this will be changed by the session itself
            .application_payload(&ct, blob)
            .build_publish()
            .map_err(|e| SessionError::Processing(e.to_string()))?;
        if let Some(map) = metadata
            && !map.is_empty()
        {
            msg.set_metadata_map(map);
        }

        // southbound=true means towards slim
        self.publish_message(msg).await
    }

    /// Creates a discovery request message with minimum required information
    fn create_discovery_request(&self, destination: &Name) -> Result<Message, SessionError> {
        let payload = CommandPayload::builder()
            .discovery_request(None)
            .as_content();
        Message::builder()
            .source(self.source().clone())
            .destination(destination.clone())
            .identity("")
            .session_type(self.session_type())
            .session_message_type(ProtoSessionMessageType::DiscoveryRequest)
            .session_id(self.id())
            .message_id(rand::random::<u32>())
            .payload(payload)
            .build_publish()
            .map_err(|e| SessionError::Processing(e.to_string()))
    }

    pub(crate) async fn invite_participant_internal(
        &self,
        destination: &Name,
    ) -> Result<CompletionHandle, SessionError> {
        let msg = self.create_discovery_request(destination)?;
        self.publish_message(msg).await
    }

    pub async fn invite_participant(
        &self,
        destination: &Name,
    ) -> Result<CompletionHandle, SessionError> {
        match self.session_type() {
            ProtoSessionType::PointToPoint => Err(SessionError::Processing(
                "cannot invite participant to point-to-point session".into(),
            )),
            ProtoSessionType::Multicast => {
                if !self.is_initiator() {
                    return Err(SessionError::Processing(
                        "cannot invite participant to this session session".into(),
                    ));
                }
                self.invite_participant_internal(destination).await
            }
            _ => Err(SessionError::Processing("unexpected session type".into())),
        }
    }

    pub async fn remove_participant(
        &self,
        destination: &Name,
    ) -> Result<CompletionHandle, SessionError> {
        match self.session_type() {
            ProtoSessionType::PointToPoint => Err(SessionError::Processing(
                "cannot remove participant to point-to-point session".into(),
            )),
            ProtoSessionType::Multicast => {
                if !self.is_initiator() {
                    return Err(SessionError::Processing(
                        "cannot remove participant from this session session".into(),
                    ));
                }
                let msg = Message::builder()
                    .source(self.source().clone())
                    .destination(destination.clone().with_id(Name::NULL_COMPONENT))
                    .identity("")
                    .session_type(ProtoSessionType::Multicast)
                    .session_message_type(ProtoSessionMessageType::LeaveRequest)
                    .session_id(self.id())
                    .message_id(rand::random::<u32>())
                    .payload(CommandPayload::builder().leave_request(None).as_content())
                    .build_publish()
                    .map_err(|e| SessionError::Processing(e.to_string()))?;
                self.publish_message(msg).await
            }
            _ => Err(SessionError::Processing("unexpected session type".into())),
        }
    }
}

impl Drop for SessionController {
    fn drop(&mut self) {
        self.cancellation_token.cancel();
    }
}

pub fn handle_channel_discovery_message(
    message: &Message,
    app_name: &Name,
    session_id: u32,
    session_type: ProtoSessionType,
) -> Result<Message, SessionError> {
    let destination = message.get_source();

    // the destination of the discovery message may be different from the name of
    // application itself. This can happen if the application subscribes to multiple
    // service names. So we can reply using as a source the destination name of
    // the discovery message but setting the application id

    let mut source = message.get_dst();
    source.set_id(app_name.id());
    let msg_id = message.get_id();

    let slim_header = SlimHeader::new(
        &source,
        &destination,
        "", // the identity will be added by the identity interceptor
        Some(SlimHeaderFlags::default().with_forward_to(message.get_incoming_conn())),
    );

    debug!("Received discovery request, reply to the msg source");

    Message::builder()
        .with_slim_header(slim_header)
        .session_type(session_type)
        .session_message_type(ProtoSessionMessageType::DiscoveryReply)
        .session_id(session_id)
        .message_id(msg_id)
        .payload(CommandPayload::builder().discovery_reply().as_content())
        .build_publish()
        .map_err(|e| SessionError::Processing(e.to_string()))
}

pub(crate) struct SessionControllerCommon<P, V>
where
    P: TokenProvider + Send + Sync + Clone + 'static,
    V: Verifier + Send + Sync + Clone + 'static,
{
    /// common session fields
    pub(crate) settings: SessionSettings<P, V>,

    /// sender for command messages
    pub(crate) sender: ControllerSender,

    /// processing state
    pub(crate) processing_state: ProcessingState,
}

impl<P, V> SessionControllerCommon<P, V>
where
    P: TokenProvider + Send + Sync + Clone + 'static,
    V: Verifier + Send + Sync + Clone + 'static,
{
    pub(crate) fn new(settings: SessionSettings<P, V>) -> Self {
        // create the controller sender
        let controller_sender = ControllerSender::new(
            settings.config.get_timer_settings(),
            settings.source.clone(),
            // send messages to slim/app
            settings.tx.clone(),
            // send signal to the controller
            settings.tx_session.clone(),
        );

        SessionControllerCommon {
            settings,
            sender: controller_sender,
            processing_state: ProcessingState::Active,
        }
    }

    /// internal and helper functions
    pub(crate) async fn send_to_slim(&self, message: Message) -> Result<(), SessionError> {
        self.settings.tx.send_to_slim(Ok(message)).await
    }

    /// Send control message without creating ack channel (for internal use by moderator)
    pub(crate) async fn send_with_timer(&mut self, message: Message) -> Result<(), SessionError> {
        self.sender.on_message(&message).await
    }

    pub(crate) async fn set_route(&self, name: &Name, conn: u64) -> Result<(), SessionError> {
        let route = Message::builder()
            .source(self.settings.source.clone())
            .destination(name.clone())
            .flags(SlimHeaderFlags::default().with_recv_from(conn))
            .build_subscribe()
            .unwrap();

        self.send_to_slim(route).await
    }

    pub(crate) async fn delete_route(&self, name: &Name, conn: u64) -> Result<(), SessionError> {
        let route = Message::builder()
            .source(self.settings.source.clone())
            .destination(name.clone())
            .flags(SlimHeaderFlags::default().with_recv_from(conn))
            .build_unsubscribe()
            .unwrap();

        self.send_to_slim(route).await
    }

    pub(crate) fn create_control_message(
        &mut self,
        dst: &Name,
        message_type: ProtoSessionMessageType,
        message_id: u32,
        payload: Content,
        broadcast: bool,
    ) -> Result<Message, SessionError> {
        let mut builder = Message::builder()
            .source(self.settings.source.clone())
            .destination(dst.clone())
            .identity("")
            .session_type(self.settings.config.session_type)
            .session_message_type(message_type)
            .session_id(self.settings.id)
            .message_id(message_id)
            .payload(payload);

        if broadcast {
            builder = builder.fanout(256);
        }

        builder
            .build_publish()
            .map_err(|e| SessionError::Processing(e.to_string()))
    }

    /// Send control message without creating ack channel (for internal use by moderator)
    pub(crate) async fn send_control_message(
        &mut self,
        dst: &Name,
        message_type: ProtoSessionMessageType,
        message_id: u32,
        payload: Content,
        metadata: Option<HashMap<String, String>>,
        broadcast: bool,
    ) -> Result<(), SessionError> {
        let mut msg =
            self.create_control_message(dst, message_type, message_id, payload, broadcast)?;
        if let Some(m) = metadata {
            msg.set_metadata_map(m);
        }
        self.send_with_timer(msg).await
    }
}

#[cfg(test)]
mod tests {
    use super::*;

    // Test: internal draining transition triggered by a leave request.
    // This test sends a LeaveRequest into a multicast participant session and then
    // verifies (indirectly) that subsequent messages are still accepted while the
    // session is transitioning, indicating that graceful draining has begun.
    // Removed broken test_internal_draining_via_leave_request (incompatible mock trait implementation)

    use crate::transmitter::SessionTransmitter;
    use slim_auth::shared_secret::SharedSecret;

    use std::sync::Arc;
    use std::sync::atomic::AtomicBool;
    use std::time::Duration;
    use tokio::time::timeout;
    use tracing_test::traced_test;

    const SHARED_SECRET: &str = "kjandjansdiasb8udaijdniasdaindasndasndasndasndasndasndasndas";

    /// Test helper to create a SessionController with common setup
    struct SessionControllerTestBuilder {
        session_id: u32,
        source: Name,
        destination: Name,
        session_type: ProtoSessionType,
        mls_enabled: bool,
        initiator: bool,
        max_retries: Option<u32>,
        interval: Option<Duration>,
        metadata: HashMap<String, String>,
        graceful_shutdown_timeout: Option<Duration>,
    }

    impl SessionControllerTestBuilder {
        #[allow(dead_code)]
        fn new() -> Self {
            Self {
                session_id: 10,
                source: Name::from_strings(["org", "ns", "source"]).with_id(1),
                destination: Name::from_strings(["org", "ns", "dest"]).with_id(2),
                session_type: ProtoSessionType::PointToPoint,
                mls_enabled: false,
                initiator: true,
                max_retries: Some(5),
                interval: Some(Duration::from_millis(200)),
                metadata: HashMap::new(),
                graceful_shutdown_timeout: Some(Duration::from_secs(10)),
            }
        }

        fn with_session_id(mut self, id: u32) -> Self {
            self.session_id = id;
            self
        }

        #[allow(dead_code)]
        fn with_source(mut self, source: Name) -> Self {
            self.source = source;
            self
        }

        #[allow(dead_code)]
        fn with_destination(mut self, destination: Name) -> Self {
            self.destination = destination;
            self
        }

        fn with_session_type(mut self, session_type: ProtoSessionType) -> Self {
            self.session_type = session_type;
            self
        }

        fn with_mls_enabled(mut self, enabled: bool) -> Self {
            self.mls_enabled = enabled;
            self
        }

        fn with_initiator(mut self, initiator: bool) -> Self {
            self.initiator = initiator;
            self
        }

        fn with_metadata(mut self, metadata: HashMap<String, String>) -> Self {
            self.metadata = metadata;
            self
        }

        fn with_graceful_shutdown_timeout(mut self, timeout: Duration) -> Self {
            self.graceful_shutdown_timeout = Some(timeout);
            self
        }

        fn build(
            self,
        ) -> (
            SessionController,
            tokio::sync::mpsc::Receiver<Result<Message, slim_datapath::Status>>,
            tokio::sync::mpsc::UnboundedReceiver<Result<Message, SessionError>>,
        ) {
            let config = SessionConfig {
                session_type: self.session_type,
                max_retries: self.max_retries,
                interval: self.interval,
                mls_enabled: self.mls_enabled,
                initiator: self.initiator,
                metadata: self.metadata,
            };

            let (tx_slim, rx_slim) = tokio::sync::mpsc::channel(10);
            let (tx_app, rx_app) = tokio::sync::mpsc::unbounded_channel();
            let (tx_session_layer, _rx_session_layer) = tokio::sync::mpsc::channel(10);

            let tx = SessionTransmitter::new(tx_slim, tx_app);

            let storage_path =
                std::path::PathBuf::from(format!("/tmp/test_session_{}", rand::random::<u64>()));

            let controller = SessionController::builder()
                .with_id(self.session_id)
                .with_source(self.source.clone())
                .with_destination(self.destination.clone())
                .with_config(config)
                .with_identity_provider(SharedSecret::new("test", SHARED_SECRET))
                .with_identity_verifier(SharedSecret::new("test", SHARED_SECRET))
                .with_storage_path(storage_path)
                .with_tx(tx)
                .with_tx_to_session_layer(tx_session_layer)
                .ready()
                .expect("failed to validate builder")
                .build()
                .expect("failed to build controller");

            (controller, rx_slim, rx_app)
        }
    }

    #[tokio::test]
    async fn test_session_controller_getters() {
        let mut metadata = HashMap::new();
        metadata.insert("key1".to_string(), "value1".to_string());

        let (controller, _rx_slim, _rx_app) = SessionControllerTestBuilder::new()
            .with_session_id(42)
            .with_session_type(ProtoSessionType::Multicast)
            .with_mls_enabled(true)
            .with_metadata(metadata)
            .build();

        assert_eq!(controller.id(), 42);
        assert_eq!(
            controller.source(),
            &Name::from_strings(["org", "ns", "source"]).with_id(1)
        );
        assert_eq!(
            controller.dst(),
            &Name::from_strings(["org", "ns", "dest"]).with_id(2)
        );
        assert_eq!(controller.session_type(), ProtoSessionType::Multicast);
        assert!(controller.is_initiator());
        assert_eq!(
            controller.metadata().get("key1"),
            Some(&"value1".to_string())
        );

        let retrieved_config = controller.session_config();
        assert_eq!(retrieved_config.session_type, ProtoSessionType::Multicast);
        assert_eq!(retrieved_config.max_retries, Some(5));
    }

    #[tokio::test]
    async fn test_publish_basic() {
        let (controller, _rx_slim, _rx_app) = SessionControllerTestBuilder::new().build();

        let target_name = Name::from_strings(["org", "ns", "target"]);
        let payload = b"Hello World".to_vec();

        controller
            .publish(
                &target_name,
                payload.clone(),
                Some("test-type".to_string()),
                None,
            )
            .await
            .expect("publish should succeed");

        tokio::time::sleep(Duration::from_millis(50)).await;
    }

    #[tokio::test]
    async fn test_publish_to_specific_connection() {
        let (controller, _rx_slim, _rx_app) = SessionControllerTestBuilder::new()
            .with_session_type(ProtoSessionType::Multicast)
            .build();

        let target_name = Name::from_strings(["org", "ns", "target"]);
        let payload = b"Hello to specific connection".to_vec();
        let connection_id = 123u64;

        controller
            .publish_to(
                &target_name,
                connection_id,
                payload.clone(),
                Some("test-type".to_string()),
                None,
            )
            .await
            .expect("publish_to should succeed");

        tokio::time::sleep(Duration::from_millis(50)).await;
    }

    #[tokio::test]
    async fn test_publish_with_metadata() {
        let (controller, _rx_slim, _rx_app) = SessionControllerTestBuilder::new()
            .with_session_type(ProtoSessionType::Multicast)
            .build();

        let target_name = Name::from_strings(["org", "ns", "target"]);
        let payload = b"Hello with metadata".to_vec();

        let mut metadata = HashMap::new();
        metadata.insert("custom_key".to_string(), "custom_value".to_string());

        controller
            .publish(
                &target_name,
                payload.clone(),
                Some("test-type".to_string()),
                Some(metadata),
            )
            .await
            .expect("publish with metadata should succeed");

        tokio::time::sleep(Duration::from_millis(50)).await;
    }

    #[tokio::test]
    async fn test_invite_participant_in_multicast() {
        let (controller, _rx_slim, _rx_app) = SessionControllerTestBuilder::new()
            .with_session_type(ProtoSessionType::Multicast)
            .build();

        let participant = Name::from_strings(["org", "ns", "participant"]);

        controller
            .invite_participant(&participant)
            .await
            .expect("invite should succeed");

        tokio::time::sleep(Duration::from_millis(50)).await;
    }

    #[tokio::test]
    async fn test_invite_participant_not_initiator_error() {
        let (controller, _rx_slim, _rx_app) = SessionControllerTestBuilder::new()
            .with_session_type(ProtoSessionType::Multicast)
            .with_initiator(false)
            .build();

        let participant = Name::from_strings(["org", "ns", "new_participant"]);

        let result = controller.invite_participant(&participant).await;
        assert!(result.is_err());
        if let Err(SessionError::Processing(msg)) = result {
            assert!(msg.contains("cannot invite participant"));
        } else {
            panic!("Expected SessionError::Processing");
        }
    }

    #[tokio::test]
    async fn test_invite_participant_p2p_error() {
        let (controller, _rx_slim, _rx_app) = SessionControllerTestBuilder::new()
            .with_session_type(ProtoSessionType::PointToPoint)
            .build();

        let participant = Name::from_strings(["org", "ns", "participant"]);

        let result = controller.invite_participant(&participant).await;
        assert!(result.is_err());
        if let Err(SessionError::Processing(msg)) = result {
            assert!(msg.contains("cannot invite participant to point-to-point"));
        } else {
            panic!("Expected SessionError::Processing");
        }
    }

    #[tokio::test]
    async fn test_remove_participant_in_multicast() {
        let (controller, _rx_slim, _rx_app) = SessionControllerTestBuilder::new()
            .with_session_type(ProtoSessionType::Multicast)
            .build();

        let participant = Name::from_strings(["org", "ns", "participant"]);

        controller
            .remove_participant(&participant)
            .await
            .expect("remove should succeed");

        tokio::time::sleep(Duration::from_millis(50)).await;
    }

    #[tokio::test]
    async fn test_remove_participant_not_initiator_error() {
        let (controller, _rx_slim, _rx_app) = SessionControllerTestBuilder::new()
            .with_session_type(ProtoSessionType::Multicast)
            .with_initiator(false)
            .build();

        let participant = Name::from_strings(["org", "ns", "participant"]);

        let result = controller.remove_participant(&participant).await;
        assert!(result.is_err());
        if let Err(SessionError::Processing(msg)) = result {
            assert!(msg.contains("cannot remove participant"));
        } else {
            panic!("Expected SessionError::Processing");
        }
    }

    #[tokio::test]
    async fn test_remove_participant_p2p_error() {
        let (controller, _rx_slim, _rx_app) = SessionControllerTestBuilder::new()
            .with_session_type(ProtoSessionType::PointToPoint)
            .build();

        let participant = Name::from_strings(["org", "ns", "participant"]);

        let result = controller.remove_participant(&participant).await;
        assert!(result.is_err());
        if let Err(SessionError::Processing(msg)) = result {
            assert!(msg.contains("cannot remove participant to point-to-point"));
        } else {
            panic!("Expected SessionError::Processing");
        }
    }

    #[test]
    fn test_handle_channel_discovery_message() {
        let app_name = Name::from_strings(["org", "ns", "app"]).with_id(100);
        let session_id = 42;

        let discovery_request = Message::builder()
            .source(Name::from_strings(["org", "ns", "requester"]).with_id(1))
            .destination(Name::from_strings(["org", "ns", "service"]))
            .identity("")
            .incoming_conn(999)
            .session_type(ProtoSessionType::Multicast)
            .session_message_type(ProtoSessionMessageType::DiscoveryRequest)
            .session_id(session_id)
            .message_id(123)
            .payload(
                CommandPayload::builder()
                    .discovery_request(None)
                    .as_content(),
            )
            .build_publish()
            .unwrap();

        let response = handle_channel_discovery_message(
            &discovery_request,
            &app_name,
            session_id,
            ProtoSessionType::Multicast,
        )
        .expect("should create discovery response");

        assert_eq!(
            response.get_session_message_type(),
            ProtoSessionMessageType::DiscoveryReply
        );
        assert_eq!(response.get_session_header().get_session_id(), session_id);
        assert_eq!(response.get_id(), 123);
        assert_eq!(
            response.get_dst(),
            Name::from_strings(["org", "ns", "requester"]).with_id(1)
        );
        assert_eq!(response.get_slim_header().get_forward_to(), Some(999));
    }

    #[tokio::test]
    async fn test_controller_drop_cancels_processing() {
        let (controller, _rx_slim, _rx_app) = SessionControllerTestBuilder::new().build();

        let token = controller.cancellation_token.clone();
        assert!(!token.is_cancelled());

        drop(controller);

        tokio::time::sleep(Duration::from_millis(100)).await;
        assert!(token.is_cancelled());
    }

    #[tokio::test]
    async fn test_close_success() {
        let (controller, _rx_slim, _rx_app) = SessionControllerTestBuilder::new()
            .with_graceful_shutdown_timeout(std::time::Duration::from_secs(2))
            .build();

        let token = controller.cancellation_token.clone();
        assert!(!token.is_cancelled());

        let handle = controller.close();
        assert!(handle.is_ok(), "got error {}", handle.unwrap_err());
        assert!(token.is_cancelled());

        // Wait for the handle to complete
        handle
            .unwrap()
            .await
            .expect("processing task should complete");
    }

    #[tokio::test]
    async fn test_close_already_closed() {
        let (controller, _rx_slim, _rx_app) = SessionControllerTestBuilder::new().build();

        // Close once - should succeed
        let handle = controller.close();
        assert!(handle.is_ok());
        handle
            .unwrap()
            .await
            .expect("processing task should complete");

        // Close again - should fail with appropriate error
        let result = controller.close();
        assert!(result.is_err());
        match result {
            Err(SessionError::Generic(msg)) => {
                assert_eq!(msg, "Session already closed");
            }
            _ => panic!("Expected SessionError::Generic with 'Session already closed' message"),
        }
    }

    #[tokio::test]
    async fn test_close_cancels_token_immediately() {
        let (controller, _rx_slim, _rx_app) = SessionControllerTestBuilder::new().build();

        let token = controller.cancellation_token.clone();

        // Verify token is not cancelled before close
        assert!(!token.is_cancelled());

        // Close returns immediately after cancelling token
        let handle = controller.close();
        assert!(handle.is_ok());

        // Token should be cancelled immediately
        assert!(token.is_cancelled());

        // Wait for processing to complete
        handle.unwrap().await.expect("processing should complete");
    }

    #[tokio::test]
    async fn test_on_message_direction_north() {
        let (controller, _rx_slim, _rx_app) = SessionControllerTestBuilder::new().build();

        let test_message = Message::builder()
            .source(controller.dst().clone())
            .destination(controller.source().clone())
            .identity("")
            .session_type(ProtoSessionType::PointToPoint)
            .session_message_type(ProtoSessionMessageType::Msg)
            .session_id(controller.id())
            .message_id(1)
            .application_payload("test", b"test data".to_vec())
            .build_publish()
            .unwrap();

        let result = controller.on_message_from_slim(test_message).await;
        assert!(result.is_ok());
    }

    #[tokio::test]
    async fn test_create_discovery_request() {
        let (controller, _rx_slim, _rx_app) = SessionControllerTestBuilder::new()
            .with_session_type(ProtoSessionType::Multicast)
            .build();

        let target = Name::from_strings(["org", "ns", "target"]);
        let discovery_msg = controller
            .create_discovery_request(&target)
            .expect("should create discovery request");

        assert_eq!(discovery_msg.get_source(), *controller.source());
        assert_eq!(discovery_msg.get_dst(), target);
        assert_eq!(
            discovery_msg.get_session_message_type(),
            ProtoSessionMessageType::DiscoveryRequest
        );
        assert_eq!(
            discovery_msg.get_session_header().get_session_id(),
            controller.id()
        );
        assert_eq!(
            discovery_msg.get_session_type(),
            ProtoSessionType::Multicast
        );
    }

    #[tokio::test]
    #[traced_test]
    async fn test_end_to_end_p2p() {
        let session_id = 10;
        let moderator_name = Name::from_strings(["org", "ns", "moderator"]).with_id(1);
        let participant_name = Name::from_strings(["org", "ns", "participant"]);
        let participant_name_id = Name::from_strings(["org", "ns", "participant"]).with_id(1);
        let storage_path_moderator = std::path::PathBuf::from("/tmp/test_invite_moderator");
        let storage_path_participant = std::path::PathBuf::from("/tmp/test_invite_participant");

        // create a SessionModerator
        let (tx_slim_moderator, mut rx_slim_moderator) = tokio::sync::mpsc::channel(10);
        let (tx_app_moderator, _rx_app_moderator) = tokio::sync::mpsc::unbounded_channel();
        let (tx_session_layer_moderator, _rx_session_layer_moderator) =
            tokio::sync::mpsc::channel(10);

        let tx_moderator =
            SessionTransmitter::new(tx_slim_moderator.clone(), tx_app_moderator.clone());

        let moderator_config = SessionConfig {
            session_type: slim_datapath::api::ProtoSessionType::PointToPoint,
            max_retries: Some(5),
            interval: Some(Duration::from_millis(1000)),
            mls_enabled: true,
            initiator: true,
            metadata: std::collections::HashMap::new(),
        };

        let moderator = SessionController::builder()
            .with_id(session_id)
            .with_source(moderator_name.clone())
            .with_destination(participant_name.clone())
            .with_config(moderator_config)
            .with_identity_provider(SharedSecret::new("moderator", SHARED_SECRET))
            .with_identity_verifier(SharedSecret::new("moderator", SHARED_SECRET))
            .with_storage_path(storage_path_moderator.clone())
            .with_tx(tx_moderator.clone())
            .with_tx_to_session_layer(tx_session_layer_moderator)
            .ready()
            .expect("failed to validate builder")
            .build()
            .unwrap();

        // create a SessionParticipant
        let (tx_slim_participant, mut rx_slim_participant) = tokio::sync::mpsc::channel(10);
        let (tx_app_participant, mut rx_app_participant) = tokio::sync::mpsc::unbounded_channel();
        let (tx_session_layer_participant, _rx_session_layer_participant) =
            tokio::sync::mpsc::channel(10);

        let tx_participant =
            SessionTransmitter::new(tx_slim_participant.clone(), tx_app_participant.clone());

        let participant_config = SessionConfig {
            session_type: slim_datapath::api::ProtoSessionType::PointToPoint,
            max_retries: Some(5),
            interval: Some(Duration::from_millis(200)),
            mls_enabled: true,
            initiator: false,
            metadata: std::collections::HashMap::new(),
        };

        let participant = SessionController::builder()
            .with_id(session_id)
            .with_source(participant_name_id.clone())
            .with_destination(moderator_name.clone())
            .with_config(participant_config)
            .with_identity_provider(SharedSecret::new("participant", SHARED_SECRET))
            .with_identity_verifier(SharedSecret::new("participant", SHARED_SECRET))
            .with_storage_path(storage_path_participant.clone())
            .with_tx(tx_participant.clone())
            .with_tx_to_session_layer(tx_session_layer_participant)
            .ready()
            .expect("failed to validate builder")
            .build()
            .unwrap();

        let completion_handle = moderator
            .invite_participant_internal(&participant_name)
            .await
            .expect("error inviting participant");

        let received_discovery_request =
            timeout(Duration::from_millis(100), rx_slim_moderator.recv())
                .await
                .expect("timeout waiting for discovery request on moderator slim channel")
                .expect("channel closed")
                .expect("error in discovery request");

        assert_eq!(
            received_discovery_request.get_session_message_type(),
            slim_datapath::api::ProtoSessionMessageType::DiscoveryRequest
        );

        let discovery_msg_id = received_discovery_request.get_id();

        // create a discovery reply and call the on message on the moderator with the reply (direction north)
        let mut discovery_reply = Message::builder()
            .source(participant_name_id.clone())
            .destination(moderator_name.clone())
            .identity("")
            .forward_to(1)
            .session_type(slim_datapath::api::ProtoSessionType::PointToPoint)
            .session_message_type(slim_datapath::api::ProtoSessionMessageType::DiscoveryReply)
            .session_id(session_id)
            .message_id(discovery_msg_id)
            .payload(CommandPayload::builder().discovery_reply().as_content())
            .build_publish()
            .unwrap();
        discovery_reply
            .get_slim_header_mut()
            .set_incoming_conn(Some(1));

        moderator
            .on_message_from_slim(discovery_reply)
            .await
            .expect("error processing discovery reply on moderator");

        // check that we get a route for the remote endpoint on slim
        let route = timeout(Duration::from_millis(100), rx_slim_moderator.recv())
            .await
            .expect("timeout waiting for route on moderator slim channel")
            .expect("channel closed")
            .expect("error in route");

        // check that the route message type is a subscription, the destination name is remote and the flag recv_from is set to 1
        assert!(route.is_subscribe(), "route should be a subscribe message");
        assert_eq!(route.get_dst(), participant_name_id);
        assert_eq!(route.get_slim_header().get_recv_from(), Some(1));

        // check that a join request is received by slim
        let join_request = timeout(Duration::from_millis(100), rx_slim_moderator.recv())
            .await
            .expect("timeout waiting for route on moderator slim channel")
            .expect("channel closed")
            .expect("error in route");

        assert_eq!(
            join_request.get_session_message_type(),
            slim_datapath::api::ProtoSessionMessageType::JoinRequest
        );
        assert_eq!(join_request.get_dst(), participant_name_id);

        // call the on message on the participant side with the join request (direction north)
        let mut join_request_to_participant = join_request.clone();
        join_request_to_participant
            .get_slim_header_mut()
            .set_incoming_conn(Some(1));

        participant
            .on_message_from_slim(join_request_to_participant)
            .await
            .expect("error processing join request on participant");

        // check that a route for the moderator is generated
        let route = timeout(Duration::from_millis(100), rx_slim_participant.recv())
            .await
            .expect("timeout waiting for route on moderator slim channel")
            .expect("channel closed")
            .expect("error in route");

        assert!(route.is_subscribe(), "route should be a subscribe message");
        assert_eq!(route.get_dst(), moderator_name);
        assert_eq!(route.get_slim_header().get_recv_from(), Some(1));

        // check that a join reply is received by slim on the participant
        let join_reply = timeout(Duration::from_millis(100), rx_slim_participant.recv())
            .await
            .expect("timeout waiting for join reply on participant slim channel")
            .expect("channel closed")
            .expect("error in join reply");

        assert_eq!(
            join_reply.get_session_message_type(),
            slim_datapath::api::ProtoSessionMessageType::JoinReply
        );
        assert_eq!(join_reply.get_dst(), moderator_name);

        // call the on message on the moderator with the reply (direction north)
        let mut join_reply_to_moderator = join_reply.clone();
        join_reply_to_moderator
            .get_slim_header_mut()
            .set_incoming_conn(Some(1));

        moderator
            .on_message_from_slim(join_reply_to_moderator)
            .await
            .expect("error processing join reply on moderator");

        // check that a welcome message is received by slim on the moderator
        let welcome_message = timeout(Duration::from_millis(100), rx_slim_moderator.recv())
            .await
            .expect("timeout waiting for welcome message on moderator slim channel")
            .expect("channel closed")
            .expect("error in welcome message");

        assert_eq!(
            welcome_message.get_session_message_type(),
            slim_datapath::api::ProtoSessionMessageType::GroupWelcome
        );
        assert_eq!(welcome_message.get_dst(), participant_name_id);

        // call the on message on the participant side with the welcome message (direction north)
        let mut welcome_to_participant = welcome_message.clone();
        welcome_to_participant
            .get_slim_header_mut()
            .set_incoming_conn(Some(1));

        participant
            .on_message_from_slim(welcome_to_participant)
            .await
            .expect("error processing welcome message on participant");

        // check that an ack group is received by slim on the participant
        let ack_group = timeout(Duration::from_millis(100), rx_slim_participant.recv())
            .await
            .expect("timeout waiting for ack group on participant slim channel")
            .expect("channel closed")
            .expect("error in ack group");

        assert_eq!(
            ack_group.get_session_message_type(),
            slim_datapath::api::ProtoSessionMessageType::GroupAck
        );
        assert_eq!(ack_group.get_dst(), moderator_name);

        // call the on message on the moderator with the ack (direction north)
        let mut ack_to_moderator = ack_group.clone();
        ack_to_moderator
            .get_slim_header_mut()
            .set_incoming_conn(Some(1));

        moderator
            .on_message_from_slim(ack_to_moderator)
            .await
            .expect("error processing ack group on moderator");

        // no other message should be sent
        let no_more_moderator = timeout(Duration::from_millis(100), rx_slim_moderator.recv()).await;
        assert!(
            no_more_moderator.is_err(),
            "Expected no more messages on moderator slim channel, received {:?}",
            no_more_moderator
                .ok()
                .and_then(|opt| opt)
                .and_then(|res| res.ok())
        );

        let no_more_participant =
            timeout(Duration::from_millis(100), rx_slim_participant.recv()).await;
        assert!(
            no_more_participant.is_err(),
            "Expected no more messages on participant slim channel"
        );

        // the completion handler should now be complete
        completion_handle.await.expect("error in completion handle");

        // create an application message using the participant name
        let app_data = b"Hello from moderator to participant".to_vec();
        let app_message = Message::builder()
            .source(moderator_name.clone())
            .destination(participant_name.clone())
            .identity("")
            .session_type(slim_datapath::api::ProtoSessionType::PointToPoint)
            .session_message_type(slim_datapath::api::ProtoSessionMessageType::Msg)
            .session_id(session_id)
            .message_id(1)
            .application_payload("test-app-data", app_data.clone())
            .build_publish()
            .unwrap();

        // call on message on the moderator (direction south)
        moderator
            .on_message_from_app(app_message)
            .await
            .expect("error sending application message from moderator");

        // check that message is received from slim with destination equal to participant name id
        let app_msg_to_slim = timeout(Duration::from_millis(100), rx_slim_moderator.recv())
            .await
            .expect("timeout waiting for application message on moderator slim channel")
            .expect("channel closed")
            .expect("error in application message");

        assert_eq!(app_msg_to_slim.get_dst(), participant_name_id);
        assert!(
            app_msg_to_slim.is_publish(),
            "message should be a publish message"
        );

        let app_msg_id = app_msg_to_slim.get_id();

        // call the on message on the participant (direction north)
        let mut app_msg_to_participant = app_msg_to_slim.clone();
        app_msg_to_participant
            .get_slim_header_mut()
            .set_incoming_conn(Some(1));

        participant
            .on_message_from_slim(app_msg_to_participant)
            .await
            .expect("error processing application message on participant");

        // check that the message is received by the application
        let app_msg_received = timeout(Duration::from_millis(100), rx_app_participant.recv())
            .await
            .expect("timeout waiting for application message on participant app channel")
            .expect("channel closed")
            .expect("error in application message to app");

        assert_eq!(app_msg_received.get_source(), moderator_name);
        assert!(
            app_msg_received.is_publish(),
            "message should be a publish message"
        );

        let content = app_msg_received
            .get_payload()
            .unwrap()
            .as_application_payload()
            .unwrap()
            .blob
            .clone();
        assert_eq!(content, app_data);

        // check that an ack is sent to slim
        let ack_msg = timeout(Duration::from_millis(100), rx_slim_participant.recv())
            .await
            .expect("timeout waiting for ack on participant slim channel")
            .expect("channel closed")
            .expect("error in ack");

        assert_eq!(
            ack_msg.get_session_message_type(),
            slim_datapath::api::ProtoSessionMessageType::MsgAck,
            "message should be an ack"
        );
        assert_eq!(ack_msg.get_dst(), moderator_name);
        assert_eq!(ack_msg.get_id(), app_msg_id);

        // call the on message with the ack on the moderator
        let mut ack_to_moderator = ack_msg.clone();
        ack_to_moderator
            .get_slim_header_mut()
            .set_incoming_conn(Some(1));

        moderator
            .on_message_from_slim(ack_to_moderator)
            .await
            .expect("error processing ack on moderator");

        // check that no other message is generated
        let no_more_moderator_after_ack =
            timeout(Duration::from_millis(100), rx_slim_moderator.recv()).await;
        assert!(
            no_more_moderator_after_ack.is_err(),
            "Expected no more messages on moderator slim channel after ack"
        );

        let no_more_participant_after_ack =
            timeout(Duration::from_millis(100), rx_slim_participant.recv()).await;
        assert!(
            no_more_participant_after_ack.is_err(),
            "Expected no more messages on participant slim channel after ack"
        );

        // create a leave request and send to moderator on message (direction south)
        let leave_request = Message::builder()
            .source(moderator_name.clone())
            .destination(participant_name.clone())
            .identity("")
            .session_type(slim_datapath::api::ProtoSessionType::PointToPoint)
            .session_message_type(slim_datapath::api::ProtoSessionMessageType::LeaveRequest)
            .session_id(session_id)
            .message_id(rand::random::<u32>())
            .payload(CommandPayload::builder().leave_request(None).as_content())
            .build_publish()
            .unwrap();

        moderator
            .on_message_from_app(leave_request)
            .await
            .expect("error sending leave request");

        // check that the request is received by slim on the moderator
        let received_leave_request = timeout(Duration::from_millis(100), rx_slim_moderator.recv())
            .await
            .expect("timeout waiting for leave request on moderator slim channel")
            .expect("channel closed")
            .expect("error in leave request");

        assert_eq!(
            received_leave_request.get_session_message_type(),
            slim_datapath::api::ProtoSessionMessageType::LeaveRequest
        );
        assert_eq!(received_leave_request.get_dst(), participant_name_id);

        // send the request to the participant (direction north)
        let mut leave_request_to_participant = received_leave_request.clone();
        leave_request_to_participant
            .get_slim_header_mut()
            .set_incoming_conn(Some(1));

        participant
            .on_message_from_slim(leave_request_to_participant)
            .await
            .expect("error processing leave request on participant");

        // get the leave reply on the participant slim
        let leave_reply = timeout(Duration::from_millis(100), rx_slim_participant.recv())
            .await
            .expect("timeout waiting for leave reply on participant slim channel")
            .expect("channel closed")
            .expect("error in leave reply");

        assert_eq!(
            leave_reply.get_session_message_type(),
            slim_datapath::api::ProtoSessionMessageType::LeaveReply
        );
        assert_eq!(leave_reply.get_dst(), moderator_name);

        // get the delete route on the participant slim
        let delete_route = timeout(Duration::from_millis(600), rx_slim_participant.recv())
            .await
            .expect("timeout waiting for delete route on participant slim channel")
            .expect("channel closed")
            .expect("error in delete route");

        assert!(
            delete_route.is_unsubscribe(),
            "delete route should be an unsubscribe message"
        );
        assert_eq!(delete_route.get_dst(), moderator_name);

        // send the leave reply to the moderator on message (direction north)
        let mut leave_reply_to_moderator = leave_reply.clone();
        leave_reply_to_moderator
            .get_slim_header_mut()
            .set_incoming_conn(Some(1));

        moderator
            .on_message_from_slim(leave_reply_to_moderator)
            .await
            .expect("error processing leave reply on moderator");

        // expect a remove route for the participant name
        let delete_route = timeout(Duration::from_millis(600), rx_slim_moderator.recv())
            .await
            .expect("timeout waiting for delete route on participant slim channel")
            .expect("channel closed")
            .expect("error in delete route");

        assert!(
            delete_route.is_unsubscribe(),
            "delete route should be an unsubscribe message"
        );
        assert_eq!(delete_route.get_dst(), participant_name_id);

        // check that no other messages are generated by the moderator
        let no_more_moderator_final =
            timeout(Duration::from_millis(100), rx_slim_moderator.recv()).await;

        assert!(
            no_more_moderator_final.is_err(),
            "Expected no more messages on moderator slim channel after leave"
        );

        let no_more_participant_final =
            timeout(Duration::from_millis(100), rx_slim_participant.recv()).await;
        assert!(
            no_more_participant_final.is_err(),
            "Expected no more messages on participant slim channel after leave"
        );
    }

    // ============================================================================
    // Draining Tests
    #[traced_test]
    #[tokio::test]
    async fn test_internal_draining_via_processing_state_switch() {
        use super::*;
        use tokio::sync::mpsc;
        use tracing::debug;

        // Custom handler that flips processing_state to Draining after first normal message
        struct InternalDrainHandler {
            state: ProcessingState,
            messages: Vec<SessionMessage>,
            needs_drain: Arc<AtomicBool>,
        }

        impl InternalDrainHandler {
            fn new(needs_drain: Arc<AtomicBool>) -> Self {
                Self {
                    state: ProcessingState::Active,
                    messages: vec![],
                    needs_drain,
                }
            }
        }

        #[async_trait::async_trait]
        impl MessageHandler for InternalDrainHandler {
            async fn init(&mut self) -> Result<(), SessionError> {
                Ok(())
            }

            async fn on_message(&mut self, message: SessionMessage) -> Result<(), SessionError> {
                debug!(?self.state, "internal-drain-handler received message");
                self.messages.push(message);

                // when we receive 2 messages, transition to draining state
                if self.messages.len() == 2 {
                    debug!("internal-drain-handler transitioning to draining");
                    self.state = ProcessingState::Draining;
                }

                Ok(())
            }

            fn needs_drain(&self) -> bool {
                self.needs_drain.load(std::sync::atomic::Ordering::SeqCst)
            }

            fn processing_state(&self) -> ProcessingState {
                self.state
            }

            async fn on_shutdown(&mut self) -> Result<(), SessionError> {
                debug!("shutdown called on handler");
                Ok(())
            }
        }

        // Build minimal SessionSettings
        let (tx_slim, _rx_slim) = mpsc::channel(8);
        let (tx_app, _rx_app) = mpsc::unbounded_channel();
        let (tx_session, rx_session) = mpsc::channel(32);
        let (tx_session_layer, _rx_session_layer) = mpsc::channel(8);

        let settings = SessionSettings {
            id: 999,
            source: Name::from_strings(["org", "ns", "source"]).with_id(1),
            destination: Name::from_strings(["org", "ns", "dest"]).with_id(2),
            config: SessionConfig {
                session_type: ProtoSessionType::PointToPoint,
                max_retries: Some(3),
                interval: Some(Duration::from_millis(150)),
                mls_enabled: false,
                initiator: true,
                metadata: HashMap::new(),
            },
            tx: SessionTransmitter::new(tx_slim, tx_app),
            tx_session: tx_session.clone(),
            tx_to_session_layer: tx_session_layer,
            identity_provider: SharedSecret::new("src", SHARED_SECRET),
            identity_verifier: SharedSecret::new("src", SHARED_SECRET),
            storage_path: std::path::PathBuf::from("/tmp/internal_draining_test"),
            graceful_shutdown_timeout: Some(Duration::from_secs(10)),
        };

        let needs_drain = Arc::new(AtomicBool::new(true));
        let handler = InternalDrainHandler::new(needs_drain.clone());
        let cancellation_token = CancellationToken::new();
        let cancellation_token_clone = cancellation_token.clone();

        // Spawn processing loop without unnecessary cloning
        let processing_handle = tokio::spawn(async move {
            SessionController::processing_loop(
                handler,
                rx_session,
                cancellation_token_clone,
                settings,
            )
            .await
        });

        // Send first regular message
        tx_session
            .send(create_test_message(1, b"first".to_vec()))
            .await
            .expect("failed to send first message");

        tokio::time::sleep(Duration::from_millis(100)).await;

        assert!(logs_contain("internal-drain-handler received message"));

        // Send second message; this causes internal handler move to draining (active -> draining)
        tx_session
            .send(create_test_message(2, b"second".to_vec()))
            .await
            .expect("failed to send second message");

        tokio::time::sleep(Duration::from_millis(100)).await;

        assert!(logs_contain("internal-drain-handler received message"));

        assert!(logs_contain(
            "internal-drain-handler transitioning to draining"
        ));

        // Send a third message that should not be processed, as draining is active
        tx_session
            .send(create_test_message(3, b"third".to_vec()))
            .await
            .expect("failed to send third message");

        tokio::time::sleep(Duration::from_millis(100)).await;

        assert!(logs_contain(
            "session is draining, rejecting new messages from application"
        ));

        // set needs drain to false to allow shutdown to complete
        needs_drain.store(false, std::sync::atomic::Ordering::SeqCst);

        // trigger cancellation to exit processing loop
        cancellation_token.cancel();

        tokio::time::sleep(Duration::from_millis(100)).await;

        // Send a session message to trigger the shutdown process
        tx_session
            .send(SessionMessage::StartDrain {
                grace_period: std::time::Duration::from_millis(100),
            })
            .await
            .expect("failed to send timeout message");

        // Wait for processing loop to complete
        processing_handle.await.expect("processing loop panicked");
    }
    // ============================================================================

    /// Mock handler that tracks draining behavior
    struct DrainableHandler {
        messages_received: Arc<tokio::sync::Mutex<Vec<SessionMessage>>>,
        needs_drain: Arc<AtomicBool>,
        shutdown_called: Arc<tokio::sync::Mutex<bool>>,
        drain_delay: Option<Duration>,
    }

    impl DrainableHandler {
        fn new() -> Self {
            Self {
                messages_received: Arc::new(tokio::sync::Mutex::new(Vec::new())),
                needs_drain: Arc::new(AtomicBool::new(false)),
                shutdown_called: Arc::new(tokio::sync::Mutex::new(false)),
                drain_delay: None,
            }
        }

        fn with_needs_drain(self, needs_drain: bool) -> Self {
            self.needs_drain
                .store(needs_drain, std::sync::atomic::Ordering::SeqCst);
            self
        }

        #[allow(dead_code)]
        fn with_drain_delay(mut self, delay: Duration) -> Self {
            self.drain_delay = Some(delay);
            self
        }

        #[allow(dead_code)]
        async fn get_messages_count(&self) -> usize {
            self.messages_received.lock().await.len()
        }

        #[allow(dead_code)]
        async fn was_shutdown_called(&self) -> bool {
            *self.shutdown_called.lock().await
        }
    }

    #[async_trait::async_trait]
    impl MessageHandler for DrainableHandler {
        async fn init(&mut self) -> Result<(), SessionError> {
            Ok(())
        }

        async fn on_message(&mut self, message: SessionMessage) -> Result<(), SessionError> {
            self.messages_received.lock().await.push(message);
            Ok(())
        }

        fn needs_drain(&self) -> bool {
            self.needs_drain.load(std::sync::atomic::Ordering::SeqCst)
        }

        async fn on_shutdown(&mut self) -> Result<(), SessionError> {
            if let Some(delay) = self.drain_delay {
                tokio::time::sleep(delay).await;
            }
            *self.shutdown_called.lock().await = true;
            Ok(())
        }
    }

    /// Helper to create test SessionSettings
    fn create_test_settings(
        graceful_shutdown_timeout: Option<Duration>,
    ) -> SessionSettings<SharedSecret, SharedSecret> {
        let (tx_slim, _rx_slim) = tokio::sync::mpsc::channel(10);
        let (tx_app, _rx_app) = tokio::sync::mpsc::unbounded_channel();
        let (tx_session, _rx_session) = tokio::sync::mpsc::channel(10);
        let (tx_session_layer, _rx_session_layer) = tokio::sync::mpsc::channel(10);

        SessionSettings {
            id: 1,
            source: Name::from_strings(["org", "ns", "test"]).with_id(1),
            destination: Name::from_strings(["org", "ns", "test"]).with_id(2),
            config: SessionConfig {
                session_type: ProtoSessionType::PointToPoint,
                max_retries: Some(5),
                interval: Some(Duration::from_millis(200)),
                mls_enabled: false,
                initiator: true,
                metadata: HashMap::new(),
            },
            tx: SessionTransmitter::new(tx_slim, tx_app),
            tx_session,
            tx_to_session_layer: tx_session_layer,
            identity_provider: SharedSecret::new("test", SHARED_SECRET),
            identity_verifier: SharedSecret::new("test", SHARED_SECRET),
            storage_path: std::path::PathBuf::from("/tmp/test_draining"),
            graceful_shutdown_timeout,
        }
    }

    /// Helper to create a test message
    fn create_test_message(message_id: u32, payload: Vec<u8>) -> SessionMessage {
        SessionMessage::OnMessage {
            message: Message::builder()
                .source(Name::from_strings(["org", "ns", "test"]).with_id(1))
                .destination(Name::from_strings(["org", "ns", "test"]).with_id(2))
                .identity("")
                .forward_to(1)
                .session_type(ProtoSessionType::PointToPoint)
                .session_message_type(ProtoSessionMessageType::Msg)
                .session_id(1)
                .message_id(message_id)
                .application_payload("test", payload)
                .build_publish()
                .unwrap(),
            direction: MessageDirection::South,
            ack_tx: None,
        }
    }

    async fn count_on_messages(messages: &Arc<tokio::sync::Mutex<Vec<SessionMessage>>>) -> usize {
        let messages = messages.lock().await;
        messages
            .iter()
            .filter(|msg| matches!(msg, SessionMessage::OnMessage { .. }))
            .count()
    }

    /// Helper to spawn a processing loop and return the task handle
    fn spawn_processing_loop(
        handler: DrainableHandler,
        rx: tokio::sync::mpsc::Receiver<SessionMessage>,
        cancellation_token: CancellationToken,
        settings: SessionSettings<SharedSecret, SharedSecret>,
    ) -> tokio::task::JoinHandle<()> {
        tokio::spawn(async move {
            SessionController::processing_loop(handler, rx, cancellation_token, settings).await;
        })
    }

    #[tokio::test]
    async fn test_draining_processes_queued_messages() {
        let handler = DrainableHandler::new();
        let messages_received = handler.messages_received.clone();
        let shutdown_called = handler.shutdown_called.clone();

        let (tx, rx) = tokio::sync::mpsc::channel(10);
        let cancellation_token = CancellationToken::new();
        let token_clone = cancellation_token.clone();

        let settings = create_test_settings(Some(Duration::from_secs(2)));
        let processing_task = spawn_processing_loop(handler, rx, cancellation_token, settings);

        // Send multiple messages before cancellation
        tx.send(create_test_message(1, vec![1, 2, 3]))
            .await
            .unwrap();
        tx.send(create_test_message(2, vec![4, 5, 6]))
            .await
            .unwrap();
        tx.send(create_test_message(3, vec![7, 8, 9]))
            .await
            .unwrap();

        // Give some time for messages to be queued
        tokio::time::sleep(Duration::from_millis(50)).await;

        // Trigger cancellation
        token_clone.cancel();

        // Close the channel to signal no more messages
        drop(tx);

        // Wait for processing to complete
        timeout(Duration::from_secs(3), processing_task)
            .await
            .expect("timeout waiting for processing loop")
            .expect("processing loop panicked");

        // Verify all messages were processed
        let processed_messages = count_on_messages(&messages_received).await;
        assert_eq!(
            processed_messages, 3,
            "All queued messages should be processed during draining"
        );
        assert!(
            *shutdown_called.lock().await,
            "Shutdown should have been called"
        );
    }

    #[tokio::test]
    async fn test_draining_with_needs_drain_true() {
        let handler = DrainableHandler::new().with_needs_drain(true);
        let messages_received = handler.messages_received.clone();
        let shutdown_called = handler.shutdown_called.clone();

        let (tx, rx) = tokio::sync::mpsc::channel(10);
        let cancellation_token = CancellationToken::new();
        let token_clone = cancellation_token.clone();

        let settings = create_test_settings(Some(Duration::from_secs(2)));
        let processing_task = spawn_processing_loop(handler, rx, cancellation_token, settings);

        // Send a message
        tx.send(create_test_message(1, vec![1, 2, 3]))
            .await
            .unwrap();
        tokio::time::sleep(Duration::from_millis(50)).await;

        // Trigger cancellation and close channel
        token_clone.cancel();
        drop(tx);

        // Wait for processing to complete (should wait for drain timeout)
        timeout(Duration::from_secs(3), processing_task)
            .await
            .expect("timeout waiting for processing loop")
            .expect("processing loop panicked");

        // Verify message was processed and shutdown was called
        let processed_messages = count_on_messages(&messages_received).await;
        assert_eq!(processed_messages, 1, "Message should be processed");
        assert!(
            *shutdown_called.lock().await,
            "Shutdown should have been called after draining"
        );
    }

    #[tokio::test]
    async fn test_draining_with_needs_drain_false() {
        let handler = DrainableHandler::new().with_needs_drain(false);
        let messages_received = handler.messages_received.clone();
        let shutdown_called = handler.shutdown_called.clone();

        let (tx, rx) = tokio::sync::mpsc::channel(10);
        let cancellation_token = CancellationToken::new();
        let token_clone = cancellation_token.clone();

        let settings = create_test_settings(Some(Duration::from_secs(2)));

        let start_time = tokio::time::Instant::now();
        let processing_task = spawn_processing_loop(handler, rx, cancellation_token, settings);

        // Send a message
        tx.send(create_test_message(1, vec![1, 2, 3]))
            .await
            .unwrap();
        tokio::time::sleep(Duration::from_millis(50)).await;

        // Trigger cancellation and close channel
        token_clone.cancel();
        drop(tx);

        // Wait for processing to complete (should exit quickly)
        timeout(Duration::from_secs(1), processing_task)
            .await
            .expect("timeout waiting for processing loop")
            .expect("processing loop panicked");

        let elapsed = start_time.elapsed();

        // Verify message was processed and shutdown was called quickly
        let processed_messages = count_on_messages(&messages_received).await;
        assert_eq!(processed_messages, 1, "Message should be processed");
        assert!(
            *shutdown_called.lock().await,
            "Shutdown should have been called"
        );
        assert!(
            elapsed < Duration::from_millis(500),
            "Should exit quickly when no draining needed"
        );
    }

    #[tokio::test]
    async fn test_draining_timeout_enforced() {
        // Test that the timeout fires when draining takes too long with needs_drain=true
        let handler = DrainableHandler::new().with_needs_drain(true);

        let (tx, rx) = tokio::sync::mpsc::channel(10);
        let cancellation_token = CancellationToken::new();
        let token_clone = cancellation_token.clone();

        let settings = create_test_settings(Some(Duration::from_millis(500)));
        let processing_task = spawn_processing_loop(handler, rx, cancellation_token, settings);

        // Give the processing loop a moment to start
        tokio::time::sleep(Duration::from_millis(50)).await;

        let start_time = tokio::time::Instant::now();

        // Trigger cancellation - this starts draining
        token_clone.cancel();

        // Keep sending messages to prevent channel from closing
        // This simulates a scenario where messages keep arriving during drain period
        let send_task = tokio::spawn(async move {
            for i in 0..10 {
                tokio::time::sleep(Duration::from_millis(100)).await;
                if tx
                    .send(create_test_message(i, vec![i as u8]))
                    .await
                    .is_err()
                {
                    break;
                }
            }
        });

        // Wait for processing to complete - should timeout after 500ms
        timeout(Duration::from_secs(2), processing_task)
            .await
            .expect("timeout waiting for processing loop")
            .expect("processing loop panicked");

        let elapsed = start_time.elapsed();

        // Verify timeout was enforced (should be around 500ms)
        assert!(
            elapsed >= Duration::from_millis(400),
            "Should wait at least close to the timeout period"
        );
        assert!(
            elapsed < Duration::from_secs(2),
            "Should respect the timeout and exit, not wait forever"
        );

        // Clean up the send task
        send_task.abort();
    }

    #[tokio::test]
    async fn test_draining_no_messages_in_queue() {
        let handler = DrainableHandler::new().with_needs_drain(true);
        let messages_received = handler.messages_received.clone();
        let shutdown_called = handler.shutdown_called.clone();

        let (tx, rx) = tokio::sync::mpsc::channel(10);
        let cancellation_token = CancellationToken::new();
        let token_clone = cancellation_token.clone();

        let settings = create_test_settings(Some(Duration::from_secs(1)));
        let processing_task = spawn_processing_loop(handler, rx, cancellation_token, settings);

        // Trigger cancellation immediately without sending messages
        token_clone.cancel();
        drop(tx);

        // Wait for processing to complete
        timeout(Duration::from_secs(2), processing_task)
            .await
            .expect("timeout waiting for processing loop")
            .expect("processing loop panicked");

        // Verify no messages were processed but shutdown was called
        let processed_messages = count_on_messages(&messages_received).await;
        assert_eq!(processed_messages, 0, "No messages should be processed");
        assert!(
            *shutdown_called.lock().await,
            "Shutdown should still be called"
        );
    }

    #[tokio::test]
    async fn test_draining_messages_after_cancellation_processed() {
        let handler = DrainableHandler::new();
        let messages_received = handler.messages_received.clone();

        let (tx, rx) = tokio::sync::mpsc::channel(10);
        let cancellation_token = CancellationToken::new();
        let token_clone = cancellation_token.clone();

        let settings = create_test_settings(Some(Duration::from_secs(2)));

        // Send messages before cancellation
        tx.send(create_test_message(1, vec![1, 2, 3]))
            .await
            .unwrap();
        tx.send(create_test_message(2, vec![4, 5, 6]))
            .await
            .unwrap();

        // Spawn the processing loop after messages are queued
        let processing_task = spawn_processing_loop(handler, rx, cancellation_token, settings);

        // Give a moment for processing to start
        tokio::time::sleep(Duration::from_millis(50)).await;

        // Trigger cancellation while messages are in queue
        token_clone.cancel();

        // Close channel
        drop(tx);

        // Wait for processing to complete
        timeout(Duration::from_secs(3), processing_task)
            .await
            .expect("timeout waiting for processing loop")
            .expect("processing loop panicked");

        // Verify messages in queue when cancellation happened were still processed
        let processed_messages = count_on_messages(&messages_received).await;
        assert_eq!(
            processed_messages, 2,
            "Messages in queue during cancellation should be processed"
        );
    }
}<|MERGE_RESOLUTION|>--- conflicted
+++ resolved
@@ -83,14 +83,6 @@
     {
         // Spawn the processing loop
         let cancellation_token = CancellationToken::new();
-<<<<<<< HEAD
-        let handle = tokio::spawn(Self::processing_loop(
-            inner,
-            rx,
-            cancellation_token.clone(),
-            settings,
-        ));
-=======
 
         // setup tracing context
         let span = tracing::debug_span!(
@@ -101,8 +93,9 @@
             session_type = ?config.session_type
         );
 
-        tokio::spawn(Self::processing_loop(inner, rx, cancellation_token.clone()).instrument(span));
->>>>>>> b48750dd
+        let handle = tokio::spawn(
+            Self::processing_loop(inner, rx, cancellation_token.clone(), settings).instrument(span),
+        );
 
         Self {
             id,
