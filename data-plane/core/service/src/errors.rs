// Copyright AGNTCY Contributors (https://github.com/agntcy)
// SPDX-License-Identifier: Apache-2.0

use slim_auth::errors::AuthError;
use slim_controller::errors::ControllerError;
use slim_datapath::errors::DataPathError;
use thiserror::Error;

#[derive(Error, Debug)]
pub enum ServiceError {
<<<<<<< HEAD
    // Configuration / setup
    #[error("no server or client configured")]
    NoServerOrClientConfigured,
    #[error("grpc configuration error: {0}")]
    GrpcConfigError(#[from] slim_config::grpc::errors::ConfigError),
    #[error("invalid configuration: {0}")]
    InvalidConfig(String),

    // App construction
    #[error("application name missing")]
    NoAppName,
    #[error("identity provider missing")]
    NoIdentityProvider,
    #[error("identity verifier missing")]
    NoIdentityVerifier,
=======
    #[error("configuration error {0}")]
    ConfigError(String),
    #[error("auth error: {0}")]
    AuthError(#[from] AuthError),
    #[error("data path error: {0}")]
    DataPathError(#[from] DataPathError),
    #[error("controller error: {0}")]
    ControllerError(#[from] ControllerError),
>>>>>>> 5707157f
    #[error("app already registered")]
    AppAlreadyRegistered,
    #[error("app not found: {0}")]
    AppNotFound(String),

    // Auth
    #[error("provider auth error: {0}")]
    ProviderAuthError(#[from] AuthError),

    // Connection lifecycle (legacy string variants kept for backward compatibility)
    #[error("connection error: {0}")]
    ConnectionError(String),
    #[error("disconnect error: {0}")]
    DisconnectError(String),
    #[error("client already connected: {0}")]
    ClientAlreadyConnected(String),
    #[error("server not found: {0}")]
    ServerNotFound(String),

    // Routing / subscription operations
    #[error("error sending subscription: {0}")]
    SubscriptionError(String),
    #[error("error sending unsubscription: {0}")]
    UnsubscriptionError(String),
    #[error("error on set route: {0}")]
    SetRouteError(String),
    #[error("error on remove route: {0}")]
    RemoveRouteError(String),

    // Messaging
    #[error("error publishing message: {0}")]
    PublishError(String),
    // Structured receive-related variants replacing legacy ReceiveError(String)
    #[error("receive timeout waiting for item")]
    ReceiveTimeout,
    #[error("receive channel closed")]
    ReceiveChannelClosed,
    #[error("message decode failure: {0}")]
    ReceiveDecodeFailure(String),
    #[error("error sending message: {0}")]
    MessageSendingError(String),
<<<<<<< HEAD

    // Session related
    #[error("session not found")]
    SessionNotFound,
    #[error("to be able to call invite/remove, session must be multicast: {0}")]
    SessionMustBeMulticast(String),
    #[error("error in session")]
    SessionError(#[from] slim_session::errors::SessionError),

    // Controller / datapath typed propagation
    #[error("controller error: {0}")]
    Controller(#[from] slim_controller::errors::ControllerError),
    // Legacy string variant retained (will be migrated)
    #[error("controller error (string): {0}")]
    ControllerError(String),
    #[error("datapath error: {0}")]
    DataPath(#[from] slim_datapath::errors::DataPathError),

    // Storage
=======
>>>>>>> 5707157f
    #[error("storage error: {0}")]
    StorageError(String), // legacy string variant
    #[error("storage I/O error: {0}")]
    StorageIo(#[from] std::io::Error),
    #[error("storage home directory unavailable")]
    HomeDirUnavailable,

    // Drain / shutdown
    #[error("drain signal missing")]
    NoDrainSignal,
    #[error("timed out while waiting for sessions to close")]
    DrainTimeoutError,

    // Catch-all
    #[error("unknown error")]
    Unknown,
}<|MERGE_RESOLUTION|>--- conflicted
+++ resolved
@@ -2,13 +2,10 @@
 // SPDX-License-Identifier: Apache-2.0
 
 use slim_auth::errors::AuthError;
-use slim_controller::errors::ControllerError;
-use slim_datapath::errors::DataPathError;
 use thiserror::Error;
 
 #[derive(Error, Debug)]
 pub enum ServiceError {
-<<<<<<< HEAD
     // Configuration / setup
     #[error("no server or client configured")]
     NoServerOrClientConfigured,
@@ -24,16 +21,6 @@
     NoIdentityProvider,
     #[error("identity verifier missing")]
     NoIdentityVerifier,
-=======
-    #[error("configuration error {0}")]
-    ConfigError(String),
-    #[error("auth error: {0}")]
-    AuthError(#[from] AuthError),
-    #[error("data path error: {0}")]
-    DataPathError(#[from] DataPathError),
-    #[error("controller error: {0}")]
-    ControllerError(#[from] ControllerError),
->>>>>>> 5707157f
     #[error("app already registered")]
     AppAlreadyRegistered,
     #[error("app not found: {0}")]
@@ -43,7 +30,7 @@
     #[error("provider auth error: {0}")]
     ProviderAuthError(#[from] AuthError),
 
-    // Connection lifecycle (legacy string variants kept for backward compatibility)
+    // Connection lifecycle
     #[error("connection error: {0}")]
     ConnectionError(String),
     #[error("disconnect error: {0}")]
@@ -75,7 +62,6 @@
     ReceiveDecodeFailure(String),
     #[error("error sending message: {0}")]
     MessageSendingError(String),
-<<<<<<< HEAD
 
     // Session related
     #[error("session not found")]
@@ -88,15 +74,10 @@
     // Controller / datapath typed propagation
     #[error("controller error: {0}")]
     Controller(#[from] slim_controller::errors::ControllerError),
-    // Legacy string variant retained (will be migrated)
-    #[error("controller error (string): {0}")]
-    ControllerError(String),
     #[error("datapath error: {0}")]
     DataPath(#[from] slim_datapath::errors::DataPathError),
 
     // Storage
-=======
->>>>>>> 5707157f
     #[error("storage error: {0}")]
     StorageError(String), // legacy string variant
     #[error("storage I/O error: {0}")]
