--- conflicted
+++ resolved
@@ -91,7 +91,8 @@
     InterceptorError(String),
     #[error("identity error: {0}")]
     IdentityError(String),
-<<<<<<< HEAD
+    #[error("error pushing identity to the message: {0}")]
+    IdentityPushError(String),
 }
 
 #[derive(Error, Debug, PartialEq)]
@@ -108,8 +109,4 @@
     CommitMessage,
     #[error("error adding a new participant")]
     AddParticipant,
-=======
-    #[error("error pushing identity to the message: {0}")]
-    IdentityPushError(String),
->>>>>>> c3690d85
 }