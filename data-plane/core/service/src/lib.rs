--- conflicted
+++ resolved
@@ -23,14 +23,8 @@
 
 use serde::Deserialize;
 use session::{AppChannelReceiver, MessageDirection};
-<<<<<<< HEAD
 use slim_datapath::api::MessageType;
 use slim_datapath::messages::Agent;
-=======
-use session_layer::SessionLayer;
-use slim_datapath::api::{MessageType, SessionHeader, SlimHeader};
-use slim_datapath::messages::{Agent, AgentType};
->>>>>>> 88d16107
 use std::collections::HashMap;
 use std::sync::Arc;
 use tokio::sync::RwLock;
@@ -418,404 +412,6 @@
         self.clients.read().get(endpoint).cloned()
     }
 
-<<<<<<< HEAD
-=======
-    async fn send_message(
-        &self,
-        agent: &Agent,
-        msg: Message,
-        info: Option<session::Info>,
-    ) -> Result<(), ServiceError> {
-        self.with_session_layer(agent, async move |session: &Arc<SessionLayer>| {
-            // save session id for later use
-            match info {
-                Some(info) => {
-                    let id = info.id;
-                    session
-                        .handle_message(SessionMessage::from((msg, info)), MessageDirection::South)
-                        .await
-                        .map_err(|e| {
-                            error!("error sending the message to session {}: {}", id, e);
-                            ServiceError::SessionError(e.to_string())
-                        })
-                }
-                None => session.tx_slim().send(Ok(msg)).await.map_err(|e| {
-                    error!("error sending message {}", e);
-                    ServiceError::MessageSendingError(e.to_string())
-                }),
-            }
-        })
-        .await
-    }
-
-    pub async fn subscribe(
-        &self,
-        local_agent: &Agent,
-        agent_type: &AgentType,
-        agent_id: Option<u64>,
-        conn: Option<u64>,
-    ) -> Result<(), ServiceError> {
-        debug!("subscribe to {}/{:?}", agent_type, agent_id);
-
-        let header = if let Some(c) = conn {
-            Some(SlimHeaderFlags::default().with_forward_to(c))
-        } else {
-            Some(SlimHeaderFlags::default())
-        };
-        let msg = Message::new_subscribe(local_agent, agent_type, agent_id, header);
-        self.send_message(local_agent, msg, None).await
-    }
-
-    pub async fn unsubscribe(
-        &self,
-        local_agent: &Agent,
-        agent_type: &AgentType,
-        agent_id: Option<u64>,
-        conn: Option<u64>,
-    ) -> Result<(), ServiceError> {
-        debug!("unsubscribe from {}/{:?}", agent_type, agent_id);
-
-        let header = if let Some(c) = conn {
-            Some(SlimHeaderFlags::default().with_forward_to(c))
-        } else {
-            Some(SlimHeaderFlags::default())
-        };
-        let msg = Message::new_subscribe(local_agent, agent_type, agent_id, header);
-        self.send_message(local_agent, msg, None).await
-    }
-
-    pub async fn set_route(
-        &self,
-        local_agent: &Agent,
-        agent_type: &AgentType,
-        agent_id: Option<u64>,
-        conn: u64,
-    ) -> Result<(), ServiceError> {
-        debug!("set route to {}/{:?}", agent_type, agent_id);
-
-        // send a message with subscription from
-        let msg = Message::new_subscribe(
-            local_agent,
-            agent_type,
-            agent_id,
-            Some(SlimHeaderFlags::default().with_recv_from(conn)),
-        );
-        self.send_message(local_agent, msg, None).await
-    }
-
-    pub async fn remove_route(
-        &self,
-        local_agent: &Agent,
-        agent_type: &AgentType,
-        agent_id: Option<u64>,
-        conn: u64,
-    ) -> Result<(), ServiceError> {
-        debug!("unset route to {}/{:?}", agent_type, agent_id);
-
-        //  send a message with unsubscription from
-        let msg = Message::new_unsubscribe(
-            local_agent,
-            agent_type,
-            agent_id,
-            Some(SlimHeaderFlags::default().with_recv_from(conn)),
-        );
-        self.send_message(local_agent, msg, None).await
-    }
-
-    pub async fn publish_to(
-        &self,
-        source: &Agent,
-        session_info: session::Info,
-        agent_type: &AgentType,
-        agent_id: Option<u64>,
-        forward_to: u64,
-        blob: Vec<u8>,
-    ) -> Result<(), ServiceError> {
-        self.publish_with_flags(
-            source,
-            session_info,
-            agent_type,
-            agent_id,
-            SlimHeaderFlags::default().with_forward_to(forward_to),
-            blob,
-        )
-        .await
-    }
-
-    pub async fn publish(
-        &self,
-        source: &Agent,
-        session_info: session::Info,
-        agent_type: &AgentType,
-        agent_id: Option<u64>,
-        blob: Vec<u8>,
-    ) -> Result<(), ServiceError> {
-        self.publish_with_flags(
-            source,
-            session_info,
-            agent_type,
-            agent_id,
-            SlimHeaderFlags::default(),
-            blob,
-        )
-        .await
-    }
-
-    pub async fn publish_with_flags(
-        &self,
-        source: &Agent,
-        session_info: session::Info,
-        agent_type: &AgentType,
-        agent_id: Option<u64>,
-        flags: SlimHeaderFlags,
-        blob: Vec<u8>,
-    ) -> Result<(), ServiceError> {
-        debug!(
-            "sending publication to {}/{:?}. Flags: {}",
-            agent_type, agent_id, flags
-        );
-
-        let msg = Message::new_publish(source, agent_type, agent_id, Some(flags), "msg", blob);
-
-        self.send_message(source, msg, Some(session_info)).await
-    }
-
-    pub async fn invite(
-        &self,
-        source: &Agent,
-        destination: &AgentType,
-        session_info: session::Info,
-    ) -> Result<(), ServiceError> {
-        let slim_header = Some(SlimHeader::new(source, destination, None, None));
-
-        let session_header = Some(SessionHeader::new(
-            SessionHeaderType::ChannelDiscoveryRequest.into(),
-            session_info.id,
-            rand::random::<u32>(),
-        ));
-
-        let payload = match bincode::encode_to_vec(source, bincode::config::standard()) {
-            Ok(payload) => payload,
-            Err(_) => {
-                return Err(ServiceError::PublishError(
-                    "error while parsing the payload".to_string(),
-                ));
-            }
-        };
-
-        let msg = Message::new_publish_with_headers(slim_header, session_header, "", payload);
-
-        self.send_message(source, msg, Some(session_info)).await
-    }
-
-    /// Receive messages from slim and forward them to the appropriate session
-    fn process_messages(
-        &self,
-        agent: Agent,
-        session_layer: Arc<SessionLayer>,
-        mut rx: mpsc::Receiver<Result<Message, Status>>,
-    ) {
-        // clone drain watch
-        let watch = self.watch.clone();
-
-        tokio::spawn(async move {
-            debug!("starting message processing loop for agent {}", agent);
-
-            // subscribe for local agent running this loop
-            let subscribe_msg =
-                Message::new_subscribe(&agent, agent.agent_type(), Some(agent.agent_id()), None);
-            let tx = session_layer.tx_slim();
-            tx.send(Ok(subscribe_msg))
-                .await
-                .expect("error sending subscription");
-
-            loop {
-                tokio::select! {
-                    next = rx.recv() => {
-                        match next {
-                            None => {
-                                debug!("no more messages to process");
-                                break;
-                            }
-                            Some(msg) => {
-                                match msg {
-                                    Ok(msg) => {
-                                        debug!("received message in service processing: {:?}", msg);
-
-                                        // filter only the messages of type publish
-                                        match msg.message_type.as_ref() {
-                                            Some(MessageType::Publish(_)) => {},
-                                            None => {
-                                                continue;
-                                            }
-                                            _ => {
-                                                continue;
-                                            }
-                                        }
-
-                                        // Handle the message
-                                        let res = session_layer
-                                            .handle_message(SessionMessage::from(msg), MessageDirection::North)
-                                            .await;
-
-                                        if let Err(e) = res {
-                                            error!("error handling message: {}", e);
-                                        }
-                                    }
-                                    Err(e) => {
-                                        error!("error: {}", e);
-
-                                        // if internal error, forward it to application
-                                        let tx_app = session_layer.tx_app();
-                                        tx_app.send(Err(errors::SessionError::Forward(e.to_string())))
-                                            .await
-                                            .expect("error sending error to application");
-                                    }
-                                }
-                            }
-                        }
-                    }
-                    _ = watch.clone().signaled() => {
-                        debug!("shutting down processing on drain for agent: {}", agent);
-                        break;
-                    }
-                }
-            }
-        });
-    }
-
-    async fn with_session_layer<F, T>(&self, agent: &Agent, f: F) -> Result<T, ServiceError>
-    where
-        F: AsyncFnOnce(&Arc<SessionLayer>) -> Result<T, ServiceError>,
-    {
-        // get a read lock on the session layers
-        let session_layers = self.session_layers.read().await;
-
-        // check if agent was registered
-        let layer = session_layers.get(agent);
-
-        if layer.is_none() {
-            error!("agent {} not found", agent);
-            return Err(ServiceError::AgentNotFound(agent.to_string()));
-        }
-
-        let layer = layer.unwrap();
-
-        f(layer).await
-    }
-
-    /// Create a new session
-    pub async fn create_session(
-        &self,
-        agent: &Agent,
-        session_config: session::SessionConfig,
-    ) -> Result<session::Info, ServiceError> {
-        self.with_session_layer(agent, async move |layer: &Arc<SessionLayer>| {
-            layer
-                .create_session(session_config, None)
-                .await
-                .map_err(|e| {
-                    error!("error creating session: {}", e);
-                    ServiceError::SessionError(e.to_string())
-                })
-        })
-        .await
-    }
-
-    /// Set config for a session
-    pub async fn set_session_config(
-        &self,
-        agent: &Agent,
-        session_config: &session::SessionConfig,
-        session_id: Option<session::Id>,
-    ) -> Result<(), ServiceError> {
-        self.with_session_layer(agent, async move |layer: &Arc<SessionLayer>| {
-            // set the session config
-            layer
-                .set_session_config(session_config, session_id)
-                .await
-                .map_err(|e| {
-                    error!("error setting session config: {}", e);
-                    ServiceError::SessionError(e.to_string())
-                })
-        })
-        .await
-    }
-
-    /// Get config for a session
-    pub async fn get_session_config(
-        &self,
-        agent: &Agent,
-        session_id: session::Id,
-    ) -> Result<session::SessionConfig, ServiceError> {
-        self.with_session_layer(agent, async move |layer: &Arc<SessionLayer>| {
-            // get the session config
-            layer.get_session_config(session_id).await.map_err(|e| {
-                error!("error getting session config: {}", e);
-                ServiceError::SessionError(e.to_string())
-            })
-        })
-        .await
-    }
-
-    /// Get default session config
-    pub async fn get_default_session_config(
-        &self,
-        agent: &Agent,
-        session_type: session::SessionType,
-    ) -> Result<session::SessionConfig, ServiceError> {
-        self.with_session_layer(agent, async move |layer: &Arc<SessionLayer>| {
-            // get the default session config
-            layer
-                .get_default_session_config(session_type)
-                .await
-                .map_err(|e| {
-                    error!("error getting default session config: {}", e);
-                    ServiceError::SessionError(e.to_string())
-                })
-        })
-        .await
-    }
-
-    /// Add an interceptor to a session
-    pub async fn add_session_interceptor(
-        &self,
-        agent: &Agent,
-        session_id: session::Id,
-        interceptor: Box<dyn session::SessionInterceptor + Send + Sync>,
-    ) -> Result<(), ServiceError> {
-        self.with_session_layer(agent, async move |layer: &Arc<SessionLayer>| {
-            layer
-                .add_session_interceptor(session_id, interceptor)
-                .await
-                .map_err(|e| {
-                    error!("error adding session interceptor: {}", e);
-                    ServiceError::SessionError(e.to_string())
-                })
-        })
-        .await
-    }
-
-    /// delete a session
-    pub async fn delete_session(
-        &self,
-        agent: &Agent,
-        session_id: session::Id,
-    ) -> Result<(), ServiceError> {
-        self.with_session_layer(agent, async move |layer: &Arc<SessionLayer>| {
-            // delete the session
-            match layer.remove_session(session_id).await {
-                true => Ok(()),
-                false => {
-                    error!("error deleting session");
-                    Err(ServiceError::SessionError("session not found".to_string()))
-                }
-            }
-        })
-        .await
-    }
-
->>>>>>> 88d16107
     fn serve_controller(&self) -> Result<(), ServiceError> {
         let controller_server_config = match self.config.controller_server() {
             Some(s) => s.clone(),
