// Copyright AGNTCY Contributors (https://github.com/agntcy)
// SPDX-License-Identifier: Apache-2.0

use std::sync::Arc;

use async_trait::async_trait;
use parking_lot::Mutex;
use parking_lot::RwLock;
use slim_auth::traits::{TokenProvider, Verifier};
use slim_datapath::api::ProtoSessionType;
use slim_mls::mls::Mls;
use tonic::Status;

use crate::errors::SessionError;
use crate::fire_and_forget::{FireAndForget, FireAndForgetConfiguration};
use crate::interceptor::{SessionInterceptor, SessionInterceptorProvider};
use crate::interceptor_mls::MlsInterceptor;
use crate::streaming::{Streaming, StreamingConfiguration};
use slim_datapath::api::{ProtoMessage as Message, ProtoSessionMessageType};
use slim_datapath::messages::encoder::Agent;

/// Session ID
pub type Id = u32;

/// Reserved session id
pub const SESSION_RANGE: std::ops::Range<u32> = 0..(u32::MAX - 1000);
pub const SESSION_UNSPECIFIED: u32 = u32::MAX;

/// The session
pub(crate) enum Session<P, V, T>
where
    P: TokenProvider + Send + Sync + Clone + 'static,
    V: Verifier + Send + Sync + Clone + 'static,
    T: SessionTransmitter + Send + Sync + Clone + 'static,
{
    /// Fire and forget session
    FireAndForget(FireAndForget<P, V, T>),
    /// Streaming session
    Streaming(Streaming<P, V, T>),
}

/// Message wrapper
#[derive(Clone, PartialEq, Debug)]
pub struct SessionMessage {
    /// The message to be sent
    pub message: Message,
    /// The optional session info
    pub info: Info,
}

impl SessionMessage {
    /// Create a new session message
    pub fn new(message: Message, info: Info) -> Self {
        SessionMessage { message, info }
    }
}

impl From<(Message, Info)> for SessionMessage {
    fn from(tuple: (Message, Info)) -> Self {
        SessionMessage {
            message: tuple.0,
            info: tuple.1,
        }
    }
}

impl From<Message> for SessionMessage {
    fn from(message: Message) -> Self {
        let info = Info::from(&message);
        SessionMessage { message, info }
    }
}

impl From<SessionMessage> for Message {
    fn from(session_message: SessionMessage) -> Self {
        session_message.message
    }
}

/// Channel used in the path service -> app
pub type AppChannelSender = tokio::sync::mpsc::Sender<Result<SessionMessage, SessionError>>;
/// Channel used in the path app -> service
pub type AppChannelReceiver = tokio::sync::mpsc::Receiver<Result<SessionMessage, SessionError>>;
/// Channel used in the path service -> slim
pub type SlimChannelSender = tokio::sync::mpsc::Sender<Result<Message, Status>>;
/// Channel used in the path slim -> service
pub type SlimChannelReceiver = tokio::sync::mpsc::Receiver<Result<Message, Status>>;

/// Session Info
#[derive(Clone, PartialEq, Debug)]
pub struct Info {
    /// The id of the session
    pub id: Id,
    /// The message nonce used to identify the message
    pub message_id: Option<u32>,
    /// The Message Type
    pub session_message_type: ProtoSessionMessageType,
<<<<<<< HEAD
=======
    // The session Type
    pub session_type: ProtoSessionType,
>>>>>>> 8f0a2f16
    /// The identifier of the agent that sent the message
    pub message_source: Option<Agent>,
    /// The input connection id
    pub input_connection: Option<u64>,
}

impl Info {
    /// Create a new session info
    pub fn new(id: Id) -> Self {
        Info {
            id,
            message_id: None,
            session_message_type: ProtoSessionMessageType::Unspecified,
<<<<<<< HEAD
=======
            session_type: ProtoSessionType::SessionUnknown,
>>>>>>> 8f0a2f16
            message_source: None,
            input_connection: None,
        }
    }

    pub fn set_message_id(&mut self, message_id: u32) {
        self.message_id = Some(message_id);
    }

<<<<<<< HEAD
    pub fn set_session_header_type(&mut self, session_header_type: ProtoSessionMessageType) {
        self.session_message_type = session_header_type;
=======
    pub fn set_session_message_type(&mut self, session_header_type: ProtoSessionMessageType) {
        self.session_message_type = session_header_type;
    }

    pub fn set_session_type(&mut self, session_type: ProtoSessionType) {
        self.session_type = session_type;
>>>>>>> 8f0a2f16
    }

    pub fn set_message_source(&mut self, message_source: Agent) {
        self.message_source = Some(message_source);
    }

    pub fn set_input_connection(&mut self, input_connection: u64) {
        self.input_connection = Some(input_connection);
    }

    pub fn get_message_id(&self) -> Option<u32> {
        self.message_id
    }

<<<<<<< HEAD
    pub fn get_session_message_type(&self) -> ProtoSessionMessageType {
        self.session_message_type
=======
    pub fn session_message_type_unset(&self) -> bool {
        self.session_message_type == ProtoSessionMessageType::Unspecified
    }

    pub fn get_session_message_type(&self) -> ProtoSessionMessageType {
        self.session_message_type
    }

    pub fn session_type_unset(&self) -> bool {
        self.session_type == ProtoSessionType::SessionUnknown
    }

    pub fn get_session_type(&self) -> ProtoSessionType {
        self.session_type
>>>>>>> 8f0a2f16
    }

    pub fn get_message_source(&self) -> Option<Agent> {
        self.message_source.clone()
    }

    pub fn get_input_connection(&self) -> Option<u64> {
        self.input_connection
    }
}

impl From<&Message> for Info {
    fn from(message: &Message) -> Self {
        let session_header = message.get_session_header();
        let slim_header = message.get_slim_header();

        let id = session_header.session_id;
        let message_id = session_header.message_id;
        let message_source = message.get_source();
        let input_connection = slim_header.incoming_conn;
        let session_message_type = session_header.session_message_type();
<<<<<<< HEAD
=======
        let session_type = session_header.session_type();
>>>>>>> 8f0a2f16

        Info {
            id,
            message_id: Some(message_id),
            session_message_type,
<<<<<<< HEAD
=======
            session_type,
>>>>>>> 8f0a2f16
            message_source: Some(message_source),
            input_connection,
        }
    }
}

/// The state of a session
#[derive(Clone, PartialEq, Debug)]
pub enum State {
    Active,
    Inactive,
}

/// The type of a session
#[derive(Clone, PartialEq, Debug)]
pub enum SessionDirection {
    #[allow(dead_code)]
    Sender,
    #[allow(dead_code)]
    Receiver,
    Bidirectional,
}

#[derive(Clone, PartialEq, Debug)]
pub(crate) enum MessageDirection {
    North,
    South,
}

/// The session type
#[derive(Clone, PartialEq, Debug)]
pub enum SessionType {
    FireAndForget,
    Streaming,
}

impl std::fmt::Display for SessionType {
    fn fmt(&self, f: &mut std::fmt::Formatter<'_>) -> std::fmt::Result {
        match self {
            SessionType::FireAndForget => write!(f, "FireAndForget"),
            SessionType::Streaming => write!(f, "Streaming"),
        }
    }
}

#[derive(Clone, PartialEq, Debug)]
pub enum SessionConfig {
    FireAndForget(FireAndForgetConfiguration),
    Streaming(StreamingConfiguration),
}

pub trait SessionConfigTrait {
    fn replace(&mut self, session_config: &SessionConfig) -> Result<(), SessionError>;
}

impl std::fmt::Display for SessionConfig {
    fn fmt(&self, f: &mut std::fmt::Formatter<'_>) -> std::fmt::Result {
        match self {
            SessionConfig::FireAndForget(ff) => write!(f, "{}", ff),
            SessionConfig::Streaming(s) => write!(f, "{}", s),
        }
    }
}

pub(crate) trait SessionTransmitter: SessionInterceptorProvider {
    fn send_to_slim(
        &self,
        message: Result<Message, Status>,
    ) -> impl Future<Output = Result<(), SessionError>> + Send + 'static;

    fn send_to_app(
        &self,
        message: Result<SessionMessage, SessionError>,
    ) -> impl Future<Output = Result<(), SessionError>> + Send + 'static;
}

#[async_trait]
pub(crate) trait CommonSession<P, V, T>
where
    P: TokenProvider + Send + Sync + Clone + 'static,
    V: Verifier + Send + Sync + Clone + 'static,
    T: SessionTransmitter + Send + Sync + Clone + 'static,
{
    /// Session ID
    #[allow(dead_code)]
    fn id(&self) -> Id;

    // get the session state
    #[allow(dead_code)]
    fn state(&self) -> &State;

    /// Get the token provider
    #[allow(dead_code)]
    fn identity_provider(&self) -> P;

    /// Get the verifier
    #[allow(dead_code)]
    fn identity_verifier(&self) -> V;

    /// Get the source name
    fn source(&self) -> &Agent;

    // get the session config
    fn session_config(&self) -> SessionConfig;

    // set the session config
    fn set_session_config(&self, session_config: &SessionConfig) -> Result<(), SessionError>;

    /// get the transmitter
    #[allow(dead_code)]
    fn tx(&self) -> T;

    /// get a reference to the transmitter
    fn tx_ref(&self) -> &T;
}

#[async_trait]
pub(crate) trait MessageHandler {
    // publish a message as part of the session
    async fn on_message(
        &self,
        message: SessionMessage,
        direction: MessageDirection,
    ) -> Result<(), SessionError>;
}

/// Common session data
pub(crate) struct Common<P, V, T>
where
    P: TokenProvider + Send + Sync + Clone + 'static,
    V: Verifier + Send + Sync + Clone + 'static,
    T: SessionTransmitter + Send + Sync + Clone + 'static,
{
    /// Session ID - unique identifier for the session
    #[allow(dead_code)]
    id: Id,

    /// Session state
    #[allow(dead_code)]
    state: State,

    /// Token provider for authentication
    #[allow(dead_code)]
    identity_provider: P,

    /// Verifier for authentication
    #[allow(dead_code)]
    identity_verifier: V,

    /// Session type
    session_config: RwLock<SessionConfig>,

    /// Session direction
    #[allow(dead_code)]
    session_direction: SessionDirection,

    /// Source agent
    source: Agent,

    /// MLS state (used only in pub/sub section for the moment)
    mls: Option<Arc<Mutex<Mls<P, V>>>>,

    /// Transmitter for sending messages to slim and app
    tx: T,
}

#[async_trait]
impl<P, V, T> MessageHandler for Session<P, V, T>
where
    P: TokenProvider + Send + Sync + Clone + 'static,
    V: Verifier + Send + Sync + Clone + 'static,
    T: SessionTransmitter + Send + Sync + Clone + 'static,
{
    async fn on_message(
        &self,
        message: SessionMessage,
        direction: MessageDirection,
    ) -> Result<(), SessionError> {
        match self {
            Session::FireAndForget(session) => session.on_message(message, direction).await,
            Session::Streaming(session) => session.on_message(message, direction).await,
        }
    }
}

impl<P, V, T> SessionInterceptorProvider for Session<P, V, T>
where
    P: TokenProvider + Send + Sync + Clone + 'static,
    V: Verifier + Send + Sync + Clone + 'static,
    T: SessionTransmitter + Send + Sync + Clone + 'static,
{
    fn add_interceptor(&self, interceptor: Arc<dyn SessionInterceptor + Send + Sync + 'static>) {
        match self {
            Session::FireAndForget(session) => session.tx_ref().add_interceptor(interceptor),
            Session::Streaming(session) => session.tx_ref().add_interceptor(interceptor),
        }
    }

    fn get_interceptors(&self) -> Vec<Arc<dyn SessionInterceptor + Send + Sync + 'static>> {
        match self {
            Session::FireAndForget(session) => session.tx_ref().get_interceptors(),
            Session::Streaming(session) => session.tx_ref().get_interceptors(),
        }
    }
}

#[async_trait]
impl<P, V, T> CommonSession<P, V, T> for Session<P, V, T>
where
    P: TokenProvider + Send + Sync + Clone + 'static,
    V: Verifier + Send + Sync + Clone + 'static,
    T: SessionTransmitter + Send + Sync + Clone + 'static,
{
    fn id(&self) -> Id {
        match self {
            Session::FireAndForget(session) => session.id(),
            Session::Streaming(session) => session.id(),
        }
    }

    fn state(&self) -> &State {
        match self {
            Session::FireAndForget(session) => session.state(),
            Session::Streaming(session) => session.state(),
        }
    }

    fn identity_provider(&self) -> P {
        match self {
            Session::FireAndForget(session) => session.identity_provider(),
            Session::Streaming(session) => session.identity_provider(),
        }
    }

    fn identity_verifier(&self) -> V {
        match self {
            Session::FireAndForget(session) => session.identity_verifier(),
            Session::Streaming(session) => session.identity_verifier(),
        }
    }

    fn source(&self) -> &Agent {
        match self {
            Session::FireAndForget(session) => session.source(),
            Session::Streaming(session) => session.source(),
        }
    }

    fn session_config(&self) -> SessionConfig {
        match self {
            Session::FireAndForget(session) => session.session_config(),
            Session::Streaming(session) => session.session_config(),
        }
    }

    fn set_session_config(&self, session_config: &SessionConfig) -> Result<(), SessionError> {
        match self {
            Session::FireAndForget(session) => session.set_session_config(session_config),
            Session::Streaming(session) => session.set_session_config(session_config),
        }
    }

    fn tx(&self) -> T {
        match self {
            Session::FireAndForget(session) => session.tx(),
            Session::Streaming(session) => session.tx(),
        }
    }

    fn tx_ref(&self) -> &T {
        match self {
            Session::FireAndForget(session) => session.tx_ref(),
            Session::Streaming(session) => session.tx_ref(),
        }
    }
}

#[async_trait]
impl<P, V, T> CommonSession<P, V, T> for Common<P, V, T>
where
    P: TokenProvider + Send + Sync + Clone + 'static,
    V: Verifier + Send + Sync + Clone + 'static,
    T: SessionTransmitter + Send + Sync + Clone + 'static,
{
    fn id(&self) -> Id {
        self.id
    }

    fn state(&self) -> &State {
        &self.state
    }

    fn source(&self) -> &Agent {
        &self.source
    }

    fn session_config(&self) -> SessionConfig {
        self.session_config.read().clone()
    }

    fn identity_provider(&self) -> P {
        self.identity_provider.clone()
    }

    fn identity_verifier(&self) -> V {
        self.identity_verifier.clone()
    }

    fn set_session_config(&self, session_config: &SessionConfig) -> Result<(), SessionError> {
        let mut conf = self.session_config.write();

        match *conf {
            SessionConfig::FireAndForget(ref mut config) => {
                config.replace(session_config)?;
            }
            SessionConfig::Streaming(ref mut config) => {
                config.replace(session_config)?;
            }
        }
        Ok(())
    }

    fn tx(&self) -> T {
        self.tx.clone()
    }

    fn tx_ref(&self) -> &T {
        &self.tx
    }
}

impl<P, V, T> Common<P, V, T>
where
    P: TokenProvider + Send + Sync + Clone + 'static,
    V: Verifier + Send + Sync + Clone + 'static,
    T: SessionTransmitter + Send + Sync + Clone + 'static,
{
    #[allow(clippy::too_many_arguments)]
    pub(crate) fn new(
        id: Id,
        session_direction: SessionDirection,
        session_config: SessionConfig,
        source: Agent,
        tx: T,
        identity_provider: P,
        verifier: V,
        mls_enabled: bool,
    ) -> Self {
        let mls = if mls_enabled {
            let mls = Mls::new(source.clone(), identity_provider.clone(), verifier.clone());
            Some(Arc::new(Mutex::new(mls)))
        } else {
            None
        };

        let session = Self {
            id,
            state: State::Active,
            identity_provider,
            identity_verifier: verifier,
            session_direction,
            session_config: RwLock::new(session_config),
            source,
            mls,
            tx,
        };

        if let Some(mls) = session.mls() {
            let interceptor = MlsInterceptor::new(mls.clone());
            session.tx.add_interceptor(Arc::new(interceptor));
        }

        session
    }

    pub(crate) fn tx(&self) -> T {
        self.tx.clone()
    }

    pub(crate) fn tx_ref(&self) -> &T {
        &self.tx
    }

    pub(crate) fn mls(&self) -> Option<Arc<Mutex<Mls<P, V>>>> {
        self.mls.as_ref().map(|mls| mls.clone())
    }
}<|MERGE_RESOLUTION|>--- conflicted
+++ resolved
@@ -95,11 +95,6 @@
     pub message_id: Option<u32>,
     /// The Message Type
     pub session_message_type: ProtoSessionMessageType,
-<<<<<<< HEAD
-=======
-    // The session Type
-    pub session_type: ProtoSessionType,
->>>>>>> 8f0a2f16
     /// The identifier of the agent that sent the message
     pub message_source: Option<Agent>,
     /// The input connection id
@@ -113,10 +108,6 @@
             id,
             message_id: None,
             session_message_type: ProtoSessionMessageType::Unspecified,
-<<<<<<< HEAD
-=======
-            session_type: ProtoSessionType::SessionUnknown,
->>>>>>> 8f0a2f16
             message_source: None,
             input_connection: None,
         }
@@ -126,17 +117,12 @@
         self.message_id = Some(message_id);
     }
 
-<<<<<<< HEAD
-    pub fn set_session_header_type(&mut self, session_header_type: ProtoSessionMessageType) {
-        self.session_message_type = session_header_type;
-=======
     pub fn set_session_message_type(&mut self, session_header_type: ProtoSessionMessageType) {
         self.session_message_type = session_header_type;
     }
 
     pub fn set_session_type(&mut self, session_type: ProtoSessionType) {
         self.session_type = session_type;
->>>>>>> 8f0a2f16
     }
 
     pub fn set_message_source(&mut self, message_source: Agent) {
@@ -151,16 +137,12 @@
         self.message_id
     }
 
-<<<<<<< HEAD
+    pub fn session_message_type_unset(&self) -> bool {
+        self.session_message_type == ProtoSessionMessageType::Unspecified
+    }
+
     pub fn get_session_message_type(&self) -> ProtoSessionMessageType {
         self.session_message_type
-=======
-    pub fn session_message_type_unset(&self) -> bool {
-        self.session_message_type == ProtoSessionMessageType::Unspecified
-    }
-
-    pub fn get_session_message_type(&self) -> ProtoSessionMessageType {
-        self.session_message_type
     }
 
     pub fn session_type_unset(&self) -> bool {
@@ -169,7 +151,6 @@
 
     pub fn get_session_type(&self) -> ProtoSessionType {
         self.session_type
->>>>>>> 8f0a2f16
     }
 
     pub fn get_message_source(&self) -> Option<Agent> {
@@ -191,19 +172,11 @@
         let message_source = message.get_source();
         let input_connection = slim_header.incoming_conn;
         let session_message_type = session_header.session_message_type();
-<<<<<<< HEAD
-=======
-        let session_type = session_header.session_type();
->>>>>>> 8f0a2f16
 
         Info {
             id,
             message_id: Some(message_id),
             session_message_type,
-<<<<<<< HEAD
-=======
-            session_type,
->>>>>>> 8f0a2f16
             message_source: Some(message_source),
             input_connection,
         }
