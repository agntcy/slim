--- conflicted
+++ resolved
@@ -340,16 +340,9 @@
     use super::*;
     use slim_session::point_to_point::PointToPointConfiguration;
 
-<<<<<<< HEAD
-    use slim_auth::shared_secret::SharedSecret;
+    use slim_auth::{shared_secret::SharedSecret, testutils::TEST_VALID_SECRET};
     use slim_datapath::api::{
         ApplicationPayload, ProtoMessage, ProtoSessionMessageType, ProtoSessionType,
-=======
-    use slim_auth::{shared_secret::SharedSecret, testutils::TEST_VALID_SECRET};
-    use slim_datapath::{
-        api::{ProtoMessage, ProtoSessionMessageType, ProtoSessionType},
-        messages::{Name, utils::SLIM_IDENTITY},
->>>>>>> 1d0c6e8f
     };
 
     #[allow(dead_code)]
@@ -631,13 +624,6 @@
             .expect("no message received")
             .expect("error");
 
-<<<<<<< HEAD
-=======
-        // Removw identity as it might differ
-        message.remove_metadata(SLIM_IDENTITY);
-        msg.remove_metadata(SLIM_IDENTITY);
-
->>>>>>> 1d0c6e8f
         msg.set_message_id(0);
         assert_eq!(msg, message);
     }
