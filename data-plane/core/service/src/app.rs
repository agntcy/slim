--- conflicted
+++ resolved
@@ -850,19 +850,12 @@
         }
 
         let new_session_id = match session_type {
-<<<<<<< HEAD
-            SessionHeaderType::Fnf | SessionHeaderType::FnfReliable => {
+            ProtoSessionMessageType::FnfMsg | ProtoSessionMessageType::FnfReliable => {
                 let mut conf = self.default_ff_conf.read().clone();
 
                 // Set that the session was initiated by another agent
                 conf.initiator = false;
 
-=======
-            ProtoSessionMessageType::FnfMsg
-            | ProtoSessionMessageType::FnfReliable
-            | ProtoSessionMessageType::FnfDiscovery => {
-                let conf = self.default_ff_conf.read().clone();
->>>>>>> ab05e9c2
                 // TODO check if MLS is on (it should be in the received packet). Put false for the moment
                 self.create_session(SessionConfig::FireAndForget(conf), Some(id))
                     .await?
@@ -879,14 +872,7 @@
                 self.create_session(session::SessionConfig::Streaming(conf), Some(id))
                     .await?
             }
-<<<<<<< HEAD
-            SessionHeaderType::ChannelJoinRequest => {
-                // Check what kind of session it is
-                if message.message.get_slim_header()
-
-=======
             ProtoSessionMessageType::ChannelJoinRequest => {
->>>>>>> ab05e9c2
                 let mut conf = self.default_stream_conf.read().clone();
                 conf.direction = SessionDirection::Bidirectional;
                 let mls_enable = message.message.contains_metadata(METADATA_MLS_ENABLED);
