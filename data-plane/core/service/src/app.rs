// Copyright AGNTCY Contributors (https://github.com/agntcy)
// SPDX-License-Identifier: Apache-2.0

use std::collections::HashMap;
use std::sync::Arc;

use parking_lot::RwLock as SyncRwLock;
use rand::Rng;
use tokio::sync::RwLock as AsyncRwLock;
use tokio::sync::mpsc;
use tokio::sync::mpsc::error::SendError;
use tracing::{debug, error, warn};

use crate::channel_endpoint::ChannelParticipant;
use crate::channel_endpoint::handle_channel_discovery_message;
use crate::errors::SessionError;
use crate::fire_and_forget::FireAndForgetConfiguration;
use crate::interceptor::{IdentityInterceptor, SessionInterceptor, SessionInterceptorProvider};
use crate::session::{
    AppChannelSender, CommonSession, Id, Info, MessageDirection, MessageHandler, SESSION_RANGE,
    Session, SessionConfig, SessionConfigTrait, SessionDirection, SessionMessage,
    SessionTransmitter, SessionType, SlimChannelSender,
};
use crate::streaming::{self, StreamingConfiguration};
use crate::{ServiceError, fire_and_forget, session};
use slim_auth::traits::{TokenProvider, Verifier};
use slim_datapath::Status;
use slim_datapath::api::ProtoMessage as Message;
use slim_datapath::api::{MessageType, SessionHeader, SlimHeader};
use slim_datapath::api::{ProtoSessionMessageType, ProtoSessionType};
use slim_datapath::messages::AgentType;
use slim_datapath::messages::encoder::Agent;
use slim_datapath::messages::utils::SlimHeaderFlags;

use crate::interceptor_mls::METADATA_MLS_ENABLED;

/// Transmitter used to intercept messages sent from sessions and apply interceptors on them
#[derive(Clone)]
struct Transmitter {
    /// SLIM tx
    slim_tx: SlimChannelSender,

    /// Application tx
    app_tx: AppChannelSender,

    // Interceptors to be called on message reception/send
    interceptors: Arc<SyncRwLock<Vec<Arc<dyn SessionInterceptor + Send + Sync>>>>,
}

impl SessionInterceptorProvider for Transmitter {
    fn add_interceptor(&self, interceptor: Arc<dyn SessionInterceptor + Send + Sync + 'static>) {
        self.interceptors.write().push(interceptor);
    }

    fn get_interceptors(&self) -> Vec<Arc<dyn SessionInterceptor + Send + Sync + 'static>> {
        self.interceptors.read().clone()
    }
}

impl SessionTransmitter for Transmitter {
    fn send_to_app(
        &self,
        message: Result<SessionMessage, SessionError>,
    ) -> impl Future<Output = Result<(), SessionError>> + Send + 'static {
        let tx = self.app_tx.clone();
        async move {
            tx.send(message)
                .await
                .map_err(|e: SendError<Result<SessionMessage, SessionError>>| {
                    SessionError::AppTransmission(e.to_string())
                })
        }
    }

    fn send_to_slim(
        &self,
        mut message: Result<Message, Status>,
    ) -> impl Future<Output = Result<(), SessionError>> + Send + 'static {
        let tx = self.slim_tx.clone();

        // Interceptors
        let interceptors = match &message {
            Ok(_) => self.interceptors.read().clone(),
            Err(_) => Vec::new(),
        };

        async move {
            if let Ok(msg) = message.as_mut() {
                // Apply interceptors on the message
                for interceptor in interceptors {
                    if let Err(e) = interceptor.on_msg_from_app(msg).await {
                        warn!("error applying interceptor on message: {}", e);
                    }
                }
            }

            tx.send(message)
                .await
                .map_err(|e: SendError<Result<Message, Status>>| {
                    SessionError::SlimTransmission(e.to_string())
                })
        }
    }
}

/// SessionLayer
struct SessionLayer<P, V, T>
where
    P: TokenProvider + Send + Sync + Clone + 'static,
    V: Verifier + Send + Sync + Clone + 'static,
    T: SessionTransmitter + Send + Sync + Clone + 'static,
{
    /// Session pool
    pool: AsyncRwLock<HashMap<Id, Session<P, V, T>>>,

    /// Name of the local agent
    agent_name: Agent,

    /// Identity provider for the local agent
    identity_provider: P,

    /// Identity verifier
    identity_verifier: V,

    /// Identity interceptor
    #[allow(dead_code)]
    identity_interceptor: Arc<dyn SessionInterceptor + Send + Sync>,

    /// ID of the local connection
    conn_id: u64,

    /// Tx channels
    tx_slim: SlimChannelSender,
    tx_app: AppChannelSender,

    /// Transmitter for sessions
    transmitter: T,

    /// Default configuration for the session
    default_ff_conf: SyncRwLock<FireAndForgetConfiguration>,
    default_stream_conf: SyncRwLock<StreamingConfiguration>,
}

pub struct App<P, V>
where
    P: TokenProvider + Send + Sync + Clone + 'static,
    V: Verifier + Send + Sync + Clone + 'static,
{
    /// Session layer that manages sessions
    session_layer: Arc<SessionLayer<P, V, Transmitter>>,

    /// Cancelation token for the app receiver loop
    cancel_token: tokio_util::sync::CancellationToken,
}

impl<P, V> std::fmt::Debug for App<P, V>
where
    P: TokenProvider + Send + Sync + Clone + 'static,
    V: Verifier + Send + Sync + Clone + 'static,
{
    fn fmt(&self, f: &mut std::fmt::Formatter<'_>) -> std::fmt::Result {
        write!(f, "SessionPool")
    }
}

impl<P, V> Drop for App<P, V>
where
    P: TokenProvider + Send + Sync + Clone + 'static,
    V: Verifier + Send + Sync + Clone + 'static,
{
    fn drop(&mut self) {
        // cancel the app receiver loop
        self.cancel_token.cancel();
    }
}

impl<P, V> App<P, V>
where
    P: TokenProvider + Send + Sync + Clone + 'static,
    V: Verifier + Send + Sync + Clone + 'static,
{
    /// Create new App instance
    pub(crate) fn new(
        agent_name: &Agent,
        identity_provider: P,
        identity_verifier: V,
        conn_id: u64,
        tx_slim: SlimChannelSender,
        tx_app: AppChannelSender,
    ) -> Self {
        // Create default configurations
        let default_ff_conf = SyncRwLock::new(FireAndForgetConfiguration::default());
        let default_stream_conf = SyncRwLock::new(StreamingConfiguration::default());

        // Create identity interceptor
        let identity_interceptor = Arc::new(IdentityInterceptor::new(
            identity_provider.clone(),
            identity_verifier.clone(),
        ));

        // Create the transmitter
        let transmitter = Transmitter {
            slim_tx: tx_slim.clone(),
            app_tx: tx_app.clone(),
            interceptors: Arc::new(SyncRwLock::new(Vec::new())),
        };

        transmitter.add_interceptor(identity_interceptor.clone());

        // Create the session layer
        let session_layer = Arc::new(SessionLayer {
            pool: AsyncRwLock::new(HashMap::new()),
            agent_name: agent_name.clone(),
            identity_provider,
            identity_verifier,
            identity_interceptor,
            conn_id,
            tx_slim,
            tx_app,
            transmitter,
            default_ff_conf,
            default_stream_conf,
        });

        // Create a new cancellation token for the app receiver loop
        let cancel_token = tokio_util::sync::CancellationToken::new();

        Self {
            session_layer,
            cancel_token,
        }
    }

    /// Create a new session with the given configuration
    pub async fn create_session(
        &self,
        session_config: SessionConfig,
        id: Option<Id>,
    ) -> Result<Info, SessionError> {
        let ret = self
            .session_layer
            .create_session(session_config, id)
            .await?;

        // return the session info
        Ok(ret)
    }

    /// Get a session by its ID
    pub async fn delete_session(&self, id: Id) -> Result<(), SessionError> {
        // remove the session from the pool
        if self.session_layer.remove_session(id).await {
            Ok(())
        } else {
            Err(SessionError::SessionNotFound(id.to_string()))
        }
    }

    /// Set config for a session
    pub async fn set_session_config(
        &self,
        session_config: &session::SessionConfig,
        session_id: Option<session::Id>,
    ) -> Result<(), SessionError> {
        // set the session config
        self.session_layer
            .set_session_config(session_config, session_id)
            .await
    }

    /// Get config for a session
    pub async fn get_session_config(
        &self,
        session_id: session::Id,
    ) -> Result<session::SessionConfig, SessionError> {
        // get the session config
        self.session_layer.get_session_config(session_id).await
    }

    /// Get default session config
    pub async fn get_default_session_config(
        &self,
        session_type: session::SessionType,
    ) -> Result<session::SessionConfig, SessionError> {
        // get the default session config
        self.session_layer
            .get_default_session_config(session_type)
            .await
    }

    /// Add an interceptor to a session
    pub async fn add_interceptor(
        &self,
        session_id: session::Id,
        interceptor: Arc<dyn SessionInterceptor + Send + Sync>,
    ) -> Result<(), SessionError> {
        self.session_layer
            .add_session_interceptor(session_id, interceptor)
            .await
    }

    /// Send a message to the session layer
    async fn send_message(
        &self,
        msg: Message,
        info: Option<session::Info>,
    ) -> Result<(), ServiceError> {
        // save session id for later use
        match info {
            Some(info) => {
                let id = info.id;
                self.session_layer
                    .handle_message(SessionMessage::from((msg, info)), MessageDirection::South)
                    .await
                    .map_err(|e| {
                        error!("error sending the message to session {}: {}", id, e);
                        ServiceError::SessionError(e.to_string())
                    })
            }
            None => self
                .session_layer
                .tx_slim()
                .send(Ok(msg))
                .await
                .map_err(|e| {
                    error!("error sending message {}", e);
                    ServiceError::MessageSendingError(e.to_string())
                }),
        }
    }

    /// Invite a new participant to a session
    pub async fn invite_participant(
        &self,
        destination: &AgentType,
        session_info: session::Info,
    ) -> Result<(), ServiceError> {
        let slim_header = Some(SlimHeader::new(
            self.session_layer.agent_name(),
            destination,
            None,
            None,
        ));

        let session_header = Some(SessionHeader::new(
            ProtoSessionType::SessionUnknown.into(),
            ProtoSessionMessageType::ChannelDiscoveryRequest.into(),
            session_info.id,
            rand::random::<u32>(),
        ));

        let msg = Message::new_publish_with_headers(slim_header, session_header, "", vec![]);

        self.send_message(msg, Some(session_info)).await
    }

    /// Remove a participant from a session
    pub async fn remove_participant(
        &self,
        destination: &Agent,
        session_info: session::Info,
    ) -> Result<(), ServiceError> {
        let slim_header = Some(SlimHeader::new(
            self.session_layer.agent_name(),
            destination.agent_type(),
            destination.agent_id_option(),
            None,
        ));

        let session_header = Some(SessionHeader::new(
            ProtoSessionType::SessionUnknown.into(),
            ProtoSessionMessageType::ChannelLeaveRequest.into(),
            session_info.id,
            rand::random::<u32>(),
        ));

        let msg = Message::new_publish_with_headers(slim_header, session_header, "", vec![]);

        self.send_message(msg, Some(session_info)).await
    }

    /// Subscribe the app to receive messages for a name
    pub async fn subscribe(
        &self,
        agent_type: &AgentType,
        agent_id: Option<u64>,
        conn: Option<u64>,
    ) -> Result<(), ServiceError> {
        debug!("subscribe to {}/{:?}", agent_type, agent_id);

        let header = if let Some(c) = conn {
            Some(SlimHeaderFlags::default().with_forward_to(c))
        } else {
            Some(SlimHeaderFlags::default())
        };
        let msg = Message::new_subscribe(
            self.session_layer.agent_name(),
            agent_type,
            agent_id,
            header,
        );
        self.send_message(msg, None).await
    }

    /// Unsubscribe the app
    pub async fn unsubscribe(
        &self,
        agent_type: &AgentType,
        agent_id: Option<u64>,
        conn: Option<u64>,
    ) -> Result<(), ServiceError> {
        debug!("unsubscribe from {}/{:?}", agent_type, agent_id);

        let header = if let Some(c) = conn {
            Some(SlimHeaderFlags::default().with_forward_to(c))
        } else {
            Some(SlimHeaderFlags::default())
        };
        let msg = Message::new_subscribe(
            self.session_layer.agent_name(),
            agent_type,
            agent_id,
            header,
        );
        self.send_message(msg, None).await
    }

    /// Set a route towards another app
    pub async fn set_route(
        &self,
        agent_type: &AgentType,
        agent_id: Option<u64>,
        conn: u64,
    ) -> Result<(), ServiceError> {
        debug!("set route to {}/{:?}", agent_type, agent_id);

        // send a message with subscription from
        let msg = Message::new_subscribe(
            self.session_layer.agent_name(),
            agent_type,
            agent_id,
            Some(SlimHeaderFlags::default().with_recv_from(conn)),
        );
        self.send_message(msg, None).await
    }

    pub async fn remove_route(
        &self,
        agent_type: &AgentType,
        agent_id: Option<u64>,
        conn: u64,
    ) -> Result<(), ServiceError> {
        debug!("unset route to {}/{:?}", agent_type, agent_id);

        //  send a message with unsubscription from
        let msg = Message::new_unsubscribe(
            self.session_layer.agent_name(),
            agent_type,
            agent_id,
            Some(SlimHeaderFlags::default().with_recv_from(conn)),
        );
        self.send_message(msg, None).await
    }

    /// Publish a message to a specific connection
    pub async fn publish_to(
        &self,
        session_info: session::Info,
        agent_type: &AgentType,
        agent_id: Option<u64>,
        forward_to: u64,
        blob: Vec<u8>,
    ) -> Result<(), ServiceError> {
        self.publish_with_flags(
            session_info,
            agent_type,
            agent_id,
            SlimHeaderFlags::default().with_forward_to(forward_to),
            blob,
        )
        .await
    }

    /// Publish a message to a specific app name
    pub async fn publish(
        &self,
        session_info: session::Info,
        agent_type: &AgentType,
        agent_id: Option<u64>,
        blob: Vec<u8>,
    ) -> Result<(), ServiceError> {
        self.publish_with_flags(
            session_info,
            agent_type,
            agent_id,
            SlimHeaderFlags::default(),
            blob,
        )
        .await
    }

    /// Publish a message with specific flags
    pub async fn publish_with_flags(
        &self,
        session_info: session::Info,
        agent_type: &AgentType,
        agent_id: Option<u64>,
        flags: SlimHeaderFlags,
        blob: Vec<u8>,
    ) -> Result<(), ServiceError> {
        debug!(
            "sending publication to {}/{:?}. Flags: {}",
            agent_type, agent_id, flags
        );

        let msg = Message::new_publish(
            self.session_layer.agent_name(),
            agent_type,
            agent_id,
            Some(flags),
            "msg",
            blob,
        );

        self.send_message(msg, Some(session_info)).await
    }

    /// SLIM receiver loop
    pub(crate) fn process_messages(&self, mut rx: mpsc::Receiver<Result<Message, Status>>) {
        let agent_name = self.session_layer.agent_name.clone();
        let session_layer = self.session_layer.clone();
        let token_clone = self.cancel_token.clone();

        tokio::spawn(async move {
            debug!("starting message processing loop for agent {}", agent_name);

            // subscribe for local agent running this loop
            let subscribe_msg = Message::new_subscribe(
                &agent_name,
                agent_name.agent_type(),
                Some(agent_name.agent_id()),
                None,
            );
            let tx = session_layer.tx_slim();
            tx.send(Ok(subscribe_msg))
                .await
                .expect("error sending subscription");

            loop {
                tokio::select! {
                    next = rx.recv() => {
                        match next {
                            None => {
                                debug!("no more messages to process");
                                break;
                            }
                            Some(msg) => {
                                match msg {
                                    Ok(msg) => {
                                        debug!("received message in service processing: {:?}", msg);

                                        // filter only the messages of type publish
                                        match msg.message_type.as_ref() {
                                            Some(MessageType::Publish(_)) => {},
                                            None => {
                                                continue;
                                            }
                                            _ => {
                                                continue;
                                            }
                                        }

                                        // Handle the message
                                        let res = session_layer
                                            .handle_message(SessionMessage::from(msg), MessageDirection::North)
                                            .await;

                                        if let Err(e) = res {
                                            error!("error handling message: {}", e);
                                        }
                                    }
                                    Err(e) => {
                                        error!("error: {}", e);

                                        // if internal error, forward it to application
                                        let tx_app = session_layer.tx_app();
                                        tx_app.send(Err(SessionError::Forward(e.to_string())))
                                            .await
                                            .expect("error sending error to application");
                                    }
                                }
                            }
                        }
                    }
                    _ = token_clone.cancelled() => {
                        debug!("message processing loop cancelled");
                        break;
                    }
                }
            }
        });
    }
}

impl<P, V, T> SessionLayer<P, V, T>
where
    P: TokenProvider + Send + Sync + Clone + 'static,
    V: Verifier + Send + Sync + Clone + 'static,
    T: SessionTransmitter + Send + Sync + Clone + 'static,
{
    pub(crate) fn tx_slim(&self) -> SlimChannelSender {
        self.tx_slim.clone()
    }

    pub(crate) fn tx_app(&self) -> AppChannelSender {
        self.tx_app.clone()
    }

    #[allow(dead_code)]
    pub(crate) fn conn_id(&self) -> u64 {
        self.conn_id
    }

    pub(crate) fn agent_name(&self) -> &Agent {
        &self.agent_name
    }

    pub(crate) async fn create_session(
        &self,
        session_config: SessionConfig,
        id: Option<Id>,
    ) -> Result<Info, SessionError> {
        // TODO(msardara): the session identifier should be a combination of the
        // session ID and the agent ID, to prevent collisions.

        // get a lock on the session pool
        let mut pool = self.pool.write().await;

        // generate a new session ID in the SESSION_RANGE if not provided
        let id = match id {
            Some(id) => {
                // make sure provided id is in range
                if !SESSION_RANGE.contains(&id) {
                    return Err(SessionError::InvalidSessionId(id.to_string()));
                }

                // check if the session ID is already used
                if pool.contains_key(&id) {
                    return Err(SessionError::SessionIdAlreadyUsed(id.to_string()));
                }

                id
            }
            None => {
                // generate a new session ID
                loop {
                    let id = rand::rng().random_range(SESSION_RANGE);
                    if !pool.contains_key(&id) {
                        break id;
                    }
                }
            }
        };

        // Create a new transmitter
        let tx = self.transmitter.clone();

        // create a new session
        let session = match session_config {
            SessionConfig::FireAndForget(conf) => {
                Session::FireAndForget(fire_and_forget::FireAndForget::new(
                    id,
                    conf,
                    SessionDirection::Bidirectional,
                    self.agent_name().clone(),
                    tx,
                    self.identity_provider.clone(),
                    self.identity_verifier.clone(),
                ))
            }
            SessionConfig::Streaming(conf) => {
                let direction = conf.direction.clone();

                Session::Streaming(streaming::Streaming::new(
                    id,
                    conf,
                    direction,
                    self.agent_name().clone(),
                    tx,
                    self.identity_provider.clone(),
                    self.identity_verifier.clone(),
                ))
            }
        };

        // insert the session into the pool
        let ret = pool.insert(id, session);

        // This should never happen, but just in case
        if ret.is_some() {
            panic!("session already exists: {}", ret.is_some());
        }

        Ok(Info::new(id))
    }

    /// Remove a session from the pool
    pub(crate) async fn remove_session(&self, id: Id) -> bool {
        // get the write lock
        let mut pool = self.pool.write().await;
        pool.remove(&id).is_some()
    }

    /// Handle a message and pass it to the corresponding session
    pub(crate) async fn handle_message(
        &self,
        message: SessionMessage,
        direction: MessageDirection,
    ) -> Result<(), SessionError> {
        // Validate the message as first operation to prevent possible panic in case
        // necessary fields are missing
        if let Err(e) = message.message.validate() {
            return Err(SessionError::ValidationError(e.to_string()));
        }

        // Also make sure the message is a publication
        if !message.message.is_publish() {
            return Err(SessionError::ValidationError(
                "message is not a publish".to_string(),
            ));
        }

        // good to go
        match direction {
            MessageDirection::North => self.handle_message_from_slim(message, direction).await,
            MessageDirection::South => self.handle_message_from_app(message, direction).await,
        }
    }

    /// Handle a message from the message processor, and pass it to the
    /// corresponding session
    async fn handle_message_from_app(
        &self,
        mut message: SessionMessage,
        direction: MessageDirection,
    ) -> Result<(), SessionError> {
        // check if pool contains the session
        if let Some(session) = self.pool.read().await.get(&message.info.id) {
            // Set session id and session type to message
            let header = message.message.get_session_header_mut();
            header.session_id = message.info.id;

            // pass the message to the session
            return session.on_message(message, direction).await;
        }

        // if the session is not found, return an error
        Err(SessionError::SessionNotFound(message.info.id.to_string()))
    }

    /// Handle session from slim without creating a session
    /// return true is the message processing is done and no
    /// other action is needed, false otherwise
    async fn handle_message_from_slim_without_session(
        &self,
        message: &Message,
        session_type: ProtoSessionType,
        session_message_type: ProtoSessionMessageType,
        session_id: u32,
    ) -> Result<bool, SessionError> {
        match session_message_type {
            ProtoSessionMessageType::ChannelDiscoveryRequest => {
                // reply direcetly without creating any new Session
                let msg = handle_channel_discovery_message(
                    message,
                    self.agent_name(),
<<<<<<< HEAD
=======
                    destination.agent_type(),
                    destination.agent_id_option(),
                    Some(SlimHeaderFlags::default().with_forward_to(message.get_incoming_conn())),
                ));

                let session_header = Some(SessionHeader::new(
                    session_type.into(),
                    ProtoSessionMessageType::ChannelDiscoveryReply.into(),
>>>>>>> c2c106c3
                    session_id,
                    session_type,
                );

                self.transmitter
                    .send_to_slim(Ok(msg))
                    .await
                    .map(|_| true)
                    .map_err(|e| {
                        SessionError::SlimTransmission(format!(
                            "error sending discovery reply: {}",
                            e
                        ))
                    })
            }
            _ => Ok(false),
        }
    }

    /// Handle a message from the message processor, and pass it to the
    /// corresponding session
    async fn handle_message_from_slim(
        &self,
        mut message: SessionMessage,
        direction: MessageDirection,
    ) -> Result<(), SessionError> {
        let (id, session_type, session_message_type) = {
            // get the session type and the session id from the message
            let header = message.message.get_session_header();

            // get the session type from the header
            let session_type = header.session_type();

            // get the session message type
            let session_message_type = header.session_message_type();

            // get the session ID
            let id = header.session_id;

            (id, session_type, session_message_type)
        };

        match self
            .handle_message_from_slim_without_session(
                &message.message,
                session_type,
                session_message_type,
                id,
            )
            .await
        {
            Ok(done) => {
                if done {
                    // message process concluded
                    return Ok(());
                }
            }
            Err(e) => {
                // return an error
                return Err(SessionError::SlimReception(format!(
                    "error processing packets from slim {}",
                    e
                )));
            }
        }

        if session_message_type == ProtoSessionMessageType::ChannelLeaveRequest {
            // send message to the session and delete it after
            if let Some(session) = self.pool.read().await.get(&id) {
                // pass the message to the session
                session
                    .tx_ref()
                    .on_msg_from_slim_interceptors(&mut message.message)
                    .await?;
                session.on_message(message, direction).await?;
            } else {
                warn!(
                    "received Channel Leave Request message with unknown session id, drop the message"
                );
                return Err(SessionError::SessionUnknown(
                    session_type.as_str_name().to_string(),
                ));
            }
            // remove the session
            self.remove_session(id).await;
            return Ok(());
        }

        if let Some(session) = self.pool.read().await.get(&id) {
            // pass the message to the session
            session
                .tx_ref()
                .on_msg_from_slim_interceptors(&mut message.message)
                .await?;
            return session.on_message(message, direction).await;
        }

        let new_session_id = match session_message_type {
<<<<<<< HEAD
            ProtoSessionMessageType::FnfMsg | ProtoSessionMessageType::FnfReliable => {
                let mut conf = self.default_ff_conf.read().clone();

                // Set that the session was initiated by another agent
                conf.initiator = false;

                // TODO check if MLS is on (it should be in the received packet). Put false for the moment
                self.create_session(SessionConfig::FireAndForget(conf), Some(id))
=======
            ProtoSessionMessageType::FnfMsg
            | ProtoSessionMessageType::FnfReliable
            | ProtoSessionMessageType::FnfDiscovery => {
                // create a new Fire and Forget session
                let mut conf = self.default_ff_conf.read().clone();

                if session_message_type == ProtoSessionMessageType::FnfReliable {
                    conf.timeout = Some(std::time::Duration::from_secs(5));
                }

                self.create_session(SessionConfig::FireAndForget(conf), Some(id), false)
>>>>>>> c2c106c3
                    .await?
            }
            ProtoSessionMessageType::StreamMsg | ProtoSessionMessageType::BeaconStream => {
                let conf = self.default_stream_conf.read().clone();
                // TODO check if MLS is on (it should be in the received packet). Put false for the moment
                self.create_session(session::SessionConfig::Streaming(conf), Some(id))
                    .await?
            }
            ProtoSessionMessageType::ChannelJoinRequest => {
                // Create a new session based on the SessionType contained in the message

                match message.message.get_session_header().session_type() {
                    ProtoSessionType::SessionFireForget => {
                        let mut conf = self.default_ff_conf.read().clone();
                        conf.initiator = false;
                        conf.mls_enabled = message.message.contains_metadata(METADATA_MLS_ENABLED);

                        self.create_session(SessionConfig::FireAndForget(conf), Some(id))
                            .await?
                    }
                    ProtoSessionType::SessionPubSub => {
                        let mut conf = self.default_stream_conf.read().clone();
                        conf.direction = SessionDirection::Bidirectional;
                        conf.mls_enabled = message.message.contains_metadata(METADATA_MLS_ENABLED);
                        self.create_session(SessionConfig::Streaming(conf), Some(id))
                            .await?
                    }
                    _ => {
                        warn!(
                            "received channel join request with unknown session type: {}",
                            session_type.as_str_name()
                        );
                        return Err(SessionError::SessionUnknown(
                            session_type.as_str_name().to_string(),
                        ));
                    }
                }
            }
            ProtoSessionMessageType::ChannelDiscoveryRequest
            | ProtoSessionMessageType::ChannelDiscoveryReply
            | ProtoSessionMessageType::ChannelJoinReply
            | ProtoSessionMessageType::ChannelLeaveRequest
            | ProtoSessionMessageType::ChannelLeaveReply
            | ProtoSessionMessageType::ChannelMlsCommit
            | ProtoSessionMessageType::ChannelMlsWelcome
            | ProtoSessionMessageType::ChannelMlsAck => {
                warn!("received channel message with unknown session id");
                return Err(SessionError::SessionUnknown(
                    session_type.as_str_name().to_string(),
                ));
            }
            ProtoSessionMessageType::PubSubMsg => {
                warn!("received pub/sub message with unknown session id");
                return Err(SessionError::SessionUnknown(
                    session_type.as_str_name().to_string(),
                ));
            }
            ProtoSessionMessageType::BeaconPubSub => {
                warn!("received beacon pub/sub message with unknown session id");
                return Err(SessionError::SessionUnknown(
                    session_type.as_str_name().to_string(),
                ));
            }
            _ => {
                return Err(SessionError::SessionUnknown(
                    session_type.as_str_name().to_string(),
                ));
            }
        };

        debug_assert!(new_session_id.id == id);

        // retry the match
        if let Some(session) = self.pool.read().await.get(&new_session_id.id) {
            // pass the message
            session
                .tx_ref()
                .on_msg_from_slim_interceptors(&mut message.message)
                .await?;
            return session.on_message(message, direction).await;
        }

        // this should never happen
        panic!("session not found: {}", "test");
    }

    /// Set the configuration of a session
    pub(crate) async fn set_session_config(
        &self,
        session_config: &SessionConfig,
        session_id: Option<Id>,
    ) -> Result<(), SessionError> {
        // If no session ID is provided, modify the default session
        let session_id = match session_id {
            Some(id) => id,
            None => {
                // modify the default session
                match &session_config {
                    SessionConfig::FireAndForget(_) => {
                        return self.default_ff_conf.write().replace(session_config);
                    }
                    SessionConfig::Streaming(_) => {
                        return self.default_stream_conf.write().replace(session_config);
                    }
                }
            }
        };

        // get the write lock
        let mut pool = self.pool.write().await;

        // check if the session exists
        if let Some(session) = pool.get_mut(&session_id) {
            // set the session config
            return session.set_session_config(session_config);
        }

        Err(SessionError::SessionNotFound(session_id.to_string()))
    }

    /// Get the session configuration
    pub(crate) async fn get_session_config(
        &self,
        session_id: Id,
    ) -> Result<SessionConfig, SessionError> {
        // get the read lock
        let pool = self.pool.read().await;

        // check if the session exists
        if let Some(session) = pool.get(&session_id) {
            return Ok(session.session_config());
        }

        Err(SessionError::SessionNotFound(session_id.to_string()))
    }

    /// Get the session configuration
    pub(crate) async fn get_default_session_config(
        &self,
        session_type: SessionType,
    ) -> Result<SessionConfig, SessionError> {
        match session_type {
            SessionType::FireAndForget => Ok(SessionConfig::FireAndForget(
                self.default_ff_conf.read().clone(),
            )),
            SessionType::Streaming => Ok(SessionConfig::Streaming(
                self.default_stream_conf.read().clone(),
            )),
        }
    }

    /// Add an interceptor to a session
    pub async fn add_session_interceptor(
        &self,
        session_id: Id,
        interceptor: Arc<dyn SessionInterceptor + Send + Sync>,
    ) -> Result<(), SessionError> {
        let mut pool = self.pool.write().await;

        if let Some(session) = pool.get_mut(&session_id) {
            session.add_interceptor(interceptor);
            Ok(())
        } else {
            Err(SessionError::SessionNotFound(session_id.to_string()))
        }
    }
}

#[cfg(test)]
mod tests {
    use super::*;
    use crate::fire_and_forget::FireAndForgetConfiguration;

    use slim_auth::simple::SimpleGroup;
    use slim_datapath::{
        api::ProtoMessage,
        messages::{Agent, AgentType, utils::SLIM_IDENTITY},
    };

    fn create_app() -> App<SimpleGroup, SimpleGroup> {
        let (tx_slim, _) = tokio::sync::mpsc::channel(128);
        let (tx_app, _) = tokio::sync::mpsc::channel(128);
        let agent = Agent::from_strings("org", "ns", "type", 0);

        App::new(
            &agent,
            SimpleGroup::new("a", "group"),
            SimpleGroup::new("a", "group"),
            0,
            tx_slim,
            tx_app,
        )
    }

    #[tokio::test]
    async fn test_create_app() {
        let app = create_app();

        assert!(app.session_layer.pool.read().await.is_empty());
    }

    #[tokio::test]
    async fn test_remove_session() {
        let (tx_slim, _) = tokio::sync::mpsc::channel(1);
        let (tx_app, _) = tokio::sync::mpsc::channel(1);
        let agent = Agent::from_strings("org", "ns", "type", 0);

        let app = App::new(
            &agent,
            SimpleGroup::new("a", "group"),
            SimpleGroup::new("a", "group"),
            0,
            tx_slim.clone(),
            tx_app.clone(),
        );
        let session_config = FireAndForgetConfiguration::default();

        let ret = app
            .create_session(SessionConfig::FireAndForget(session_config), Some(1))
            .await;

        assert!(ret.is_ok());

        app.delete_session(1).await.unwrap();
    }

    #[tokio::test]
    async fn test_create_session() {
        let (tx_slim, _) = tokio::sync::mpsc::channel(1);
        let (tx_app, _) = tokio::sync::mpsc::channel(1);
        let agent = Agent::from_strings("org", "ns", "type", 0);

        let session_layer = App::new(
            &agent,
            SimpleGroup::new("a", "group"),
            SimpleGroup::new("a", "group"),
            0,
            tx_slim.clone(),
            tx_app.clone(),
        );

        let res = session_layer
            .create_session(
                SessionConfig::FireAndForget(FireAndForgetConfiguration::default()),
                None,
            )
            .await;
        assert!(res.is_ok());
    }

    #[tokio::test]
    async fn test_delete_session() {
        let (tx_slim, _) = tokio::sync::mpsc::channel(1);
        let (tx_app, _) = tokio::sync::mpsc::channel(1);
        let agent = Agent::from_strings("org", "ns", "type", 0);

        let session_layer = App::new(
            &agent,
            SimpleGroup::new("a", "group"),
            SimpleGroup::new("a", "group"),
            0,
            tx_slim.clone(),
            tx_app.clone(),
        );

        let res = session_layer
            .create_session(
                SessionConfig::FireAndForget(FireAndForgetConfiguration::default()),
                Some(1),
            )
            .await;
        assert!(res.is_ok());

        session_layer.delete_session(1).await.unwrap();

        // try to delete a non-existing session
        let res = session_layer.delete_session(1).await;
        assert!(res.is_err());
    }

    #[tokio::test]
    async fn test_handle_message_from_slim() {
        let (tx_slim, _) = tokio::sync::mpsc::channel(1);
        let (tx_app, mut rx_app) = tokio::sync::mpsc::channel(1);
        let agent = Agent::from_strings("org", "ns", "type", 0);

        let identity = SimpleGroup::new("a", "group");

        let app = App::new(
            &agent,
            identity.clone(),
            identity.clone(),
            0,
            tx_slim.clone(),
            tx_app.clone(),
        );

        let session_config = FireAndForgetConfiguration::default();

        // create a new session
        let res = app
            .create_session(SessionConfig::FireAndForget(session_config), Some(1))
            .await;
        assert!(res.is_ok());

        let mut message = ProtoMessage::new_publish(
            &Agent::from_strings("cisco", "default", "local_agent", 0),
            &AgentType::from_strings("cisco", "default", "remote_agent"),
            Some(0),
            None,
            "msg",
            vec![0x1, 0x2, 0x3, 0x4],
        );

        // set the session id in the message
        let header = message.get_session_header_mut();
        header.session_id = 1;
        header.set_session_type(ProtoSessionType::SessionFireForget);
        header.set_session_message_type(ProtoSessionMessageType::FnfMsg);

        let res = app
            .session_layer
            .handle_message(
                SessionMessage::from(message.clone()),
                MessageDirection::North,
            )
            .await;

        // This should fail, as message has no identity
        assert!(res.is_err());

        // Add identity to message
        message.insert_metadata(SLIM_IDENTITY.to_string(), identity.get_token().unwrap());

        // Try again
        let res = app
            .session_layer
            .handle_message(
                SessionMessage::from(message.clone()),
                MessageDirection::North,
            )
            .await;

        assert!(res.is_ok());

        // message should have been delivered to the app
        let msg = rx_app
            .recv()
            .await
            .expect("no message received")
            .expect("error");
        assert_eq!(msg.message, message);
        assert_eq!(msg.info.id, 1);
    }

    #[tokio::test]
    async fn test_handle_message_from_app() {
        let (tx_slim, mut rx_slim) = tokio::sync::mpsc::channel(1);
        let (tx_app, _) = tokio::sync::mpsc::channel(1);
        let agent = Agent::from_strings("org", "ns", "type", 0);

        let identity = SimpleGroup::new("a", "group");

        let app = App::new(
            &agent,
            identity.clone(),
            identity.clone(),
            0,
            tx_slim.clone(),
            tx_app.clone(),
        );

        let session_config = FireAndForgetConfiguration::default();

        // create a new session
        let res = app
            .create_session(SessionConfig::FireAndForget(session_config), Some(1))
            .await;
        assert!(res.is_ok());

        let source = Agent::from_strings("cisco", "default", "local_agent", 0);

        let mut message = ProtoMessage::new_publish(
            &source.clone(),
            &AgentType::from_strings("cisco", "default", "remote_agent"),
            Some(0),
            None,
            "msg",
            vec![0x1, 0x2, 0x3, 0x4],
        );

        // set the session id in the message
        let header = message.get_session_header_mut();
        header.session_id = 1;
        header.set_session_type(ProtoSessionType::SessionFireForget);
        header.set_session_message_type(ProtoSessionMessageType::FnfMsg);

        let res = app
            .session_layer
            .handle_message(
                SessionMessage::from(message.clone()),
                MessageDirection::South,
            )
            .await;

        assert!(res.is_ok());

        // message should have been delivered to the app
        let mut msg = rx_slim
            .recv()
            .await
            .expect("no message received")
            .expect("error");

        // Add identity to message
        message.insert_metadata(SLIM_IDENTITY.to_string(), identity.get_token().unwrap());

        msg.set_message_id(0);
        assert_eq!(msg, message);
    }
}<|MERGE_RESOLUTION|>--- conflicted
+++ resolved
@@ -774,17 +774,6 @@
                 let msg = handle_channel_discovery_message(
                     message,
                     self.agent_name(),
-<<<<<<< HEAD
-=======
-                    destination.agent_type(),
-                    destination.agent_id_option(),
-                    Some(SlimHeaderFlags::default().with_forward_to(message.get_incoming_conn())),
-                ));
-
-                let session_header = Some(SessionHeader::new(
-                    session_type.into(),
-                    ProtoSessionMessageType::ChannelDiscoveryReply.into(),
->>>>>>> c2c106c3
                     session_id,
                     session_type,
                 );
@@ -883,28 +872,19 @@
         }
 
         let new_session_id = match session_message_type {
-<<<<<<< HEAD
             ProtoSessionMessageType::FnfMsg | ProtoSessionMessageType::FnfReliable => {
                 let mut conf = self.default_ff_conf.read().clone();
 
                 // Set that the session was initiated by another agent
                 conf.initiator = false;
 
-                // TODO check if MLS is on (it should be in the received packet). Put false for the moment
-                self.create_session(SessionConfig::FireAndForget(conf), Some(id))
-=======
-            ProtoSessionMessageType::FnfMsg
-            | ProtoSessionMessageType::FnfReliable
-            | ProtoSessionMessageType::FnfDiscovery => {
-                // create a new Fire and Forget session
-                let mut conf = self.default_ff_conf.read().clone();
-
+                // If other session is reliable, set the timeout
                 if session_message_type == ProtoSessionMessageType::FnfReliable {
                     conf.timeout = Some(std::time::Duration::from_secs(5));
                 }
 
-                self.create_session(SessionConfig::FireAndForget(conf), Some(id), false)
->>>>>>> c2c106c3
+                // TODO check if MLS is on (it should be in the received packet). Put false for the moment
+                self.create_session(SessionConfig::FireAndForget(conf), Some(id))
                     .await?
             }
             ProtoSessionMessageType::StreamMsg | ProtoSessionMessageType::BeaconStream => {
