--- conflicted
+++ resolved
@@ -664,18 +664,6 @@
                     true, // initiator
                 ))
             }
-<<<<<<< HEAD
-            SessionConfig::RequestResponse(conf) => Session::RequestResponse(RequestResponse::new(
-                id,
-                conf,
-                SessionDirection::Bidirectional,
-                self.agent_name().clone(),
-                tx,
-                self.identity_provider.clone(),
-                self.identity_verifier.clone(),
-            )),
-=======
->>>>>>> 8f0a2f16
             SessionConfig::Streaming(conf) => {
                 let direction = conf.direction.clone();
 
@@ -762,18 +750,11 @@
     async fn handle_message_from_slim_without_session(
         &self,
         message: &Message,
-<<<<<<< HEAD
-        session_type: ProtoSessionMessageType,
-        session_id: u32,
-    ) -> Result<bool, SessionError> {
-        match session_type {
-=======
         session_type: ProtoSessionType,
         session_message_type: ProtoSessionMessageType,
         session_id: u32,
     ) -> Result<bool, SessionError> {
         match session_message_type {
->>>>>>> 8f0a2f16
             ProtoSessionMessageType::ChannelDiscoveryRequest => {
                 // reply direcetly without creating any new Session
                 let destination = message.get_source();
@@ -787,11 +768,7 @@
                 ));
 
                 let session_header = Some(SessionHeader::new(
-<<<<<<< HEAD
-                    ProtoSessionType::SessionUnknown.into(),
-=======
                     session_type.into(),
->>>>>>> 8f0a2f16
                     ProtoSessionMessageType::ChannelDiscoveryReply.into(),
                     session_id,
                     msg_id,
@@ -823,14 +800,10 @@
             let header = message.message.get_session_header();
 
             // get the session type from the header
-<<<<<<< HEAD
-            let session_type = header.session_message_type();
-=======
             let session_type = header.session_type();
 
             // get the session message type
             let session_message_type = header.session_message_type();
->>>>>>> 8f0a2f16
 
             // get the session ID
             let id = header.session_id;
@@ -872,7 +845,6 @@
             return session.on_message(message, direction).await;
         }
 
-<<<<<<< HEAD
         let new_session_id = match session_type {
             ProtoSessionMessageType::FnfMsg | ProtoSessionMessageType::FnfReliable => {
                 let mut conf = self.default_ff_conf.read().clone();
@@ -884,28 +856,6 @@
                 self.create_session(SessionConfig::FireAndForget(conf), Some(id))
                     .await?
             }
-            ProtoSessionMessageType::Request => {
-                let conf = self.default_rr_conf.read().clone();
-                // TODO check if MLS is on (it should be in the received packet). Put false for the moment
-                self.create_session(SessionConfig::RequestResponse(conf), Some(id))
-                    .await?
-            }
-=======
-        let new_session_id = match session_message_type {
-            ProtoSessionMessageType::FnfMsg
-            | ProtoSessionMessageType::FnfReliable
-            | ProtoSessionMessageType::FnfDiscovery => {
-                // create a new Fire and Forget session
-                let mut conf = self.default_ff_conf.read().clone();
-
-                if session_message_type == ProtoSessionMessageType::FnfReliable {
-                    conf.timeout = Some(std::time::Duration::from_secs(5));
-                }
-
-                self.create_session(SessionConfig::FireAndForget(conf), Some(id), false)
-                    .await?
-            }
->>>>>>> 8f0a2f16
             ProtoSessionMessageType::StreamMsg | ProtoSessionMessageType::BeaconStream => {
                 let conf = self.default_stream_conf.read().clone();
                 // TODO check if MLS is on (it should be in the received packet). Put false for the moment
@@ -913,7 +863,6 @@
                     .await?
             }
             ProtoSessionMessageType::ChannelJoinRequest => {
-<<<<<<< HEAD
                 // Create a new session based on the SessionType contained in the message
 
                 match message.message.get_session_header().session_type() {
@@ -923,13 +872,6 @@
                         conf.mls_enabled = message.message.contains_metadata(METADATA_MLS_ENABLED);
 
                         self.create_session(SessionConfig::FireAndForget(conf), Some(id))
-                            .await?
-                    }
-                    ProtoSessionType::SessionRequestReply => {
-                        let mut conf = self.default_rr_conf.read().clone();
-                        conf.ff_conf.initiator = false;
-                        conf.ff_conf.mls_enabled = message.message.contains_metadata(METADATA_MLS_ENABLED);
-                        self.create_session(SessionConfig::RequestResponse(conf), Some(id))
                             .await?
                     }
                     ProtoSessionType::SessionPubSub => {
@@ -945,13 +887,6 @@
                             session_type.as_str_name().to_string(),
                         ));
                     }
-=======
-                let mut conf = self.default_stream_conf.read().clone();
-                conf.direction = SessionDirection::Bidirectional;
-                let mut mls_enable = false;
-                if message.message.contains_metadata(METADATA_MLS_ENABLED) {
-                    mls_enable = true;
->>>>>>> 8f0a2f16
                 }
             }
             ProtoSessionMessageType::ChannelDiscoveryRequest
