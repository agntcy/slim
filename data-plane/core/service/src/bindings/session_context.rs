// Copyright AGNTCY Contributors (https://github.com/agntcy)
// SPDX-License-Identifier: Apache-2.0

use slim_session::session_controller::SessionController;
use std::collections::HashMap;
use tokio::sync::RwLock;

use slim_datapath::messages::Name;
use slim_datapath::messages::utils::SlimHeaderFlags;
use slim_session::SessionError;
use slim_session::context::SessionContext;

use crate::bindings::message_context::MessageContext;
use crate::errors::ServiceError;

/// Generic session context wrapper for language bindings
///
/// Wraps the session context with proper async access patterns for message reception.
#[derive(Debug)]
pub struct BindingsSessionContext {
    /// Weak reference to the underlying session
    pub session: std::sync::Weak<SessionController>,
    /// Message receiver wrapped in RwLock for concurrent access
    pub rx: RwLock<slim_session::AppChannelReceiver>,
}

impl From<SessionContext> for BindingsSessionContext {
    /// Create a new BindingsSessionContext from a SessionContext
    fn from(ctx: SessionContext) -> Self {
        let (session, rx) = ctx.into_parts();
        Self {
            session,
            rx: RwLock::new(rx),
        }
    }
}

impl BindingsSessionContext {
    /// Publish a message through this session
    pub async fn publish(
        &self,
        name: &Name,
        fanout: u32,
        blob: Vec<u8>,
        conn_out: Option<u64>,
        payload_type: Option<String>,
        metadata: Option<HashMap<String, String>>,
    ) -> Result<(), ServiceError> {
        let session = self
            .session
            .upgrade()
            .ok_or_else(|| ServiceError::SessionError("Session has been dropped".to_string()))?;

        let flags = SlimHeaderFlags::new(fanout, None, conn_out, None, None);

        session
            .publish_with_flags(name, flags, blob, payload_type, metadata)
<<<<<<< HEAD
            .map_err(|e| ServiceError::SessionError(e.to_string()))?;

        Ok(())
=======
            .await
            .map_err(|e| ServiceError::SessionError(e.to_string()))
>>>>>>> 77f0020c
    }

    /// Publish a message as a reply to a received message (reply semantics)
    ///
    /// This method publishes a message back to the source of a previously received
    /// message, using the routing information from the original message context.
    ///
    /// # Arguments
    /// * `message_ctx` - Context from the original received message (provides routing info)
    /// * `blob` - The message payload bytes
    /// * `payload_type` - Optional content type for the payload
    /// * `metadata` - Optional key-value metadata pairs
    ///
    /// # Returns
    /// * `Ok(())` on success
    /// * `Err(ServiceError)` if publishing fails
    pub async fn publish_to(
        &self,
        message_ctx: &MessageContext,
        blob: Vec<u8>,
        payload_type: Option<String>,
        metadata: Option<HashMap<String, String>>,
    ) -> Result<(), ServiceError> {
        let session = self
            .session
            .upgrade()
            .ok_or_else(|| ServiceError::SessionError("Session has been dropped".to_string()))?;

        let flags = SlimHeaderFlags::new(
            1, // fanout = 1 for reply semantics
            None,
            Some(message_ctx.input_connection), // reply to the same connection
            None,
            None,
        );

        session
            .publish_with_flags(
                &message_ctx.source_name, // reply to the original source
                flags,
                blob,
                payload_type,
                metadata,
            )
<<<<<<< HEAD
            .map_err(|e| ServiceError::SessionError(e.to_string()))?;

        Ok(())
=======
            .await
            .map_err(|e| ServiceError::SessionError(e.to_string()))
>>>>>>> 77f0020c
    }

    /// Invite a peer to join this session
    pub async fn invite(&self, destination: &Name) -> Result<(), SessionError> {
        let session = self
            .session
            .upgrade()
            .ok_or_else(|| SessionError::Processing("Session has been dropped".to_string()))?;

<<<<<<< HEAD
        session.invite_participant(destination)?;

        Ok(())
=======
        session.invite_participant(destination).await
>>>>>>> 77f0020c
    }

    /// Remove a peer from this session
    pub async fn remove(&self, destination: &Name) -> Result<(), SessionError> {
        let session = self
            .session
            .upgrade()
            .ok_or_else(|| SessionError::Processing("Session has been dropped".to_string()))?;

<<<<<<< HEAD
        session.remove_participant(destination)?;

        Ok(())
=======
        session.remove_participant(destination).await
>>>>>>> 77f0020c
    }

    /// Receive a message from this session with optional timeout
    ///
    /// This method blocks until a message is available on this session's channel
    /// or the timeout expires. All message reception in SLIM is session-specific.
    ///
    /// # Arguments
    /// * `timeout` - Optional timeout for the operation
    ///
    /// # Returns
    /// * `Ok((MessageContext, Vec<u8>))` - Message context and raw payload bytes
    /// * `Err(ServiceError)` - If the session channel is closed or timeout expires
    pub async fn get_session_message(
        &self,
        timeout: Option<std::time::Duration>,
    ) -> Result<(MessageContext, Vec<u8>), ServiceError> {
        let mut rx = self.rx.write().await;

        let recv_future = async {
            let msg = rx
                .recv()
                .await
                .ok_or_else(|| ServiceError::ReceiveError("session channel closed".to_string()))?;

            let msg = msg.map_err(|e| {
                ServiceError::ReceiveError(format!("failed to decode message: {}", e))
            })?;
            MessageContext::from_proto_message(msg)
        };

        if let Some(timeout_duration) = timeout {
            tokio::time::timeout(timeout_duration, recv_future)
                .await
                .map_err(|_| {
                    ServiceError::ReceiveError("timeout waiting for message".to_string())
                })?
        } else {
            recv_future.await
        }
    }
}

#[cfg(test)]
mod tests {
    use super::*;
    use std::collections::HashMap;
    use std::time::Duration;

    use slim_auth::shared_secret::SharedSecret;
    use slim_config::component::ComponentBuilder;
    use slim_datapath::api::ProtoSessionType;
    use slim_datapath::messages::Name;
    use slim_session::SessionConfig;
    use slim_testing::utils::TEST_VALID_SECRET;

    use crate::bindings::adapter::BindingsAdapter;
    use crate::service::Service;

    type TestProvider = SharedSecret;
    type TestVerifier = SharedSecret;

    /// Create a mock service for testing
    async fn create_test_service() -> Service {
        Service::builder()
            .build("test-service".to_string())
            .expect("Failed to create test service")
    }

    /// Create test authentication components
    fn create_test_auth() -> (TestProvider, TestVerifier) {
        let provider = SharedSecret::new("test-app", TEST_VALID_SECRET);
        let verifier = SharedSecret::new("test-app", TEST_VALID_SECRET);
        (provider, verifier)
    }

    /// Create test app name
    fn create_test_name() -> Name {
        Name::from_strings(["org", "namespace", "test-app"])
    }

    #[tokio::test]
    async fn test_bindings_session_context_creation() {
        let service = create_test_service().await;
        let app_name = create_test_name();
        let (provider, verifier) = create_test_auth();

        let adapter = BindingsAdapter::new_with_service(&service, app_name, provider, verifier)
            .await
            .expect("Failed to create adapter");

        let config = SessionConfig::default().with_session_type(ProtoSessionType::PointToPoint);
        let dst = Name::from_strings(["org", "ns", "dst"]);
        let session_ctx = adapter
            .create_session(config, dst)
            .await
            .expect("Failed to create session");

        let bindings_ctx = BindingsSessionContext::from(session_ctx);

        // Verify session reference is valid
        assert!(bindings_ctx.session.upgrade().is_some());
    }

    #[tokio::test]
    async fn test_get_session_message_timeout() {
        let service = create_test_service().await;
        let app_name = create_test_name();
        let (provider, verifier) = create_test_auth();

        let adapter = BindingsAdapter::new_with_service(&service, app_name, provider, verifier)
            .await
            .expect("Failed to create adapter");

        // Create a session and convert to BindingsSessionContext
        let config = SessionConfig::default().with_session_type(ProtoSessionType::PointToPoint);
        let dst = Name::from_strings(["org", "ns", "dst"]);
        let session_ctx = adapter
            .create_session(config, dst)
            .await
            .expect("Failed to create session");
        let bindings_ctx = BindingsSessionContext::from(session_ctx);

        // Test that get_session_message times out when no messages are sent
        let result = bindings_ctx
            .get_session_message(Some(Duration::from_millis(50)))
            .await;
        assert!(result.is_err()); // Should timeout
        if let Err(e) = result {
            assert!(e.to_string().contains("timeout"));
        }
    }

    #[tokio::test]
    async fn test_get_session_message_no_timeout() {
        let service = create_test_service().await;
        let app_name = create_test_name();
        let (provider, verifier) = create_test_auth();

        let adapter = BindingsAdapter::new_with_service(&service, app_name, provider, verifier)
            .await
            .expect("Failed to create adapter");

        // Create a session and convert to BindingsSessionContext
        let config = SessionConfig::default().with_session_type(ProtoSessionType::PointToPoint);
        let dst = Name::from_strings(["org", "ns", "dst"]);
        let session_ctx = adapter
            .create_session(config, dst)
            .await
            .expect("Failed to create session");
        let bindings_ctx = BindingsSessionContext::from(session_ctx);

        // Test with None timeout - should wait indefinitely until channel is closed
        // Use a timeout wrapper to prevent the test from hanging indefinitely
        let result = tokio::time::timeout(
            Duration::from_millis(100),
            bindings_ctx.get_session_message(None),
        )
        .await;

        // The operation should timeout since no message is being sent and we're not providing a timeout
        assert!(result.is_err());
    }

    #[tokio::test]
    async fn test_get_session_message_various_timeouts() {
        let service = create_test_service().await;
        let app_name = create_test_name();
        let (provider, verifier) = create_test_auth();

        let adapter = BindingsAdapter::new_with_service(&service, app_name, provider, verifier)
            .await
            .expect("Failed to create adapter");

        // Create a session and convert to BindingsSessionContext
        let config = SessionConfig::default().with_session_type(ProtoSessionType::PointToPoint);
        let dst = Name::from_strings(["org", "ns", "dst"]);
        let session_ctx = adapter
            .create_session(config, dst)
            .await
            .expect("Failed to create session");
        let bindings_ctx = BindingsSessionContext::from(session_ctx);

        // Test very short timeout
        let result = bindings_ctx
            .get_session_message(Some(Duration::from_nanos(1)))
            .await;
        assert!(result.is_err());

        // Test zero timeout
        let result = bindings_ctx.get_session_message(Some(Duration::ZERO)).await;
        assert!(result.is_err());

        // Test reasonable timeout with timing verification
        let start = std::time::Instant::now();
        let result = bindings_ctx
            .get_session_message(Some(Duration::from_millis(100)))
            .await;
        let elapsed = start.elapsed();

        assert!(result.is_err());
        assert!(elapsed >= Duration::from_millis(90)); // Allow some variance
        assert!(elapsed <= Duration::from_millis(200)); // But not too much
    }

    #[tokio::test]
    async fn test_publish_to_method() {
        let service = create_test_service().await;
        let app_name = create_test_name();
        let (provider, verifier) = create_test_auth();

        let adapter = BindingsAdapter::new_with_service(&service, app_name, provider, verifier)
            .await
            .expect("Failed to create adapter");

        // Create a session first
        let config = SessionConfig::default().with_session_type(ProtoSessionType::PointToPoint);
        let dst = Name::from_strings(["org", "ns", "dst"]);
        let session_ctx = adapter
            .create_session(config, dst)
            .await
            .expect("Failed to create session");
        let session_bindings = BindingsSessionContext::from(session_ctx);

        // Create a message context (simulating a received message)
        let source_name = Name::from_strings(["sender", "org", "service"]);
        let destination_name = Some(Name::from_strings(["receiver", "org", "service"]));
        let mut metadata = HashMap::new();
        metadata.insert("reply_to".to_string(), "original_message_id".to_string());

        let message_ctx = MessageContext::new(
            source_name,
            destination_name,
            "application/json".to_string(),
            metadata.clone(),
            42, // input_connection
            "unique-identity".to_string(),
        );

        let reply_message = b"reply payload".to_vec();
        let reply_metadata = metadata;

        // Test publish_to - this should work without errors
        let result = session_bindings
            .publish_to(
                &message_ctx,
                reply_message,
                Some("text/plain".to_string()),
                Some(reply_metadata),
            )
            .await;

        assert!(result.is_ok());
    }
}<|MERGE_RESOLUTION|>--- conflicted
+++ resolved
@@ -55,14 +55,8 @@
 
         session
             .publish_with_flags(name, flags, blob, payload_type, metadata)
-<<<<<<< HEAD
-            .map_err(|e| ServiceError::SessionError(e.to_string()))?;
-
-        Ok(())
-=======
             .await
             .map_err(|e| ServiceError::SessionError(e.to_string()))
->>>>>>> 77f0020c
     }
 
     /// Publish a message as a reply to a received message (reply semantics)
@@ -107,14 +101,8 @@
                 payload_type,
                 metadata,
             )
-<<<<<<< HEAD
-            .map_err(|e| ServiceError::SessionError(e.to_string()))?;
-
-        Ok(())
-=======
             .await
             .map_err(|e| ServiceError::SessionError(e.to_string()))
->>>>>>> 77f0020c
     }
 
     /// Invite a peer to join this session
@@ -124,13 +112,7 @@
             .upgrade()
             .ok_or_else(|| SessionError::Processing("Session has been dropped".to_string()))?;
 
-<<<<<<< HEAD
-        session.invite_participant(destination)?;
-
-        Ok(())
-=======
         session.invite_participant(destination).await
->>>>>>> 77f0020c
     }
 
     /// Remove a peer from this session
@@ -140,13 +122,7 @@
             .upgrade()
             .ok_or_else(|| SessionError::Processing("Session has been dropped".to_string()))?;
 
-<<<<<<< HEAD
-        session.remove_participant(destination)?;
-
-        Ok(())
-=======
         session.remove_participant(destination).await
->>>>>>> 77f0020c
     }
 
     /// Receive a message from this session with optional timeout
