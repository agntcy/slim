// Copyright AGNTCY Contributors (https://github.com/agntcy)
// SPDX-License-Identifier: Apache-2.0

use slim_session::session_controller::SessionController;
use std::collections::HashMap;
use tokio::sync::RwLock;

use slim_datapath::messages::Name;
use slim_datapath::messages::utils::SlimHeaderFlags;
use slim_session::SessionError;
use slim_session::context::SessionContext;

use crate::bindings::message_context::MessageContext;
use crate::errors::ServiceError;

/// Generic session context wrapper for language bindings
///
/// Wraps the session context with proper async access patterns for message reception.
#[derive(Debug)]
pub struct BindingsSessionContext {
    /// Weak reference to the underlying session
    pub session: std::sync::Weak<SessionController>,
    /// Message receiver wrapped in RwLock for concurrent access
    pub rx: RwLock<slim_session::AppChannelReceiver>,
}

impl From<SessionContext> for BindingsSessionContext {
    /// Create a new BindingsSessionContext from a SessionContext
    fn from(ctx: SessionContext) -> Self {
        let (session, rx) = ctx.into_parts();
        Self {
            session,
            rx: RwLock::new(rx),
        }
    }
}

impl BindingsSessionContext {
    /// Publish a message through this session
    pub async fn publish(
        &self,
        name: &Name,
        fanout: u32,
        blob: Vec<u8>,
        conn_out: Option<u64>,
        payload_type: Option<String>,
        metadata: Option<HashMap<String, String>>,
    ) -> Result<(), ServiceError> {
        let session = self
            .session
            .upgrade()
            .ok_or_else(|| ServiceError::SessionError("Session has been dropped".to_string()))?;

        let flags = SlimHeaderFlags::new(fanout, None, conn_out, None, None);

        session
            .publish_with_flags(name, flags, blob, payload_type, metadata)
            .await
            .map_err(|e| ServiceError::SessionError(e.to_string()))
    }

    /// Publish a message as a reply to a received message (reply semantics)
    ///
    /// This method publishes a message back to the source of a previously received
    /// message, using the routing information from the original message context.
    ///
    /// # Arguments
    /// * `message_ctx` - Context from the original received message (provides routing info)
    /// * `blob` - The message payload bytes
    /// * `payload_type` - Optional content type for the payload
    /// * `metadata` - Optional key-value metadata pairs
    ///
    /// # Returns
    /// * `Ok(())` on success
    /// * `Err(ServiceError)` if publishing fails
    pub async fn publish_to(
        &self,
        message_ctx: &MessageContext,
        blob: Vec<u8>,
        payload_type: Option<String>,
        metadata: Option<HashMap<String, String>>,
    ) -> Result<(), ServiceError> {
        let session = self
            .session
            .upgrade()
            .ok_or_else(|| ServiceError::SessionError("Session has been dropped".to_string()))?;

        let flags = SlimHeaderFlags::new(
            1, // fanout = 1 for reply semantics
            None,
            Some(message_ctx.input_connection), // reply to the same connection
            None,
            None,
        );

        session
            .publish_with_flags(
                &message_ctx.source_name, // reply to the original source
                flags,
                blob,
                payload_type,
                metadata,
            )
            .await
            .map_err(|e| ServiceError::SessionError(e.to_string()))
    }

    /// Invite a peer to join this session
    pub async fn invite(&self, destination: &Name) -> Result<(), SessionError> {
        let session = self
            .session
            .upgrade()
            .ok_or_else(|| SessionError::Processing("Session has been dropped".to_string()))?;

        session.invite_participant(destination).await
    }

    /// Remove a peer from this session
    pub async fn remove(&self, destination: &Name) -> Result<(), SessionError> {
        let session = self
            .session
            .upgrade()
            .ok_or_else(|| SessionError::Processing("Session has been dropped".to_string()))?;

        session.remove_participant(destination).await
    }

    /// Receive a message from this session with optional timeout
    ///
    /// This method blocks until a message is available on this session's channel
    /// or the timeout expires. All message reception in SLIM is session-specific.
    ///
    /// # Arguments
    /// * `timeout` - Optional timeout for the operation
    ///
    /// # Returns
    /// * `Ok((MessageContext, Vec<u8>))` - Message context and raw payload bytes
    /// * `Err(ServiceError)` - If the session channel is closed or timeout expires
    pub async fn get_session_message(
        &self,
        timeout: Option<std::time::Duration>,
    ) -> Result<(MessageContext, Vec<u8>), ServiceError> {
        let mut rx = self.rx.write().await;

        let recv_future = async {
            let msg = rx
                .recv()
                .await
                .ok_or_else(|| ServiceError::ReceiveError("session channel closed".to_string()))?;

            let msg = msg.map_err(|e| {
                ServiceError::ReceiveError(format!("failed to decode message: {}", e))
            })?;
            MessageContext::from_proto_message(msg)
        };

        if let Some(timeout_duration) = timeout {
            tokio::time::timeout(timeout_duration, recv_future)
                .await
                .map_err(|_| {
                    ServiceError::ReceiveError("timeout waiting for message".to_string())
                })?
        } else {
            recv_future.await
        }
    }
}

#[cfg(test)]
mod tests {
    use super::*;
    use std::collections::HashMap;
    use std::time::Duration;

    use slim_auth::shared_secret::SharedSecret;
    use slim_config::component::ComponentBuilder;
    use slim_datapath::api::ProtoSessionType;
    use slim_datapath::messages::Name;
    use slim_session::SessionConfig;
<<<<<<< HEAD
=======
    use slim_session::point_to_point::PointToPointConfiguration;
    use slim_testing::utils::TEST_VALID_SECRET;
>>>>>>> a86bfd64

    use crate::bindings::adapter::BindingsAdapter;
    use crate::service::Service;

    type TestProvider = SharedSecret;
    type TestVerifier = SharedSecret;

    /// Create a mock service for testing
    async fn create_test_service() -> Service {
        Service::builder()
            .build("test-service".to_string())
            .expect("Failed to create test service")
    }

    /// Create test authentication components
    fn create_test_auth() -> (TestProvider, TestVerifier) {
        let provider = SharedSecret::new("test-app", TEST_VALID_SECRET);
        let verifier = SharedSecret::new("test-app", TEST_VALID_SECRET);
        (provider, verifier)
    }

    /// Create test app name
    fn create_test_name() -> Name {
        Name::from_strings(["org", "namespace", "test-app"])
    }

    #[tokio::test]
    async fn test_bindings_session_context_creation() {
        let service = create_test_service().await;
        let app_name = create_test_name();
        let (provider, verifier) = create_test_auth();

        let adapter = BindingsAdapter::new_with_service(&service, app_name, provider, verifier)
            .await
            .expect("Failed to create adapter");

        let config = SessionConfig::default().with_session_type(ProtoSessionType::PointToPoint);
        let dst = Name::from_strings(["org", "ns", "dst"]);
        let session_ctx = adapter
            .create_session(config, dst)
            .await
            .expect("Failed to create session");

        let bindings_ctx = BindingsSessionContext::from(session_ctx);

        // Verify session reference is valid
        assert!(bindings_ctx.session.upgrade().is_some());
    }

    #[tokio::test]
    async fn test_get_session_message_timeout() {
        let service = create_test_service().await;
        let app_name = create_test_name();
        let (provider, verifier) = create_test_auth();

        let adapter = BindingsAdapter::new_with_service(&service, app_name, provider, verifier)
            .await
            .expect("Failed to create adapter");

        // Create a session and convert to BindingsSessionContext
        let config = SessionConfig::default().with_session_type(ProtoSessionType::PointToPoint);
        let dst = Name::from_strings(["org", "ns", "dst"]);
        let session_ctx = adapter
            .create_session(config, dst)
            .await
            .expect("Failed to create session");
        let bindings_ctx = BindingsSessionContext::from(session_ctx);

        // Test that get_session_message times out when no messages are sent
        let result = bindings_ctx
            .get_session_message(Some(Duration::from_millis(50)))
            .await;
        assert!(result.is_err()); // Should timeout
        if let Err(e) = result {
            assert!(e.to_string().contains("timeout"));
        }
    }

    #[tokio::test]
    async fn test_get_session_message_no_timeout() {
        let service = create_test_service().await;
        let app_name = create_test_name();
        let (provider, verifier) = create_test_auth();

        let adapter = BindingsAdapter::new_with_service(&service, app_name, provider, verifier)
            .await
            .expect("Failed to create adapter");

        // Create a session and convert to BindingsSessionContext
        let config = SessionConfig::default().with_session_type(ProtoSessionType::PointToPoint);
        let dst = Name::from_strings(["org", "ns", "dst"]);
        let session_ctx = adapter
            .create_session(config, dst)
            .await
            .expect("Failed to create session");
        let bindings_ctx = BindingsSessionContext::from(session_ctx);

        // Test with None timeout - should wait indefinitely until channel is closed
        // Use a timeout wrapper to prevent the test from hanging indefinitely
        let result = tokio::time::timeout(
            Duration::from_millis(100),
            bindings_ctx.get_session_message(None),
        )
        .await;

        // The operation should timeout since no message is being sent and we're not providing a timeout
        assert!(result.is_err());
    }

    #[tokio::test]
    async fn test_get_session_message_various_timeouts() {
        let service = create_test_service().await;
        let app_name = create_test_name();
        let (provider, verifier) = create_test_auth();

        let adapter = BindingsAdapter::new_with_service(&service, app_name, provider, verifier)
            .await
            .expect("Failed to create adapter");

        // Create a session and convert to BindingsSessionContext
        let config = SessionConfig::default().with_session_type(ProtoSessionType::PointToPoint);
        let dst = Name::from_strings(["org", "ns", "dst"]);
        let session_ctx = adapter
            .create_session(config, dst)
            .await
            .expect("Failed to create session");
        let bindings_ctx = BindingsSessionContext::from(session_ctx);

        // Test very short timeout
        let result = bindings_ctx
            .get_session_message(Some(Duration::from_nanos(1)))
            .await;
        assert!(result.is_err());

        // Test zero timeout
        let result = bindings_ctx.get_session_message(Some(Duration::ZERO)).await;
        assert!(result.is_err());

        // Test reasonable timeout with timing verification
        let start = std::time::Instant::now();
        let result = bindings_ctx
            .get_session_message(Some(Duration::from_millis(100)))
            .await;
        let elapsed = start.elapsed();

        assert!(result.is_err());
        assert!(elapsed >= Duration::from_millis(90)); // Allow some variance
        assert!(elapsed <= Duration::from_millis(200)); // But not too much
    }

    #[tokio::test]
    async fn test_publish_to_method() {
        let service = create_test_service().await;
        let app_name = create_test_name();
        let (provider, verifier) = create_test_auth();

        let adapter = BindingsAdapter::new_with_service(&service, app_name, provider, verifier)
            .await
            .expect("Failed to create adapter");

        // Create a session first
        let config = SessionConfig::default().with_session_type(ProtoSessionType::PointToPoint);
        let dst = Name::from_strings(["org", "ns", "dst"]);
        let session_ctx = adapter
            .create_session(config, dst)
            .await
            .expect("Failed to create session");
        let session_bindings = BindingsSessionContext::from(session_ctx);

        // Create a message context (simulating a received message)
        let source_name = Name::from_strings(["sender", "org", "service"]);
        let destination_name = Some(Name::from_strings(["receiver", "org", "service"]));
        let mut metadata = HashMap::new();
        metadata.insert("reply_to".to_string(), "original_message_id".to_string());

        let message_ctx = MessageContext::new(
            source_name,
            destination_name,
            "application/json".to_string(),
            metadata.clone(),
            42, // input_connection
            "unique-identity".to_string(),
        );

        let reply_message = b"reply payload".to_vec();
        let reply_metadata = metadata;

        // Test publish_to - this should work without errors
        let result = session_bindings
            .publish_to(
                &message_ctx,
                reply_message,
                Some("text/plain".to_string()),
                Some(reply_metadata),
            )
            .await;

        assert!(result.is_ok());
    }
}<|MERGE_RESOLUTION|>--- conflicted
+++ resolved
@@ -177,11 +177,7 @@
     use slim_datapath::api::ProtoSessionType;
     use slim_datapath::messages::Name;
     use slim_session::SessionConfig;
-<<<<<<< HEAD
-=======
-    use slim_session::point_to_point::PointToPointConfiguration;
     use slim_testing::utils::TEST_VALID_SECRET;
->>>>>>> a86bfd64
 
     use crate::bindings::adapter::BindingsAdapter;
     use crate::service::Service;
