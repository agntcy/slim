--- conflicted
+++ resolved
@@ -148,17 +148,6 @@
         self.app
             .create_session(session_config, destination, None)
             .await
-<<<<<<< HEAD
-    }
-
-    /// Delete a session by its context and return a handle to wait on
-    pub fn delete_session_handle(
-        &self,
-        session: &SessionController,
-    ) -> Result<tokio::task::JoinHandle<()>, SessionError> {
-        self.app.delete_session(session)
-=======
->>>>>>> a814a9fe
     }
 
     /// Delete a session by its context and wait for it to complete with default timeout
