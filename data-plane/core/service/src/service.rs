--- conflicted
+++ resolved
@@ -40,15 +40,11 @@
     #[serde(default)]
     pub node_id: Option<String>,
 
-<<<<<<< HEAD
     /// Optional name of the group for the service.
     #[serde(default)]
     pub group_name: Option<String>,
 
-    /// Pubsub API configuration
-=======
     /// DataPlane API configuration
->>>>>>> bfe81b66
     #[serde(default)]
     pub dataplane: DataplaneConfig,
 
