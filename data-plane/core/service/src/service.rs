// Copyright AGNTCY Contributors (https://github.com/agntcy)
// SPDX-License-Identifier: Apache-2.0

// Standard library imports
use std::collections::HashMap;
use std::collections::hash_map::DefaultHasher;
use std::hash::{Hash, Hasher};
use std::sync::Arc;

// Third-party crates
use serde::Deserialize;
use tokio::sync::mpsc;
use tokio_util::sync::CancellationToken;
use tracing::{debug, info};

use slim_auth::traits::{TokenProvider, Verifier};
use slim_config::component::configuration::{Configuration, ConfigurationError};
use slim_config::component::id::{ID, Kind};
use slim_config::component::{Component, ComponentBuilder, ComponentError};
use slim_config::grpc::client::ClientConfig;
use slim_config::grpc::server::ServerConfig;
use slim_controller::config::Config as ControllerConfig;
use slim_controller::config::Config as DataplaneConfig;
use slim_controller::service::ControlPlane;
// removed unused DataPlaneServiceServer import
use slim_datapath::message_processing::MessageProcessor;
use slim_datapath::messages::Name;

// Local crate
use crate::app::App;
use crate::errors::ServiceError;
use slim_session::SessionError;
use slim_session::notification::Notification;

// Define the kind of the component as static string
pub const KIND: &str = "slim";

#[derive(Debug, Clone, Deserialize, Default)]
pub struct ServiceConfiguration {
    /// Optional node ID for the service. If not set, the name of the component will be used.
    #[serde(default)]
    pub node_id: Option<String>,

    /// Optional name of the group for the service.
    #[serde(default)]
    pub group_name: Option<String>,

    /// DataPlane API configuration
    #[serde(default)]
    pub dataplane: DataplaneConfig,

    /// Controller API configuration
    #[serde(default)]
    pub controller: ControllerConfig,
}

impl ServiceConfiguration {
    pub fn new() -> Self {
        ServiceConfiguration::default()
    }

    pub fn with_server(mut self, server: Vec<ServerConfig>) -> Self {
        self.dataplane.servers = server;
        self
    }

    pub fn with_client(mut self, clients: Vec<ClientConfig>) -> Self {
        self.dataplane.clients = clients;
        self
    }

    pub fn servers(&self) -> &[ServerConfig] {
        self.dataplane.servers.as_ref()
    }

    pub fn clients(&self) -> &[ClientConfig] {
        &self.dataplane.clients
    }

    pub fn build_server(&self, id: ID) -> Result<Service, ServiceError> {
        let service = Service::new_with_config(id, self.clone());
        Ok(service)
    }
}

impl Configuration for ServiceConfiguration {
    fn validate(&self) -> Result<(), ConfigurationError> {
        // Validate client and server configurations
        for server in self.dataplane.servers.iter() {
            server.validate()?;
        }
        for client in &self.dataplane.clients {
            client.validate()?;
        }

        // Validate the controller
        self.controller.validate()?;

        Ok(())
    }
}

pub struct Service {
    /// id of the service
    id: ID,

    /// underlying message processor
    message_processor: Arc<MessageProcessor>,

    /// controller service
    controller: Option<ControlPlane>,

    /// the configuration of the service
    config: ServiceConfiguration,

    /// cancellation tokens to stop the servers main loop
    cancellation_tokens: parking_lot::RwLock<HashMap<String, CancellationToken>>,

    /// clients created by the service
    clients: parking_lot::RwLock<HashMap<String, u64>>,
}

impl std::fmt::Debug for Service {
    fn fmt(&self, f: &mut std::fmt::Formatter<'_>) -> std::fmt::Result {
        f.debug_struct("Service")
            .field("id", &self.id)
            .field("servers", &self.config.servers())
            .field("clients", &self.config.clients())
            .field("group_name", &self.config.group_name)
            .finish()
    }
}

impl Drop for Service {
    fn drop(&mut self) {
        // Trigger all cancellation tokens to stop servers
        for (endpoint, token) in self.cancellation_tokens.write().drain() {
            debug!(%endpoint, "cancelling server on drop");
            token.cancel();
        }

        // Disconnect all clients
        for (endpoint, conn_id) in self.clients.write().drain() {
            debug!(%endpoint, conn_id = %conn_id, "disconnecting client on drop");
            if let Err(e) = self.message_processor.disconnect(conn_id) {
                error!("disconnect error for endpoint {}: {}", endpoint, e);
            }
        }
    }
}

impl Service {
    /// Create a new Service
    pub fn new(id: ID) -> Self {
        Service::new_with_config(id, ServiceConfiguration::new())
    }

    /// Create a new Service with configuration
    pub fn new_with_config(id: ID, config: ServiceConfiguration) -> Self {
        let message_processor = Arc::new(MessageProcessor::new());

        Service {
            id,
            message_processor,
            controller: None,
            config,
            cancellation_tokens: parking_lot::RwLock::new(HashMap::new()),
            clients: parking_lot::RwLock::new(HashMap::new()),
        }
    }

    /// get the service configuration
    pub fn config(&self) -> &ServiceConfiguration {
        &self.config
    }

    /// Create a new ServiceBuilder
    pub fn builder() -> ServiceBuilder {
        ServiceBuilder::new()
    }

    /// Run the service
    pub async fn run(&mut self) -> Result<(), ServiceError> {
        // Check that at least one client or server is configured

        if self.config.servers().is_empty() && self.config.clients().is_empty() {
            return Err(ServiceError::NoServerOrClientConfigured);
        }

        // Run servers
<<<<<<< HEAD
        for server in self.config.servers().iter() {
=======
        let config = self.config.clone();
        for server in config.servers() {
            info!("starting server {}", server.endpoint);
>>>>>>> 5707157f
            self.run_server(server).await?;
            info!("started server {}", server.endpoint);
        }

        // Run clients
        for client in config.clients() {
            _ = self.connect(client).await?;
            info!("client connected to {}", client.endpoint);
        }

        // Controller service
        let mut controller = self.config.controller.into_service(
            self.id.clone(),
            self.config.group_name.clone(),
            self.message_processor.clone(),
            self.config.servers(),
        );

        // run controller service
        controller.run().await?;

        // save controller service
        self.controller = Some(controller);

        Ok(())
    }

    pub async fn shutdown(&self) -> Result<(), ServiceError> {
        info!("shutting down service");

        // Cancel and drain all server cancellation tokens
        for (endpoint, token) in self.cancellation_tokens.write().drain() {
            info!(%endpoint, "cancelling server");
            token.cancel();
        }

        // Disconnect all clients (ignore individual disconnect errors, just log)
        for (endpoint, conn_id) in self.clients.write().drain() {
            info!(%endpoint, conn_id = %conn_id, "disconnecting client");
            if let Err(e) = self.message_processor.disconnect(conn_id) {
                error!("disconnect error for endpoint {}: {}", endpoint, e);
            }
        }

        // Call the shutdown method of message processor to make sure all
        // tasks ended gracefully
        self.message_processor.shutdown().await?;

        // Shutdown controller if present
        if let Some(controller) = self.controller.as_ref() {
            controller.shutdown().await?;
        }

        Ok(())
    }

    // APP APIs
    pub fn create_app<P, V>(
        &self,
        app_name: &Name,
        identity_provider: P,
        identity_verifier: V,
    ) -> Result<
        (
            App<P, V>,
            mpsc::Receiver<Result<Notification, SessionError>>,
        ),
        ServiceError,
    >
    where
        P: TokenProvider + Send + Sync + Clone + 'static,
        V: Verifier + Send + Sync + Clone + 'static,
    {
        debug!(%app_name, "creating app");

        // Create storage path for the app
        let mut hasher = DefaultHasher::new();
        app_name.to_string().hash(&mut hasher);
        let hashed_name = hasher.finish();

        let home_dir = dirs::home_dir().ok_or(ServiceError::HomeDirUnavailable)?;
        // switched to typed variant: HomeDirUnavailable
        // previous StorageError(String) mapping removed
        let storage_path = home_dir.join(".slim").join(hashed_name.to_string());
        std::fs::create_dir_all(&storage_path)?;
        // switched to typed variant StorageIo
        // previous StorageError(String) mapping removed

        // Channels to communicate with SLIM
        let (conn_id, tx_slim, rx_slim) =
            self.message_processor.register_local_connection(false)?;

        // Channels to communicate with the local app. This will be mainly used to receive notifications about new
        // sessions opened

        // TODO(msardara): make the buffer size configurable
        let (tx_app, rx_app) = mpsc::channel(128);

        // create app
        let app = App::new(
            app_name,
            identity_provider,
            identity_verifier,
            conn_id,
            tx_slim,
            tx_app,
            storage_path,
        );

        // start message processing using the rx channel
        app.process_messages(rx_slim);

        // return the app instance and the rx channel
        Ok((app, rx_app))
    }

    pub async fn run_server(&self, config: &ServerConfig) -> Result<(), ServiceError> {
<<<<<<< HEAD
        let cancellation_token = config
            .run_server(
                &[DataPlaneServiceServer::from_arc(
                    self.message_processor.clone(),
                )],
                self.watch.clone(),
            )
            .await?;

=======
        info!("starting server {}", config.endpoint);
        let cancellation_token = self
            .message_processor
            .run_server(config)
            .await
            .map_err(|e| ServiceError::ConnectionError(e.to_string()))?;
>>>>>>> 5707157f
        self.cancellation_tokens
            .write()
            .insert(config.endpoint.clone(), cancellation_token);
        Ok(())
    }

    pub fn stop_server(&self, endpoint: &str) -> Result<(), ServiceError> {
        // stop the server
        if let Some(token) = self.cancellation_tokens.write().remove(endpoint) {
            token.cancel();
            Ok(())
        } else {
            Err(ServiceError::ServerNotFound(endpoint.to_string()))
        }
    }

    pub async fn connect(&self, config: &ClientConfig) -> Result<u64, ServiceError> {
        // ensure there is no other client connected to the same endpoint
        if self.clients.read().contains_key(&config.endpoint) {
            return Err(ServiceError::ClientAlreadyConnected(
                config.endpoint.clone(),
            ));
        }

        let channel = config.to_channel().await?;

        // Propagate DataPathError directly (ServiceError::DataPath via #[from])
        let (_idx, conn_id) = self
            .message_processor
            .connect(channel, Some(config.clone()), None, None)
            .await?;

        // register the client
        self.clients
            .write()
            .insert(config.endpoint.clone(), conn_id);

        Ok(conn_id)
    }

    pub fn disconnect(&self, conn: u64) -> Result<(), ServiceError> {
        info!("disconnect from conn {}", conn);

        match self.message_processor.disconnect(conn) {
            Ok(cfg) => {
                let endpoint = cfg.endpoint.clone();
                let mut clients = self.clients.write();
                if let Some(stored_conn) = clients.get(&endpoint) {
                    if *stored_conn == conn {
                        clients.remove(&endpoint);
                        info!("removed client mapping for endpoint {}", endpoint);
                    } else {
                        debug!(
                            "client mapping endpoint {} has different conn_id {} != {}",
                            endpoint, stored_conn, conn
                        );
                    }
                } else {
                    debug!("no client mapping found for endpoint {}", endpoint);
                }
                Ok(())
            }
            Err(e) => Err(ServiceError::DisconnectError(e.to_string())),
        }
    }

    pub fn get_connection_id(&self, endpoint: &str) -> Option<u64> {
        self.clients.read().get(endpoint).cloned()
    }
}

impl Component for Service {
    fn identifier(&self) -> &ID {
        &self.id
    }

    async fn start(&mut self) -> Result<(), ComponentError> {
        debug!("starting service");
        self.run()
            .await
            .map_err(|e| ComponentError::RuntimeError(e.to_string()))
    }
}

#[derive(PartialEq, Eq, Hash, Default)]
pub struct ServiceBuilder;

impl ServiceBuilder {
    // Create a new ServiceBuilder
    pub fn new() -> Self {
        ServiceBuilder {}
    }

    pub fn kind() -> Kind {
        Kind::new(KIND).unwrap()
    }
}

impl ComponentBuilder for ServiceBuilder {
    type Config = ServiceConfiguration;
    type Component = Service;

    // Kind of the component
    fn kind(&self) -> Kind {
        ServiceBuilder::kind()
    }

    // Build the component
    fn build(&self, name: String) -> Result<Self::Component, ComponentError> {
        let id = ID::new_with_name(ServiceBuilder::kind(), name.as_ref())
            .map_err(|e| ComponentError::ConfigError(e.to_string()))?;

        Ok(Service::new(id))
    }

    // Build the component
    fn build_with_config(
        &self,
        name: &str,
        config: &Self::Config,
    ) -> Result<Self::Component, ComponentError> {
        let node_name = config.node_id.clone().unwrap_or(name.to_string());
        let id = ID::new_with_name(ServiceBuilder::kind(), &node_name)
            .map_err(|e| ComponentError::ConfigError(e.to_string()))?;

        let service = config
            .build_server(id)
            .map_err(|e| ComponentError::ConfigError(e.to_string()))?;

        Ok(service)
    }
}

// tests
#[cfg(test)]
mod tests {

    use super::*;
    use slim_auth::shared_secret::SharedSecret;
    use slim_config::grpc::server::ServerConfig;
    use slim_config::tls::server::TlsServerConfig;
    use slim_datapath::api::MessageType;
    use slim_datapath::messages::Name;
    use slim_session::SessionConfig;
    use slim_testing::utils::TEST_VALID_SECRET;
    use std::time::Duration;
    use tokio::time;
    use tracing_test::traced_test;

    #[tokio::test]
    async fn test_service_configuration() {
        let config = ServiceConfiguration::new();
        assert_eq!(config.servers(), &[]);
        assert_eq!(config.clients(), &[]);
    }

    #[tokio::test]
    #[traced_test]
    async fn test_service_build_server() {
        let tls_config = TlsServerConfig::new().with_insecure(true);
        let server_config =
            ServerConfig::with_endpoint("0.0.0.0:12345").with_tls_settings(tls_config);
        let config = ServiceConfiguration::new().with_server([server_config].to_vec());
        let mut service = config
            .build_server(ID::new_with_name(Kind::new(KIND).unwrap(), "test").unwrap())
            .unwrap();

        service.run().await.expect("failed to run service");

        // wait a bit
        tokio::time::sleep(Duration::from_millis(100)).await;

        // assert that the service is running
        assert!(logs_contain("starting server main loop"));

        // graceful shutdown
        service
            .shutdown()
            .await
            .expect("failed to shutdown service");

        assert!(logs_contain("shutting down server"));
    }

    #[tokio::test]
    #[traced_test]
    async fn test_service_disconnection() {
        // create the service (server + one client we will disconnect)
        let tls_config = TlsServerConfig::new().with_insecure(true);
        let server_config =
            ServerConfig::with_endpoint("0.0.0.0:12346").with_tls_settings(tls_config);
        let config = ServiceConfiguration::new().with_server([server_config].to_vec());
        let mut service = config
            .build_server(ID::new_with_name(Kind::new(KIND).unwrap(), "test-disconnect").unwrap())
            .unwrap();

        service.run().await.expect("failed to run service");

        // wait a bit for server loop to start
        tokio::time::sleep(Duration::from_millis(100)).await;

        // build client configuration and connect
        let mut client_conf =
            slim_config::grpc::client::ClientConfig::with_endpoint("http://0.0.0.0:12346");
        client_conf.tls_setting.insecure = true;
        let conn_id = service
            .connect(&client_conf)
            .await
            .expect("failed to connect client");

        assert!(service.get_connection_id(&client_conf.endpoint).is_some());

        // disconnect
        service
            .disconnect(conn_id)
            .expect("disconnect should succeed");

        // allow cancellation token to propagate and stream to terminate
        tokio::time::sleep(Duration::from_millis(200)).await;

        // verify connection is removed from internal client mapping
        assert!(
            service.get_connection_id(&client_conf.endpoint).is_none(),
            "client mapping should be removed after disconnect"
        );

        // verify connection is removed from connection table
        assert!(
            service
                .message_processor
                .connection_table()
                .get(conn_id as usize)
                .is_none(),
            "connection should be removed after disconnect"
        );

        // verify disconnect log
        assert!(logs_contain("disconnect from conn"));
    }

    #[tokio::test]
    #[traced_test]
    async fn test_service_publish_subscribe() {
        // in this test, we create a publisher and a subscriber and test the
        // communication between them

        info!("starting test_service_publish_subscribe");

        // create the service
        let tls_config = TlsServerConfig::new().with_insecure(true);
        let server_config =
            ServerConfig::with_endpoint("0.0.0.0:12345").with_tls_settings(tls_config);
        let config = ServiceConfiguration::new().with_server([server_config].to_vec());
        let service = config
            .build_server(ID::new_with_name(Kind::new(KIND).unwrap(), "test").unwrap())
            .unwrap();

        // create a subscriber
        let subscriber_name = Name::from_strings(["cisco", "default", "subscriber"]).with_id(0);
        let (sub_app, mut sub_rx) = service
            .create_app(
                &subscriber_name,
                SharedSecret::new("a", TEST_VALID_SECRET),
                SharedSecret::new("a", TEST_VALID_SECRET),
            )
            .expect("failed to create app");

        // create a publisher
        let publisher_name = Name::from_strings(["cisco", "default", "publisher"]).with_id(0);
        let (pub_app, _rx) = service
            .create_app(
                &publisher_name,
                SharedSecret::new("a", TEST_VALID_SECRET),
                SharedSecret::new("a", TEST_VALID_SECRET),
            )
            .expect("failed to create app");

        // sleep to allow the subscription to be processed
        time::sleep(Duration::from_millis(100)).await;

        // NOTE: here we don't call any subscribe as the publisher and the subscriber
        // are in the same service (so they share one single slim instance) and the
        // subscription is done automatically.

        // create a point to point session
        let mut config = SessionConfig::default()
            .with_session_type(slim_datapath::api::ProtoSessionType::PointToPoint);
        config.initiator = true;
        let (send_session, completion_handle) = pub_app
            .create_session(config, subscriber_name.clone(), None)
            .await
            .unwrap();

        completion_handle.await.expect("session creation failed");

        // publish a message
        let message_blob = "very complicated message".as_bytes().to_vec();
        send_session
            .session_arc()
            .unwrap()
            .publish(&subscriber_name, message_blob.clone(), None, None)
            .await
            .unwrap();

        // wait for the new session to arrive in the subscriber app
        // and check the message is correct
        let session = sub_rx
            .recv()
            .await
            .expect("no message received")
            .expect("error");

        let mut recv_session = match session {
            Notification::NewSession(s) => s,
            _ => panic!("expected a point to point session"),
        };

        // Let's receive now the message from the session
        let msg = recv_session
            .rx
            .recv()
            .await
            .expect("no message received")
            .expect("error");

        // make sure message is a publication
        assert!(msg.message_type.is_some());

        // make sure the session ids correspond
        assert_eq!(
            send_session.session_arc().unwrap().id(),
            msg.get_session_header().get_session_id()
        );

        let publ = match msg.message_type.unwrap() {
            MessageType::Publish(p) => p,
            _ => panic!("expected a publication"),
        };

        // make sure message is correct
        assert_eq!(
            publ.get_payload().as_application_payload().unwrap().blob,
            message_blob
        );

        // Now remove the session from the 2 apps
        pub_app
            .delete_session(&send_session.session_arc().unwrap())
            .unwrap();
        sub_app
            .delete_session(&recv_session.session_arc().unwrap())
            .unwrap();

        // And drop the 2 apps
        drop(pub_app);
        drop(sub_app);

        // sleep to allow the deletion to be processed
        time::sleep(Duration::from_millis(100)).await;

        // This should also trigger a stop of the message processing loop.
        // Make sure the loop stopped by checking the logs
        assert!(logs_contain("message processing loop cancelled"));
    }

    #[tokio::test]
    async fn test_session_configuration() {
        // create the service
        let tls_config = TlsServerConfig::new().with_insecure(true);
        let server_config =
            ServerConfig::with_endpoint("0.0.0.0:12345").with_tls_settings(tls_config);
        let config = ServiceConfiguration::new().with_server([server_config].to_vec());
        let service = config
            .build_server(ID::new_with_name(Kind::new(KIND).unwrap(), "test").unwrap())
            .unwrap();

        // register local app
        let name = Name::from_strings(["cisco", "default", "session"]).with_id(0);
        let (app, _) = service
            .create_app(
                &name,
                SharedSecret::new("a", TEST_VALID_SECRET),
                SharedSecret::new("a", TEST_VALID_SECRET),
            )
            .expect("failed to create app");

        //////////////////////////// p2p session ////////////////////////////////////////////////////////////////////////
        let session_config = SessionConfig {
            session_type: slim_datapath::api::ProtoSessionType::PointToPoint,
            max_retries: Some(3),
            interval: Some(Duration::from_millis(500)),
            mls_enabled: false,
            initiator: true,
            metadata: HashMap::new(),
        };
        let dst = Name::from_strings(["org", "ns", "dst"]);
        let (session_info, _completion_handle) = app
            .create_session(session_config.clone(), dst, None)
            .await
            .expect("Failed to create session");

        // check the configuration we get is the one we used to create the session
        let session_config_ret = session_info.session().upgrade().unwrap().session_config();

        assert_eq!(session_config_ret, session_config);

        ////////////// multicast session //////////////////////////////////////////////////////////////////////////////////

        let stream = Name::from_strings(["agntcy", "ns", "stream"]);

        let session_config = SessionConfig {
            session_type: slim_datapath::api::ProtoSessionType::Multicast,
            max_retries: Some(5),
            interval: Some(Duration::from_millis(1000)),
            mls_enabled: true,
            initiator: true,
            metadata: HashMap::new(),
        };
        let (session_info, _completion_handle) = app
            .create_session(session_config.clone(), stream.clone(), None)
            .await
            .expect("Failed to create session");

        // The multicast session was created successfully

        let session_config_ret = session_info.session().upgrade().unwrap().session_config();

        assert_eq!(session_config_ret, session_config);
    }
}<|MERGE_RESOLUTION|>--- conflicted
+++ resolved
@@ -143,7 +143,7 @@
         for (endpoint, conn_id) in self.clients.write().drain() {
             debug!(%endpoint, conn_id = %conn_id, "disconnecting client on drop");
             if let Err(e) = self.message_processor.disconnect(conn_id) {
-                error!("disconnect error for endpoint {}: {}", endpoint, e);
+                tracing::error!("disconnect error for endpoint {}: {}", endpoint, e);
             }
         }
     }
@@ -188,19 +188,13 @@
         }
 
         // Run servers
-<<<<<<< HEAD
         for server in self.config.servers().iter() {
-=======
-        let config = self.config.clone();
-        for server in config.servers() {
-            info!("starting server {}", server.endpoint);
->>>>>>> 5707157f
             self.run_server(server).await?;
             info!("started server {}", server.endpoint);
         }
 
         // Run clients
-        for client in config.clients() {
+        for client in self.config.clients() {
             _ = self.connect(client).await?;
             info!("client connected to {}", client.endpoint);
         }
@@ -235,7 +229,7 @@
         for (endpoint, conn_id) in self.clients.write().drain() {
             info!(%endpoint, conn_id = %conn_id, "disconnecting client");
             if let Err(e) = self.message_processor.disconnect(conn_id) {
-                error!("disconnect error for endpoint {}: {}", endpoint, e);
+                tracing::error!("disconnect error for endpoint {}: {}", endpoint, e);
             }
         }
 
@@ -312,24 +306,12 @@
     }
 
     pub async fn run_server(&self, config: &ServerConfig) -> Result<(), ServiceError> {
-<<<<<<< HEAD
-        let cancellation_token = config
-            .run_server(
-                &[DataPlaneServiceServer::from_arc(
-                    self.message_processor.clone(),
-                )],
-                self.watch.clone(),
-            )
-            .await?;
-
-=======
         info!("starting server {}", config.endpoint);
         let cancellation_token = self
             .message_processor
             .run_server(config)
             .await
             .map_err(|e| ServiceError::ConnectionError(e.to_string()))?;
->>>>>>> 5707157f
         self.cancellation_tokens
             .write()
             .insert(config.endpoint.clone(), cancellation_token);
