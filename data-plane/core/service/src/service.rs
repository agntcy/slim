--- conflicted
+++ resolved
@@ -339,13 +339,10 @@
             ));
         }
 
-<<<<<<< HEAD
-        let channel = config.to_channel().await?;
-
         // Propagate DataPathError directly (ServiceError::DataPath via #[from])
-        let (_idx, conn_id) = self
+        let (_handle, conn_id) = self
             .message_processor
-            .connect(channel, Some(config.clone()), None, None)
+            .connect(config.clone(), None, None)
             .await?;
 
         // register the client
@@ -353,28 +350,7 @@
             .write()
             .insert(config.endpoint.clone(), conn_id);
 
-=======
-        let ret = self
-            .message_processor
-            .connect(config.clone(), None, None)
-            .await
-            .map_err(|e| ServiceError::ConnectionError(e.to_string()));
-
-        let conn_id = match ret {
-            Err(e) => {
-                error!("connection error: {:?}", e);
-                return Err(ServiceError::ConnectionError(e.to_string()));
-            }
-            Ok(conn_id) => conn_id.1,
-        };
-
-        // register the client
-        self.clients
-            .write()
-            .insert(config.endpoint.clone(), conn_id);
-
         // return the connection id
->>>>>>> 44002b51
         Ok(conn_id)
     }
 
