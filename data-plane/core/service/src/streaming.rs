// Copyright AGNTCY Contributors (https://github.com/agntcy)
// SPDX-License-Identifier: Apache-2.0

use slim_auth::traits::{TokenProvider, Verifier};
use std::{collections::HashMap, sync::Arc, time::Duration};
use tokio::sync::{Mutex, mpsc};

use crate::{
    MessageDirection, SessionMessage,
    channel_endpoint::{ChannelEndpoint, ChannelModerator, ChannelParticipant},
    errors::SessionError,
    producer_buffer, receiver_buffer,
    session::{
        AppChannelSender, Common, CommonSession, Id, Info, Interceptor, MessageHandler,
        SessionConfig, SessionConfigTrait, SessionDirection, SessionInterceptor, SlimChannelSender,
        State,
    },
    timer,
};
use producer_buffer::ProducerBuffer;
use receiver_buffer::ReceiverBuffer;

use slim_datapath::messages::{AgentType, utils::SlimHeaderFlags};
use slim_datapath::{
    api::proto::pubsub::v1::{Message, SessionHeader, SessionHeaderType, SlimHeader},
    messages::Agent,
};

use tonic::{Status, async_trait};
use tracing::{debug, error, trace, warn};

// this must be a number > 1
const STREAM_BROADCAST: u32 = 50;

/// Configuration for the Streaming session
#[derive(Debug, Clone, PartialEq)]
pub struct StreamingConfiguration {
    pub direction: SessionDirection,
    pub channel_name: AgentType,
    pub moderator: bool,
    pub max_retries: u32,
    pub timeout: std::time::Duration,
}

impl SessionConfigTrait for StreamingConfiguration {
    fn replace(&mut self, session_config: &SessionConfig) -> Result<(), SessionError> {
        match session_config {
            SessionConfig::Streaming(config) => {
                if self.direction != config.direction {
                    return Err(SessionError::ConfigurationError(format!(
                        "cannot change session direction from {:?} to {:?}",
                        self.direction, config.direction
                    )));
                }

                *self = config.clone();
                Ok(())
            }
            _ => Err(SessionError::ConfigurationError(format!(
                "invalid session config type: expected Streaming, got {:?}",
                session_config
            ))),
        }
    }
}

impl Default for StreamingConfiguration {
    fn default() -> Self {
        StreamingConfiguration {
            direction: SessionDirection::Receiver,
            channel_name: AgentType::default(),
            moderator: false,
            max_retries: 10,
            timeout: std::time::Duration::from_millis(1000),
        }
    }
}

impl std::fmt::Display for StreamingConfiguration {
    fn fmt(&self, f: &mut std::fmt::Formatter<'_>) -> std::fmt::Result {
        write!(
            f,
            "StreamingConfiguration: channel_name: {}, modearator: {}, max_retries: {}, timeout: {} ms",
            self.channel_name,
            self.moderator,
            self.max_retries,
            self.timeout.as_millis(),
        )
    }
}

impl StreamingConfiguration {
    pub fn new(
        direction: SessionDirection,
        channel_name: Option<AgentType>,
        moderator: bool,
        max_retries: Option<u32>,
        timeout: Option<std::time::Duration>,
    ) -> Self {
        StreamingConfiguration {
            direction,
            channel_name: channel_name.unwrap_or_default(),
            moderator,
            max_retries: max_retries.unwrap_or(0),
            timeout: timeout.unwrap_or(std::time::Duration::from_millis(0)),
        }
    }
}

struct RtxTimerObserver {
    producer_name: Agent,
    channel: mpsc::Sender<Result<(u32, bool, Agent), Status>>,
}

#[async_trait]
impl timer::TimerObserver for RtxTimerObserver {
    async fn on_timeout(&self, timer_id: u32, timeouts: u32) {
        trace!("timeout number {} for rtx {}, retry", timeouts, timer_id);

        // notify the process loop
        if self
            .channel
            .send(Ok((timer_id, true, self.producer_name.clone())))
            .await
            .is_err()
        {
            error!("error notifying the process loop - rtx timer");
        }
    }

    async fn on_failure(&self, timer_id: u32, timeouts: u32) {
        trace!(
            "timeout number {} for rtx {}, stop retry",
            timeouts, timer_id
        );

        // notify the process loop
        if self
            .channel
            .send(Ok((timer_id, false, self.producer_name.clone())))
            .await
            .is_err()
        {
            error!("error notifying the process loop - rtx timer failure");
        }
    }

    async fn on_stop(&self, timer_id: u32) {
        trace!("timer for rtx {} cancelled", timer_id);
        // nothing to do
    }
}

struct ProducerTimerObserver {
    channel: mpsc::Sender<Result<(), Status>>,
}

#[async_trait]
impl timer::TimerObserver for ProducerTimerObserver {
    async fn on_timeout(&self, _timer_id: u32, timeouts: u32) {
        trace!(
            "timeout number {} for producer timer, send beacon",
            timeouts
        );

        // notify the process loop
        if self.channel.send(Ok(())).await.is_err() {
            error!("error notifying the process loop - producer timer");
        }
    }

    async fn on_failure(&self, _timer_id: u32, _timeouts: u32) {
        panic!("received on failure event on producer timer",);
    }

    async fn on_stop(&self, _timer_id: u32) {
        trace!("producer timer cancelled");
        // nothing to do
    }
}

struct ProducerState {
    buffer: ProducerBuffer,
    next_id: u32,
    timer_observer: Arc<ProducerTimerObserver>,
    timer: timer::Timer,
}

struct Receiver {
    buffer: ReceiverBuffer,
    timer_observer: Arc<RtxTimerObserver>,
    rtx_map: HashMap<u32, Message>,
    timers_map: HashMap<u32, timer::Timer>,
}

struct ReceiverState {
    buffers: HashMap<Agent, Receiver>,
}

struct BidirectionalState {
    receiver: ReceiverState,
    producer: ProducerState,
}

enum Endpoint {
    Producer(ProducerState),
    Receiver(ReceiverState),
    Bidirectional(BidirectionalState),
}

<<<<<<< HEAD
pub(crate) struct Streaming {
    common: Common,
=======
pub(crate) struct Streaming<P, V>
where
    P: TokenProvider + Send + Sync + Clone + 'static,
    V: Verifier + Send + Sync + Clone + 'static,
{
    common: Common<P, V>,
>>>>>>> 242e38a9
    channel_endpoint: Arc<Mutex<ChannelEndpoint>>, // TODO remove this mutex
    tx: mpsc::Sender<Result<(Message, MessageDirection), Status>>,
}

<<<<<<< HEAD
impl Streaming {
=======
impl<P, V> Streaming<P, V>
where
    P: TokenProvider + Send + Sync + Clone + 'static,
    V: Verifier + Send + Sync + Clone + 'static,
{
>>>>>>> 242e38a9
    #[allow(clippy::too_many_arguments)]
    pub(crate) fn new(
        id: Id,
        session_config: StreamingConfiguration,
        session_direction: SessionDirection,
        agent: Agent,
<<<<<<< HEAD
        identity: Option<String>,
=======
>>>>>>> 242e38a9
        conn_id: u64,
        tx_slim: SlimChannelSender,
        tx_app: AppChannelSender,
        identity_provider: P,
        identity_verifier: V,
    ) -> Self {
        let (tx, rx) = mpsc::channel(128);
        let channel_endpoint: ChannelEndpoint = if session_config.moderator {
            let cm = ChannelModerator::new(
                &agent,
                &session_config.channel_name,
                id,
                conn_id,
                60,
                Duration::from_secs(1),
                tx_slim.clone(),
                tx_app.clone(),
<<<<<<< HEAD
                None,
=======
>>>>>>> 242e38a9
            );
            ChannelEndpoint::ChannelModerator(cm)
        } else {
            let cp = ChannelParticipant::new(
                &agent,
                &session_config.channel_name,
                id,
                conn_id,
                tx_slim.clone(),
                tx_app.clone(),
<<<<<<< HEAD
                None,
=======
>>>>>>> 242e38a9
            );
            ChannelEndpoint::ChannelParticipant(cp)
        };
        let stream = Streaming {
            common: Common::new(
                id,
                session_direction.clone(),
                SessionConfig::Streaming(session_config.clone()),
                agent,
                tx_slim,
                tx_app,
                identity_provider,
                identity_verifier,
            ),
            channel_endpoint: Arc::new(Mutex::new(channel_endpoint)),
            tx,
        };
        stream.process_message(rx, session_direction);
        stream
    }

    fn process_message(
        &self,
        mut rx: mpsc::Receiver<Result<(Message, MessageDirection), Status>>,
        session_direction: SessionDirection,
    ) {
        let session_id = self.common.id();
        let send_slim = self.common.tx_slim();
        let send_app = self.common.tx_app();
        let source = self.common.source().clone();

        let (max_retries, timeout) = match self.common.session_config() {
            SessionConfig::Streaming(streaming_configuration) => (
                streaming_configuration.max_retries,
                streaming_configuration.timeout,
            ),
            _ => {
                panic!("unable to parse streaming configuration");
            }
        };

        let (rtx_timer_tx, mut rtx_timer_rx) = mpsc::channel(128);
        let (prod_timer_tx, mut prod_timer_rx) = mpsc::channel(128);

        let mut endpoint = match session_direction {
            SessionDirection::Sender => {
                let prod = ProducerState {
                    buffer: ProducerBuffer::with_capacity(500),
                    timer_observer: Arc::new(ProducerTimerObserver {
                        channel: prod_timer_tx,
                    }),
                    timer: timer::Timer::new(
                        1,
                        timer::TimerType::Exponential,
                        Duration::from_millis(1000),
                        Some(Duration::from_secs(30)),
                        None,
                    ),
                    next_id: 0,
                };
                Endpoint::Producer(prod)
            }
            SessionDirection::Receiver => {
                let recv = ReceiverState {
                    buffers: HashMap::new(),
                };
                Endpoint::Receiver(recv)
            }
            SessionDirection::Bidirectional => {
                let producer = ProducerState {
                    buffer: ProducerBuffer::with_capacity(500),
                    timer_observer: Arc::new(ProducerTimerObserver {
                        channel: prod_timer_tx,
                    }),
                    timer: timer::Timer::new(
                        1,
                        timer::TimerType::Exponential,
                        Duration::from_millis(500),
                        Some(Duration::from_secs(30)),
                        None,
                    ),
                    next_id: 0,
                };
                let receiver = ReceiverState {
                    buffers: HashMap::new(),
                };
                let state = BidirectionalState { receiver, producer };
                Endpoint::Bidirectional(state)
            }
        };

        let mut rtx_timer_rx_closed = false;
        let mut prod_timer_rx_closed = false;
        let channel_endpoint = self.channel_endpoint.clone();

        tokio::spawn(async move {
            debug!("starting message processing on session {}", session_id);
            loop {
                tokio::select! {
                    next = rx.recv() => {
                        match next {
                            None => {
                                debug!("no more messages to process on session {}", session_id);
                                break;
                            }
                            Some(result) => {
                                debug!("got a message in process message");
                                if result.is_err() {
                                    error!("error receiving a message on session {}, drop it", session_id);
                                    continue;
                                }
                                let (msg, direction) = result.unwrap();
                                match &mut endpoint {
                                    Endpoint::Producer(producer) => {
                                        match direction {
                                            MessageDirection::North => {
                                                trace!("received message from the gataway on producer session {}", session_id);
                                                // received a message from the SLIM
                                                // this must be an RTX message otherwise drop it
                                                match msg.get_session_header().header_type() {
                                                    SessionHeaderType::RtxRequest => {}
                                                    _ => {
                                                        error!("received invalid packet type on producer session {}: not RTX request", session_id);
                                                        continue;
                                                    }
                                                };

                                                process_incoming_rtx_request(msg, session_id, producer, &source, &send_slim).await;
                                            }
                                            MessageDirection::South => {
                                                // received a message from the APP
                                                process_message_from_app(msg, session_id, producer, false, &send_slim, &send_app).await;
                                            }
                                        }
                                    }
                                    Endpoint::Receiver(receiver) => {
                                        trace!("received message from the gataway on receiver session {}", session_id);
                                        process_message_from_slim(msg, session_id, receiver, &source, max_retries, timeout, &rtx_timer_tx, &send_slim, &send_app).await;
                                    }
                                    Endpoint::Bidirectional(state) => {
                                        match direction {
                                            MessageDirection::North => {
                                                // in this case the message can be a stream message to send to the app, a rtx request,
                                                // or a channel control message to handle in the channel endpoint
                                                trace!("received message from the gataway on bidirectional session {}", session_id);
                                                match msg.get_session_header().header_type() {
                                                    SessionHeaderType::ChannelDiscoveryRequest |
                                                    SessionHeaderType::ChannelDiscoveryReply |
                                                    SessionHeaderType::ChannelJoinRequest |
                                                    SessionHeaderType::ChannelJoinReply |
                                                    SessionHeaderType::ChannelLeaveRequest |
                                                    SessionHeaderType::ChannelLeaveReply => {
                                                        let mut lock = channel_endpoint.lock().await;
                                                        lock.on_message(msg).await;
                                                    }
                                                    SessionHeaderType::RtxRequest => {
                                                        // handle RTX request
                                                        process_incoming_rtx_request(msg, session_id, &state.producer, &source, &send_slim).await;
                                                    }
                                                    _ => {
                                                        process_message_from_slim(msg, session_id, &mut state.receiver, &source, max_retries, timeout, &rtx_timer_tx, &send_slim, &send_app).await;
                                                    }
                                                }
                                            }
                                            MessageDirection::South => {
                                                // received a message from the APP
                                                match msg.get_session_header().header_type() {
                                                    SessionHeaderType::ChannelDiscoveryRequest |
                                                    SessionHeaderType::ChannelLeaveRequest => {
                                                        let mut lock = channel_endpoint.lock().await;
                                                        lock.on_message(msg).await;
                                                    }
                                                    _ => {
                                                        process_message_from_app(msg, session_id, &mut state.producer, true, &send_slim, &send_app).await;
                                                    }
                                                }
                                            }
                                        };
                                    }
                                }
                            }
                        }
                    }
                    next_rtx_timer = rtx_timer_rx.recv(), if !rtx_timer_rx_closed => {
                        match next_rtx_timer {
                            None => {
                                debug!("no more rtx timers to process");
                                // close the timer channel
                                rtx_timer_rx_closed = true;
                            },
                            Some(result) => {
                                if result.is_err() {
                                    error!("error receiving an RTX timer, skip it");
                                    continue;
                                }

                                let (msg_id, retry, producer_name) = result.unwrap();
                                match &mut endpoint {
                                    Endpoint::Receiver(receiver) => {
                                        if retry {
                                            handle_rtx_timeout(receiver, &producer_name, msg_id, session_id, &send_slim).await;
                                        } else {
                                            handle_rtx_failure(receiver, &producer_name, msg_id, session_id, &send_app).await;
                                        }
                                    }
                                    Endpoint::Producer(_) => {
                                        error!("received rtx timer on a producer buffer");
                                        continue;
                                    }
                                    Endpoint::Bidirectional(state) => {
                                        if retry {
                                            handle_rtx_timeout(&mut state.receiver, &producer_name, msg_id, session_id, &send_slim).await;
                                        } else {
                                            handle_rtx_failure(&mut state.receiver, &producer_name, msg_id, session_id, &send_app).await;
                                        }
                                    }
                                }
                            }
                        }
                    }
                    next_prod_timer = prod_timer_rx.recv(), if !prod_timer_rx_closed => {
                        match next_prod_timer {
                            None => {
                                debug!("no more prod timers to process");
                                // close the timer channel
                                prod_timer_rx_closed = true;
                            },
                            Some(result) => match result {
                                Ok(_) => {
                                    match &mut endpoint {
                                        Endpoint::Producer(producer) => {
                                            let last_msg_id = producer.next_id - 1;
                                            debug!("received producer timer, last packet = {}", last_msg_id);

                                            send_beacon_msg(&source, producer.buffer.get_destination_name(), SessionHeaderType::BeaconStream, last_msg_id, session_id, &send_slim).await;
                                        }
                                        Endpoint::Bidirectional(state) => {
                                            let last_msg_id = state.producer.next_id - 1;
                                            debug!("received producer timer, last packet = {}", last_msg_id);

                                            send_beacon_msg(&source, state.producer.buffer.get_destination_name(), SessionHeaderType::BeaconPubSub, last_msg_id, session_id, &send_slim).await;
                                        }
                                        _ => {
                                            error!("received producer timer on a non producer buffer");
                                            continue;
                                        }
                                    }
                                }
                                Err(_) => {
                                    error!("error receiving a producer timer, skip it");
                                    continue;
                                }
                            },
                        }
                    }
                }
            }

            debug!(
                "stopping message processing on streaming session {}",
                session_id
            );
        });
    }
}

async fn process_incoming_rtx_request(
    msg: Message,
    session_id: u32,
    producer: &ProducerState,
    source: &Agent,
    send_slim: &mpsc::Sender<Result<Message, Status>>,
) {
    let msg_rtx_id = msg.get_id();

    trace!(
        "received rtx for message {} on producer session {}",
        msg_rtx_id, session_id
    );
    // search the packet in the producer buffer
    let pkt_src = msg.get_source();
    let incoming_conn = msg.get_incoming_conn();

    let rtx_pub = match producer.buffer.get(msg_rtx_id as usize) {
        Some(packet) => {
            trace!(
                "packet {} exists in the producer buffer, create rtx reply",
                msg_rtx_id
            );

            // the packet exists, send it to the source of the RTX
            let payload = match packet.get_payload() {
                Some(p) => p,
                None => {
                    error!("unable to get the payload from the packet");
                    return;
                }
            };

            let slim_header = Some(SlimHeader::new(
                source,
                pkt_src.agent_type(),
                Some(pkt_src.agent_id()),
                Some(
                    SlimHeaderFlags::default()
                        .with_forward_to(incoming_conn)
                        .with_fanout(1),
                ),
            ));

            let session_header = Some(SessionHeader::new(
                SessionHeaderType::RtxReply.into(),
                session_id,
                msg_rtx_id,
            ));

            Message::new_publish_with_headers(
                slim_header,
                session_header,
                "",
                payload.blob.to_vec(),
            )
        }
        None => {
            // the packet does not exist return an empty RtxReply with the error flag set
            debug!(
                "received an RTX messages for an old packet on session {}",
                session_id
            );

            let flags = SlimHeaderFlags::default()
                .with_forward_to(incoming_conn)
                .with_error(true);

            let slim_header = Some(SlimHeader::new(
                source,
                pkt_src.agent_type(),
                Some(pkt_src.agent_id()),
                Some(flags),
            ));

            let session_header = Some(SessionHeader::new(
                SessionHeaderType::RtxReply.into(),
                session_id,
                msg_rtx_id,
            ));

            Message::new_publish_with_headers(slim_header, session_header, "", vec![])
        }
    };

    trace!("send rtx reply for message {}", msg_rtx_id);
    if send_slim.send(Ok(rtx_pub)).await.is_err() {
        error!("error sending RTX packet to slim on session {}", session_id);
    }
}

async fn process_message_from_app(
    mut msg: Message,
    session_id: u32,
    producer: &mut ProducerState,
    is_bidirectional: bool,
    send_slim: &mpsc::Sender<Result<Message, Status>>,
    send_app: &mpsc::Sender<Result<SessionMessage, SessionError>>,
) {
    // set the session header, add the message to the buffer and send it
    trace!("received message from the app on session {}", session_id);

    if is_bidirectional {
        msg.set_header_type(SessionHeaderType::PubSub);
    } else {
        msg.set_header_type(SessionHeaderType::Stream);
    }
    msg.set_message_id(producer.next_id);
    msg.set_fanout(STREAM_BROADCAST);

    trace!(
        "add message {} to the producer buffer on session {}",
        producer.next_id, session_id
    );
    if !producer.buffer.push(msg.clone()) {
        warn!("cannot add packet to the local buffer");
    }

    trace!(
        "send message {} to the producer buffer on session {}",
        producer.next_id, session_id
    );
    producer.next_id += 1;

    if send_slim.send(Ok(msg)).await.is_err() {
        error!(
            "error sending publication packet to slim on session {}",
            session_id
        );
        send_app
            .send(Err(SessionError::Processing(
                "error sending message to local slim instance".to_string(),
            )))
            .await
            .expect("error notifying app");
    }

    // set timer for this message
    producer.timer.reset(producer.timer_observer.clone());
}

#[allow(clippy::too_many_arguments)]
async fn process_message_from_slim(
    msg: Message,
    session_id: u32,
    receiver_state: &mut ReceiverState,
    source: &Agent,
    max_retries: u32,
    timeout: Duration,
    rtx_timer_tx: &mpsc::Sender<Result<(u32, bool, Agent), Status>>,
    send_slim: &mpsc::Sender<Result<Message, Status>>,
    send_app: &mpsc::Sender<Result<SessionMessage, SessionError>>,
) {
    let producer_name = msg.get_source();
    let producer_conn = msg.get_incoming_conn();

    let receiver = match receiver_state.buffers.get_mut(&producer_name) {
        Some(state) => state,
        None => {
            let state = Receiver {
                buffer: ReceiverBuffer::default(),
                timer_observer: Arc::new(RtxTimerObserver {
                    producer_name: producer_name.clone(),
                    channel: rtx_timer_tx.clone(),
                }),
                rtx_map: HashMap::new(),
                timers_map: HashMap::new(),
            };
            // Insert the state into receiver.buffers
            receiver_state.buffers.insert(producer_name.clone(), state);
            // Return a reference to the newly inserted state
            receiver_state
                .buffers
                .get_mut(&producer_name)
                .expect("State should be present")
        }
    };

    let mut recv = Vec::new();
    let mut rtx = Vec::new();
    let header_type = msg.get_header_type();
    let msg_id = msg.get_id();

    match header_type {
        SessionHeaderType::Stream => {
            (recv, rtx) = receiver.buffer.on_received_message(msg);
        }
        SessionHeaderType::PubSub => {
            (recv, rtx) = receiver.buffer.on_received_message(msg);
        }
        SessionHeaderType::RtxReply => {
            if msg.get_error().is_some() && msg.get_error().unwrap() {
                recv = receiver.buffer.on_lost_message(msg_id);
            } else {
                (recv, rtx) = receiver.buffer.on_received_message(msg);
            }

            // try to clean local state
            match receiver.timers_map.get_mut(&msg_id) {
                Some(timer) => {
                    timer.stop();
                    receiver.timers_map.remove(&msg_id);
                    receiver.rtx_map.remove(&msg_id);
                }
                None => {
                    warn!("unable to find the timer associated to the received RTX reply");
                    // try to remove the packet anyway
                    receiver.rtx_map.remove(&msg_id);
                }
            }
        }
        SessionHeaderType::BeaconStream => {
            debug!("received stream beacon for message {}", msg_id);
            rtx = receiver.buffer.on_beacon_message(msg_id);
        }
        SessionHeaderType::BeaconPubSub => {
            debug!("received pubsub beacon for message {}", msg_id);
            rtx = receiver.buffer.on_beacon_message(msg_id);
        }
        _ => {
            error!(
                "received packet with invalid header type {} on session {}",
                i32::from(header_type),
                session_id
            );
            return;
        }
    }

    // send packets to the app
    if !recv.is_empty() {
        send_message_to_app(recv, session_id, send_app).await;
    }

    // send RTX
    for r in rtx {
        debug!(
            "packet loss detected on session {}, send RTX for id {}",
            session_id, r
        );

        let slim_header = Some(SlimHeader::new(
            source,
            producer_name.agent_type(),
            Some(producer_name.agent_id()),
            Some(SlimHeaderFlags::default().with_forward_to(producer_conn)),
        ));

        let session_header = Some(SessionHeader::new(
            SessionHeaderType::RtxRequest.into(),
            session_id,
            r,
        ));

        let rtx = Message::new_publish_with_headers(slim_header, session_header, "", vec![]);

        // set state for RTX
        let timer = timer::Timer::new(
            r,
            timer::TimerType::Constant,
            timeout,
            None,
            Some(max_retries),
        );
        timer.start(receiver.timer_observer.clone());

        receiver.rtx_map.insert(r, rtx.clone());
        receiver.timers_map.insert(r, timer);

        if send_slim.send(Ok(rtx)).await.is_err() {
            error!("error sending RTX for id {} on session {}", r, session_id);
        }
    }
}

async fn handle_rtx_timeout(
    receiver_state: &mut ReceiverState,
    producer_name: &Agent,
    msg_id: u32,
    session_id: u32,
    send_slim: &mpsc::Sender<Result<Message, Status>>,
) {
    trace!(
        "try to send rtx for packet {} on receiver session {}",
        msg_id, session_id
    );

    let receiver = match receiver_state.buffers.get_mut(producer_name) {
        Some(r) => r,
        None => {
            error!("received a timeout, but there is no state");
            return;
        }
    };

    // send the RTX again
    let rtx = match receiver.rtx_map.get(&msg_id) {
        Some(rtx) => rtx,
        None => {
            error!(
                "rtx message does not exist in the map, skip retransmission and try to stop the timer"
            );
            let timer = match receiver.timers_map.get_mut(&msg_id) {
                Some(t) => t,
                None => {
                    error!("timer not found");
                    return;
                }
            };
            timer.stop();
            return;
        }
    };

    if send_slim.send(Ok(rtx.clone())).await.is_err() {
        error!(
            "error sending RTX for id {} on session {}",
            msg_id, session_id
        );
    }
}

async fn handle_rtx_failure(
    receiver_state: &mut ReceiverState,
    producer_name: &Agent,
    msg_id: u32,
    session_id: u32,
    send_app: &mpsc::Sender<Result<SessionMessage, SessionError>>,
) {
    trace!("packet {} lost, not retries left", msg_id);

    let receiver = match receiver_state.buffers.get_mut(producer_name) {
        Some(r) => r,
        None => {
            error!("received a timeout, but there is no state");
            return;
        }
    };

    receiver.rtx_map.remove(&msg_id);
    receiver.timers_map.remove(&msg_id);

    send_message_to_app(
        receiver.buffer.on_lost_message(msg_id),
        session_id,
        send_app,
    )
    .await;
}

async fn send_beacon_msg(
    source: &Agent,
    topic: &AgentType,
    beacon_type: SessionHeaderType,
    last_msg_id: u32,
    session_id: u32,
    send_slim: &mpsc::Sender<Result<Message, Status>>,
) {
    let slim_header = Some(SlimHeader::new(
        source,
        topic,
        None,
        Some(SlimHeaderFlags::default().with_fanout(STREAM_BROADCAST)),
    ));

    let session_header = Some(SessionHeader::new(
        beacon_type.into(),
        session_id,
        last_msg_id,
    ));

    let msg = Message::new_publish_with_headers(slim_header, session_header, "", vec![]);

    trace!("beacon to send {:?}", msg);

    if send_slim.send(Ok(msg)).await.is_err() {
        error!("error sending beacon msg to slim on session {}", session_id);
    }
}

async fn send_message_to_app(
    messages: Vec<Option<Message>>,
    session_id: u32,
    send_app: &mpsc::Sender<Result<SessionMessage, SessionError>>,
) {
    for opt in messages {
        match opt {
            Some(m) => {
                let info = Info::from(&m);
                let session_msg = SessionMessage::new(m, info);
                // send message to the app
                if send_app.send(Ok(session_msg)).await.is_err() {
                    error!("error sending packet to slim on session {}", session_id);
                }
            }
            None => {
                warn!("a message was definitely lost in session {}", session_id);
                let _ = send_app
                    .send(Err(SessionError::MessageLost(session_id.to_string())))
                    .await;
            }
        }
    }
}

#[async_trait]
impl<P, V> MessageHandler for Streaming<P, V>
where
    P: TokenProvider + Send + Sync + Clone + 'static,
    V: Verifier + Send + Sync + Clone + 'static,
{
    async fn on_message(
        &self,
        message: SessionMessage,
        direction: MessageDirection,
    ) -> Result<(), SessionError> {
        self.tx
            .send(Ok((message.message, direction)))
            .await
            .map_err(|e| SessionError::Processing(e.to_string()))
    }
}

impl<P, V> Interceptor for Streaming<P, V>
where
    P: TokenProvider + Send + Sync + Clone + 'static,
    V: Verifier + Send + Sync + Clone + 'static,
{
    fn add_interceptor(&self, interceptor: Box<dyn SessionInterceptor + Send + Sync + 'static>) {
        self.common.add_interceptor(interceptor);
    }
}

impl<P, V> CommonSession<P, V> for Streaming<P, V>
where
    P: TokenProvider + Send + Sync + Clone + 'static,
    V: Verifier + Send + Sync + Clone + 'static,
{
    fn id(&self) -> Id {
        // concat the token stream
        self.common.id()
    }

    fn state(&self) -> &State {
        self.common.state()
    }

    fn session_config(&self) -> SessionConfig {
        self.common.session_config()
    }

    fn set_session_config(&self, session_config: &SessionConfig) -> Result<(), SessionError> {
        self.common.set_session_config(session_config)
    }

    fn source(&self) -> &Agent {
        self.common.source()
    }

    fn identity_provider(&self) -> P {
        self.common.identity_provider().clone()
    }

    fn identity_verifier(&self) -> V {
        self.common.identity_verifier().clone()
    }

    fn on_message_from_app_interceptors(&self, msg: &mut Message) -> Result<(), SessionError> {
        self.common.on_message_from_app_interceptors(msg)
    }

    fn on_message_from_slim_interceptors(&self, msg: &mut Message) -> Result<(), SessionError> {
        self.common.on_message_from_slim_interceptors(msg)
    }
}

#[cfg(test)]
mod tests {
    use std::time::Duration;

    use super::*;
    use slim_auth::simple::Simple;
    use tokio::time;
    use tracing_test::traced_test;

    use slim_datapath::messages::AgentType;

    #[tokio::test]
    #[traced_test]
    async fn test_stream_create() {
        let (tx_slim, _) = tokio::sync::mpsc::channel(1);
        let (tx_app, _) = tokio::sync::mpsc::channel(1);

        let source = Agent::from_strings("cisco", "default", "local_agent", 0);
        let conn_id = 1;

        let session_config: StreamingConfiguration =
            StreamingConfiguration::new(SessionDirection::Sender, None, false, None, None);

        let session = Streaming::new(
            0,
            session_config.clone(),
            SessionDirection::Sender,
            source.clone(),
<<<<<<< HEAD
            Some(source.to_string()),
=======
>>>>>>> 242e38a9
            conn_id,
            tx_slim.clone(),
            tx_app.clone(),
            Simple::new("token"),
            Simple::new("token"),
        );

        assert_eq!(session.id(), 0);
        assert_eq!(session.state(), &State::Active);
        assert_eq!(
            session.session_config(),
            SessionConfig::Streaming(session_config.clone())
        );

        let session_config: StreamingConfiguration = StreamingConfiguration::new(
            SessionDirection::Receiver,
            None,
            false,
            Some(10),
            Some(Duration::from_millis(1000)),
        );

        let session = Streaming::new(
            1,
            session_config.clone(),
            SessionDirection::Receiver,
            source.clone(),
<<<<<<< HEAD
            Some(source.to_string()),
=======
>>>>>>> 242e38a9
            conn_id,
            tx_slim,
            tx_app,
            Simple::new("token"),
            Simple::new("token"),
        );

        assert_eq!(session.id(), 1);
        assert_eq!(session.state(), &State::Active);
        assert_eq!(
            session.session_config(),
            SessionConfig::Streaming(session_config)
        );
    }

    #[tokio::test]
    #[traced_test]
    async fn test_stream_sender_and_receiver() {
        let (tx_slim_sender, mut rx_slim_sender) = tokio::sync::mpsc::channel(1);
        let (tx_app_sender, _rx_app_sender) = tokio::sync::mpsc::channel(1);

        let (tx_slim_receiver, _rx_slim_receiver) = tokio::sync::mpsc::channel(1);
        let (tx_app_receiver, mut rx_app_receiver) = tokio::sync::mpsc::channel(1);

        let session_config_sender: StreamingConfiguration =
            StreamingConfiguration::new(SessionDirection::Sender, None, false, None, None);
        let session_config_receiver: StreamingConfiguration = StreamingConfiguration::new(
            SessionDirection::Receiver,
            None,
            false,
            Some(5),
            Some(Duration::from_millis(500)),
        );

        let conn_id = 1;

        let send = Agent::from_strings("cisco", "default", "sender", 0);
        let recv = Agent::from_strings("cisco", "default", "receiver", 0);

        let sender = Streaming::new(
            0,
            session_config_sender,
            SessionDirection::Sender,
            send.clone(),
<<<<<<< HEAD
            Some(send.to_string()),
=======
>>>>>>> 242e38a9
            conn_id,
            tx_slim_sender,
            tx_app_sender,
            Simple::new("token"),
            Simple::new("token"),
        );
        let receiver = Streaming::new(
            0,
            session_config_receiver,
            SessionDirection::Receiver,
            recv.clone(),
<<<<<<< HEAD
            Some(recv.to_string()),
=======
>>>>>>> 242e38a9
            conn_id,
            tx_slim_receiver,
            tx_app_receiver,
            Simple::new("token"),
            Simple::new("token"),
        );

        let mut message = Message::new_publish(
            &send,
            &AgentType::from_strings("cisco", "default", "receiver"),
            Some(0),
            Some(SlimHeaderFlags::default().with_incoming_conn(123)), // set a fake incoming conn, as it is required for the rtx
            "msg",
            vec![0x1, 0x2, 0x3, 0x4],
        );

        // set the session id in the message
        let header = message.get_session_header_mut();
        header.session_id = 0;

        // set session header type for test check
        let mut expected_msg = message.clone();
        expected_msg.set_header_type(SessionHeaderType::Stream);
        expected_msg.set_fanout(STREAM_BROADCAST);

        let session_msg = SessionMessage::new(message.clone(), Info::new(0));

        // send a message from the sender app to the slim
        let res = sender
            .on_message(session_msg.clone(), MessageDirection::South)
            .await;
        assert!(res.is_ok());

        let msg = rx_slim_sender.recv().await.unwrap().unwrap();
        assert_eq!(msg, expected_msg);

        let session_msg = SessionMessage::new(msg, Info::new(0));
        // send the same message to the receiver
        let res = receiver
            .on_message(session_msg.clone(), MessageDirection::North)
            .await;
        assert!(res.is_ok());

        let msg = rx_app_receiver.recv().await.unwrap().unwrap();
        assert_eq!(msg.message, expected_msg);
        assert_eq!(msg.info.id, 0);
    }

    #[tokio::test]
    #[traced_test]
    async fn test_stream_rtx_timeouts() {
        let (tx_slim, mut rx_slim) = tokio::sync::mpsc::channel(1);
        let (tx_app, mut rx_app) = tokio::sync::mpsc::channel(1);

        let session_config: StreamingConfiguration = StreamingConfiguration::new(
            SessionDirection::Receiver,
            None,
            false,
            Some(5),
            Some(Duration::from_millis(500)),
        );
        let conn_id = 1;

        let agent = Agent::from_strings("cisco", "default", "sender", 0);

        let session = Streaming::new(
            0,
            session_config,
            SessionDirection::Receiver,
            agent.clone(),
<<<<<<< HEAD
            Some(agent.to_string()),
=======
>>>>>>> 242e38a9
            conn_id,
            tx_slim,
            tx_app,
            Simple::new("token"),
            Simple::new("token"),
        );

        let mut message = Message::new_publish(
            &agent,
            &AgentType::from_strings("cisco", "default", "receiver"),
            Some(0),
            Some(SlimHeaderFlags::default().with_incoming_conn(123)), // set a fake incoming conn, as it is required for the rtx
            "msg",
            vec![0x1, 0x2, 0x3, 0x4],
        );

        // set the session type
        let header = message.get_session_header_mut();
        header.header_type = SessionHeaderType::Stream.into();

        let session_msg: SessionMessage = SessionMessage::new(message.clone(), Info::new(0));

        let res = session
            .on_message(session_msg.clone(), MessageDirection::North)
            .await;
        assert!(res.is_ok());

        let msg = rx_app.recv().await.unwrap().unwrap();
        assert_eq!(msg.message, session_msg.message);
        assert_eq!(msg.info.id, 0);

        // set msg id = 2 this will trigger a loss detection
        let header = message.get_session_header_mut();
        header.message_id = 2;

        let session_msg = SessionMessage::new(message.clone(), Info::new(0));
        let res = session
            .on_message(session_msg.clone(), MessageDirection::North)
            .await;
        assert!(res.is_ok());

        // read rtxs from the slim channel, the original one + 5 retries
        for _ in 0..6 {
            let rtx_msg = rx_slim.recv().await.unwrap().unwrap();
            let rtx_header = rtx_msg.get_session_header();
            assert_eq!(rtx_header.session_id, 0);
            assert_eq!(rtx_header.message_id, 1);
            assert_eq!(
                rtx_header.header_type,
                i32::from(SessionHeaderType::RtxRequest)
            );
        }

        time::sleep(Duration::from_millis(1000)).await;

        let expected_msg = "packet 1 lost, not retries left";
        assert!(logs_contain(expected_msg));
        let expected_msg = "a message was definitely lost in session 0";
        assert!(logs_contain(expected_msg));
    }

    #[tokio::test]
    #[traced_test]
    async fn test_stream_rtx_reception() {
        let (tx_slim, mut rx_slim) = tokio::sync::mpsc::channel(8);
        let (tx_app, _rx_app) = tokio::sync::mpsc::channel(8);

        let session_config: StreamingConfiguration = StreamingConfiguration::new(
            SessionDirection::Receiver,
            None,
            false,
            Some(5),
            Some(Duration::from_millis(500)),
        );

        let conn_id = 1;

        let agent = Agent::from_strings("cisco", "default", "receiver", 0);

        let session = Streaming::new(
            120,
            session_config,
            SessionDirection::Sender,
            agent.clone(),
<<<<<<< HEAD
            Some(agent.to_string()),
=======
>>>>>>> 242e38a9
            conn_id,
            tx_slim,
            tx_app,
            Simple::new("token"),
            Simple::new("token"),
        );

        let mut message = Message::new_publish(
            &Agent::from_strings("cisco", "default", "sender", 0),
            &AgentType::from_strings("cisco", "default", "receiver"),
            Some(0),
            None,
            "",
            vec![0x1, 0x2, 0x3, 0x4],
        );

        // set the session id in the message
        let header = message.get_session_header_mut();
        header.session_id = 120;

        let session_msg: SessionMessage = SessionMessage::new(message.clone(), Info::new(120));

        // send 3 messages
        for _ in 0..3 {
            let res = session
                .on_message(session_msg.clone(), MessageDirection::South)
                .await;
            assert!(res.is_ok());
        }

        // read the 3 messages from the slim channel
        for i in 0..3 {
            let msg = rx_slim.recv().await.unwrap().unwrap();
            let msg_header = msg.get_session_header();
            assert_eq!(msg_header.session_id, 120);
            assert_eq!(msg_header.message_id, i);
            assert_eq!(msg_header.header_type, i32::from(SessionHeaderType::Stream));
        }

        let slim_header = Some(SlimHeader::new(
            &Agent::from_strings("cisco", "default", "sender", 0),
            &AgentType::from_strings("cisco", "default", "receiver"),
            Some(0),
            Some(
                SlimHeaderFlags::default()
                    .with_forward_to(0)
                    .with_incoming_conn(123),
            ), // set incoming conn, as it is required for the rtx
        ));

        let session_header = Some(SessionHeader::new(
            SessionHeaderType::RtxRequest.into(),
            1,
            2,
        ));

        // receive an RTX for message 2
        let rtx = Message::new_publish_with_headers(slim_header, session_header, "", vec![]);

        let session_msg: SessionMessage = SessionMessage::new(rtx.clone(), Info::new(120));

        // send the RTX from the slim
        let res = session
            .on_message(session_msg.clone(), MessageDirection::North)
            .await;
        assert!(res.is_ok());

        // get rtx reply message from slim
        let msg = rx_slim.recv().await.unwrap().unwrap();
        let msg_header = msg.get_session_header();
        assert_eq!(msg_header.session_id, 120);
        assert_eq!(msg_header.message_id, 2);
        assert_eq!(
            msg_header.header_type,
            i32::from(SessionHeaderType::RtxReply)
        );
        assert_eq!(msg.get_payload().unwrap().blob, vec![0x1, 0x2, 0x3, 0x4]);
    }

    #[tokio::test]
    #[traced_test]
    async fn test_stream_e2e_with_losses() {
        let (tx_slim_sender, mut rx_slim_sender) = tokio::sync::mpsc::channel(1);
        let (tx_app_sender, _rx_app_sender) = tokio::sync::mpsc::channel(1);

        let (tx_slim_receiver, mut rx_slim_receiver) = tokio::sync::mpsc::channel(1);
        let (tx_app_receiver, mut rx_app_receiver) = tokio::sync::mpsc::channel(1);

        let session_config_sender: StreamingConfiguration =
            StreamingConfiguration::new(SessionDirection::Sender, None, false, None, None);
        let session_config_receiver: StreamingConfiguration = StreamingConfiguration::new(
            SessionDirection::Receiver,
            None,
            false,
            Some(5),
            Some(Duration::from_millis(100)), // keep the timer shorter with respect to the beacon one
                                              // otherwise we don't know which message will be received first
        );

        let conn_id = 1;

        let send = Agent::from_strings("cisco", "default", "sender", 0);
        let recv = Agent::from_strings("cisco", "default", "receiver", 0);

        let sender = Streaming::new(
            0,
            session_config_sender,
            SessionDirection::Sender,
            send.clone(),
<<<<<<< HEAD
            Some(send.to_string()),
=======
>>>>>>> 242e38a9
            conn_id,
            tx_slim_sender,
            tx_app_sender,
            Simple::new("token"),
            Simple::new("token"),
        );
        let receiver = Streaming::new(
            0,
            session_config_receiver,
            SessionDirection::Receiver,
            recv.clone(),
<<<<<<< HEAD
            Some(recv.to_string()),
=======
>>>>>>> 242e38a9
            conn_id,
            tx_slim_receiver,
            tx_app_receiver,
            Simple::new("token"),
            Simple::new("token"),
        );

        let mut message = Message::new_publish(
            &Agent::from_strings("cisco", "default", "sender", 0),
            &AgentType::from_strings("cisco", "default", "receiver"),
            Some(0),
            Some(SlimHeaderFlags::default().with_incoming_conn(0)),
            "msg",
            vec![0x1, 0x2, 0x3, 0x4],
        );
        message.set_incoming_conn(Some(0));

        let session_msg: SessionMessage = SessionMessage::new(message.clone(), Info::new(0));
        // send 3 messages from the producer app
        // send 3 messages
        for _ in 0..3 {
            let res = sender
                .on_message(session_msg.clone(), MessageDirection::South)
                .await;
            assert!(res.is_ok());
        }

        // read the 3 messages from the sender slim channel
        // forward message 1 and 3 to the receiver
        for i in 0..3 {
            let mut msg = rx_slim_sender.recv().await.unwrap().unwrap();
            let msg_header = msg.get_session_header();
            assert_eq!(msg_header.session_id, 0);
            assert_eq!(msg_header.message_id, i);
            assert_eq!(msg_header.header_type, i32::from(SessionHeaderType::Stream));

            // the receiver should detect a loss for packet 1
            if i != 1 {
                // make sure to set the incoming connection to avoid paninc
                msg.set_incoming_conn(Some(0));
                let session_msg: SessionMessage = SessionMessage::new(msg.clone(), Info::new(0));
                let res = receiver
                    .on_message(session_msg.clone(), MessageDirection::North)
                    .await;
                assert!(res.is_ok());
            }
        }

        // the receiver app should get the packet 0
        let msg = rx_app_receiver.recv().await.unwrap().unwrap();
        let msg_header = msg.message.get_session_header();
        assert_eq!(msg_header.session_id, 0);
        assert_eq!(msg_header.message_id, 0);
        assert_eq!(msg_header.header_type, i32::from(SessionHeaderType::Stream));
        assert_eq!(
            msg.message.get_source(),
            Agent::from_strings("cisco", "default", "sender", 0)
        );
        assert_eq!(
            msg.message.get_name(),
            (
                AgentType::from_strings("cisco", "default", "receiver"),
                Some(0)
            )
        );

        // get the RTX from packet 1 and drop the first one before send it to sender
        let msg = rx_slim_receiver.recv().await.unwrap().unwrap();
        let msg_header = msg.get_session_header();
        assert_eq!(msg_header.session_id, 0);
        assert_eq!(msg_header.message_id, 1);
        assert_eq!(
            msg_header.header_type,
            i32::from(SessionHeaderType::RtxRequest)
        );
        assert_eq!(
            msg.get_source(),
            Agent::from_strings("cisco", "default", "receiver", 0)
        );
        assert_eq!(
            msg.get_name(),
            (
                AgentType::from_strings("cisco", "default", "sender"),
                Some(0)
            )
        );

        let msg = rx_slim_receiver.recv().await.unwrap().unwrap();
        let msg_header = msg.get_session_header();
        assert_eq!(msg_header.session_id, 0);
        assert_eq!(msg_header.message_id, 1);
        assert_eq!(
            msg_header.header_type,
            i32::from(SessionHeaderType::RtxRequest)
        );
        assert_eq!(
            msg.get_source(),
            Agent::from_strings("cisco", "default", "receiver", 0)
        );
        assert_eq!(
            msg.get_name(),
            (
                AgentType::from_strings("cisco", "default", "sender"),
                Some(0)
            )
        );

        // send the second reply to the producer
        let mut session_msg: SessionMessage = SessionMessage::new(msg.clone(), Info::new(0));
        // make sure to set the incoming connection to avoid paninc
        session_msg.message.set_incoming_conn(Some(0));
        let res = sender
            .on_message(session_msg.clone(), MessageDirection::North)
            .await;
        assert!(res.is_ok());

        // this should generate an RTX reply
        let msg = rx_slim_sender.recv().await.unwrap().unwrap();
        let msg_header = msg.get_session_header();
        assert_eq!(msg_header.session_id, 0);
        assert_eq!(msg_header.message_id, 1);
        assert_eq!(
            msg_header.header_type,
            i32::from(SessionHeaderType::RtxReply)
        );
        assert_eq!(
            msg.get_source(),
            Agent::from_strings("cisco", "default", "sender", 0)
        );
        assert_eq!(
            msg.get_name(),
            (
                AgentType::from_strings("cisco", "default", "receiver"),
                Some(0)
            )
        );

        let mut session_msg: SessionMessage = SessionMessage::new(msg.clone(), Info::new(0));
        // make sure to set the incoming connection to avoid paninc
        session_msg.message.set_incoming_conn(Some(0));
        let res = receiver
            .on_message(session_msg.clone(), MessageDirection::North)
            .await;
        assert!(res.is_ok());

        // the receiver app should get the packet 1 and 2, packet 1 is an RTX
        let msg = rx_app_receiver.recv().await.unwrap().unwrap();
        let msg_header = msg.message.get_session_header();
        assert_eq!(msg_header.session_id, 0);
        assert_eq!(msg_header.message_id, 1);
        assert_eq!(
            msg_header.header_type,
            i32::from(SessionHeaderType::RtxReply)
        );
        assert_eq!(
            msg.message.get_source(),
            Agent::from_strings("cisco", "default", "sender", 0)
        );
        assert_eq!(
            msg.message.get_name(),
            (
                AgentType::from_strings("cisco", "default", "receiver"),
                Some(0)
            )
        );

        let msg = rx_app_receiver.recv().await.unwrap().unwrap();
        let msg_header = msg.message.get_session_header();
        assert_eq!(msg_header.session_id, 0);
        assert_eq!(msg_header.message_id, 2);
        assert_eq!(msg_header.header_type, i32::from(SessionHeaderType::Stream));
        assert_eq!(
            msg.message.get_source(),
            Agent::from_strings("cisco", "default", "sender", 0)
        );
        assert_eq!(
            msg.message.get_name(),
            (
                AgentType::from_strings("cisco", "default", "receiver"),
                Some(0)
            )
        );
    }

    #[tokio::test]
    #[traced_test]
    async fn test_session_delete() {
        let (tx_slim, _) = tokio::sync::mpsc::channel(1);
        let (tx_app, _) = tokio::sync::mpsc::channel(1);

        let conn_id = 1;

        let source = Agent::from_strings("cisco", "default", "local_agent", 0);

        let session_config: StreamingConfiguration =
            StreamingConfiguration::new(SessionDirection::Sender, None, false, None, None);

        {
            let _session = Streaming::new(
                0,
                session_config.clone(),
                SessionDirection::Sender,
                source.clone(),
<<<<<<< HEAD
                Some(source.to_string()),
=======
>>>>>>> 242e38a9
                conn_id,
                tx_slim.clone(),
                tx_app.clone(),
                Simple::new("token"),
                Simple::new("token"),
            );
        }

        // session should be deleted, make sure the process loop is also closed
        time::sleep(Duration::from_millis(100)).await;

        // check that the session is deleted, by checking the log
        assert!(logs_contain(
            "stopping message processing on streaming session 0"
        ));
    }
}<|MERGE_RESOLUTION|>--- conflicted
+++ resolved
@@ -208,40 +208,27 @@
     Bidirectional(BidirectionalState),
 }
 
-<<<<<<< HEAD
-pub(crate) struct Streaming {
-    common: Common,
-=======
 pub(crate) struct Streaming<P, V>
 where
     P: TokenProvider + Send + Sync + Clone + 'static,
     V: Verifier + Send + Sync + Clone + 'static,
 {
     common: Common<P, V>,
->>>>>>> 242e38a9
     channel_endpoint: Arc<Mutex<ChannelEndpoint>>, // TODO remove this mutex
     tx: mpsc::Sender<Result<(Message, MessageDirection), Status>>,
 }
 
-<<<<<<< HEAD
-impl Streaming {
-=======
 impl<P, V> Streaming<P, V>
 where
     P: TokenProvider + Send + Sync + Clone + 'static,
     V: Verifier + Send + Sync + Clone + 'static,
 {
->>>>>>> 242e38a9
     #[allow(clippy::too_many_arguments)]
     pub(crate) fn new(
         id: Id,
         session_config: StreamingConfiguration,
         session_direction: SessionDirection,
         agent: Agent,
-<<<<<<< HEAD
-        identity: Option<String>,
-=======
->>>>>>> 242e38a9
         conn_id: u64,
         tx_slim: SlimChannelSender,
         tx_app: AppChannelSender,
@@ -259,10 +246,7 @@
                 Duration::from_secs(1),
                 tx_slim.clone(),
                 tx_app.clone(),
-<<<<<<< HEAD
                 None,
-=======
->>>>>>> 242e38a9
             );
             ChannelEndpoint::ChannelModerator(cm)
         } else {
@@ -273,10 +257,7 @@
                 conn_id,
                 tx_slim.clone(),
                 tx_app.clone(),
-<<<<<<< HEAD
                 None,
-=======
->>>>>>> 242e38a9
             );
             ChannelEndpoint::ChannelParticipant(cp)
         };
@@ -1047,10 +1028,6 @@
             session_config.clone(),
             SessionDirection::Sender,
             source.clone(),
-<<<<<<< HEAD
-            Some(source.to_string()),
-=======
->>>>>>> 242e38a9
             conn_id,
             tx_slim.clone(),
             tx_app.clone(),
@@ -1078,10 +1055,6 @@
             session_config.clone(),
             SessionDirection::Receiver,
             source.clone(),
-<<<<<<< HEAD
-            Some(source.to_string()),
-=======
->>>>>>> 242e38a9
             conn_id,
             tx_slim,
             tx_app,
@@ -1126,10 +1099,6 @@
             session_config_sender,
             SessionDirection::Sender,
             send.clone(),
-<<<<<<< HEAD
-            Some(send.to_string()),
-=======
->>>>>>> 242e38a9
             conn_id,
             tx_slim_sender,
             tx_app_sender,
@@ -1141,10 +1110,6 @@
             session_config_receiver,
             SessionDirection::Receiver,
             recv.clone(),
-<<<<<<< HEAD
-            Some(recv.to_string()),
-=======
->>>>>>> 242e38a9
             conn_id,
             tx_slim_receiver,
             tx_app_receiver,
@@ -1215,10 +1180,6 @@
             session_config,
             SessionDirection::Receiver,
             agent.clone(),
-<<<<<<< HEAD
-            Some(agent.to_string()),
-=======
->>>>>>> 242e38a9
             conn_id,
             tx_slim,
             tx_app,
@@ -1303,10 +1264,6 @@
             session_config,
             SessionDirection::Sender,
             agent.clone(),
-<<<<<<< HEAD
-            Some(agent.to_string()),
-=======
->>>>>>> 242e38a9
             conn_id,
             tx_slim,
             tx_app,
@@ -1416,10 +1373,6 @@
             session_config_sender,
             SessionDirection::Sender,
             send.clone(),
-<<<<<<< HEAD
-            Some(send.to_string()),
-=======
->>>>>>> 242e38a9
             conn_id,
             tx_slim_sender,
             tx_app_sender,
@@ -1431,10 +1384,6 @@
             session_config_receiver,
             SessionDirection::Receiver,
             recv.clone(),
-<<<<<<< HEAD
-            Some(recv.to_string()),
-=======
->>>>>>> 242e38a9
             conn_id,
             tx_slim_receiver,
             tx_app_receiver,
@@ -1638,10 +1587,6 @@
                 session_config.clone(),
                 SessionDirection::Sender,
                 source.clone(),
-<<<<<<< HEAD
-                Some(source.to_string()),
-=======
->>>>>>> 242e38a9
                 conn_id,
                 tx_slim.clone(),
                 tx_app.clone(),
