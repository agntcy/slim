// Copyright AGNTCY Contributors (https://github.com/agntcy)
// SPDX-License-Identifier: Apache-2.0

use slim_auth::traits::{TokenProvider, Verifier};
use std::{collections::HashMap, sync::Arc, time::Duration};
use tokio::sync::{Mutex, mpsc};

use crate::{
    MessageDirection, SessionMessage,
    channel_endpoint::{ChannelEndpoint, ChannelModerator, ChannelParticipant},
    errors::SessionError,
    producer_buffer, receiver_buffer,
    session::{
        Common, CommonSession, Id, Info, MessageHandler, SessionConfig, SessionConfigTrait,
        SessionDirection, SessionTransmitter, State,
    },
    timer,
};
use producer_buffer::ProducerBuffer;
use receiver_buffer::ReceiverBuffer;

use slim_datapath::messages::{AgentType, utils::SlimHeaderFlags};
use slim_datapath::{
    api::proto::pubsub::v1::{Message, SessionHeader, SessionHeaderType, SlimHeader},
    messages::Agent,
};

use tonic::{Status, async_trait};
use tracing::{debug, error, trace, warn};

// this must be a number > 1
const STREAM_BROADCAST: u32 = 50;

/// Configuration for the Streaming session
#[derive(Debug, Clone, PartialEq)]
pub struct StreamingConfiguration {
    pub direction: SessionDirection,
    pub channel_name: AgentType,
    pub moderator: bool,
    pub max_retries: u32,
    pub timeout: std::time::Duration,
}

impl SessionConfigTrait for StreamingConfiguration {
    fn replace(&mut self, session_config: &SessionConfig) -> Result<(), SessionError> {
        match session_config {
            SessionConfig::Streaming(config) => {
                if self.direction != config.direction {
                    return Err(SessionError::ConfigurationError(format!(
                        "cannot change session direction from {:?} to {:?}",
                        self.direction, config.direction
                    )));
                }

                *self = config.clone();
                Ok(())
            }
            _ => Err(SessionError::ConfigurationError(format!(
                "invalid session config type: expected Streaming, got {:?}",
                session_config
            ))),
        }
    }
}

impl Default for StreamingConfiguration {
    fn default() -> Self {
        StreamingConfiguration {
            direction: SessionDirection::Receiver,
            channel_name: AgentType::default(),
            moderator: false,
            max_retries: 10,
            timeout: std::time::Duration::from_millis(1000),
        }
    }
}

impl std::fmt::Display for StreamingConfiguration {
    fn fmt(&self, f: &mut std::fmt::Formatter<'_>) -> std::fmt::Result {
        write!(
            f,
            "StreamingConfiguration: channel_name: {}, modearator: {}, max_retries: {}, timeout: {} ms",
            self.channel_name,
            self.moderator,
            self.max_retries,
            self.timeout.as_millis(),
        )
    }
}

impl StreamingConfiguration {
    pub fn new(
        direction: SessionDirection,
        channel_name: Option<AgentType>,
        moderator: bool,
        max_retries: Option<u32>,
        timeout: Option<std::time::Duration>,
    ) -> Self {
        StreamingConfiguration {
            direction,
            channel_name: channel_name.unwrap_or_default(),
            moderator,
            max_retries: max_retries.unwrap_or(0),
            timeout: timeout.unwrap_or(std::time::Duration::from_millis(0)),
        }
    }
}

struct RtxTimerObserver {
    producer_name: Agent,
    channel: mpsc::Sender<Result<(u32, bool, Agent), Status>>,
}

#[async_trait]
impl timer::TimerObserver for RtxTimerObserver {
    async fn on_timeout(&self, timer_id: u32, timeouts: u32) {
        trace!("timeout number {} for rtx {}, retry", timeouts, timer_id);

        // notify the process loop
        if self
            .channel
            .send(Ok((timer_id, true, self.producer_name.clone())))
            .await
            .is_err()
        {
            error!("error notifying the process loop - rtx timer");
        }
    }

    async fn on_failure(&self, timer_id: u32, timeouts: u32) {
        trace!(
            "timeout number {} for rtx {}, stop retry",
            timeouts, timer_id
        );

        // notify the process loop
        if self
            .channel
            .send(Ok((timer_id, false, self.producer_name.clone())))
            .await
            .is_err()
        {
            error!("error notifying the process loop - rtx timer failure");
        }
    }

    async fn on_stop(&self, timer_id: u32) {
        trace!("timer for rtx {} cancelled", timer_id);
        // nothing to do
    }
}

struct ProducerTimerObserver {
    channel: mpsc::Sender<Result<(), Status>>,
}

#[async_trait]
impl timer::TimerObserver for ProducerTimerObserver {
    async fn on_timeout(&self, _timer_id: u32, timeouts: u32) {
        trace!(
            "timeout number {} for producer timer, send beacon",
            timeouts
        );

        // notify the process loop
        if self.channel.send(Ok(())).await.is_err() {
            error!("error notifying the process loop - producer timer");
        }
    }

    async fn on_failure(&self, _timer_id: u32, _timeouts: u32) {
        panic!("received on failure event on producer timer",);
    }

    async fn on_stop(&self, _timer_id: u32) {
        trace!("producer timer cancelled");
        // nothing to do
    }
}

struct ProducerState {
    buffer: ProducerBuffer,
    next_id: u32,
    timer_observer: Arc<ProducerTimerObserver>,
    timer: timer::Timer,
}

struct Receiver {
    buffer: ReceiverBuffer,
    timer_observer: Arc<RtxTimerObserver>,
    rtx_map: HashMap<u32, Message>,
    timers_map: HashMap<u32, timer::Timer>,
}

struct ReceiverState {
    buffers: HashMap<Agent, Receiver>,
}

struct BidirectionalState {
    receiver: ReceiverState,
    producer: ProducerState,
}

enum Endpoint {
    Producer(ProducerState),
    Receiver(ReceiverState),
    Bidirectional(BidirectionalState),
}

pub(crate) struct Streaming<P, V, T>
where
    P: TokenProvider + Send + Sync + Clone + 'static,
    V: Verifier + Send + Sync + Clone + 'static,
    T: SessionTransmitter + Send + Sync + Clone + 'static,
{
    common: Common<P, V, T>,
    channel_endpoint: Arc<Mutex<ChannelEndpoint<T>>>,
    tx: mpsc::Sender<Result<(Message, MessageDirection), Status>>,
}

impl<P, V, T> Streaming<P, V, T>
where
    P: TokenProvider + Send + Sync + Clone + 'static,
    V: Verifier + Send + Sync + Clone + 'static,
    T: SessionTransmitter + Send + Sync + Clone + 'static,
{
    #[allow(clippy::too_many_arguments)]
    pub(crate) fn new(
        id: Id,
        session_config: StreamingConfiguration,
        session_direction: SessionDirection,
        agent: Agent,
        conn_id: u64,
        tx_slim_app: T,
        identity_provider: P,
        identity_verifier: V,
        mls_enabled: bool,
    ) -> Self {
        let (tx, rx) = mpsc::channel(128);

        // TODO pass a parameter to set MLS on/off
        // for the moment is always on
        let common = Common::new(
            id,
            session_direction.clone(),
            SessionConfig::Streaming(session_config.clone()),
            agent.clone(),
            tx_slim_app.clone(),
            identity_provider,
            identity_verifier,
            mls_enabled,
        );

        let channel_endpoint: ChannelEndpoint<T> = if session_config.moderator {
            let cm = ChannelModerator::new(
                &agent,
                &session_config.channel_name,
                id,
                conn_id,
                60,
                Duration::from_secs(1),
                common.mls(),
                tx_slim_app.clone(),
            );
            ChannelEndpoint::ChannelModerator(cm)
        } else {
            let cp = ChannelParticipant::new(
                &agent,
                &session_config.channel_name,
                id,
                conn_id,
                common.mls(),
                tx_slim_app.clone(),
            );
            ChannelEndpoint::ChannelParticipant(cp)
        };

        let stream = Streaming {
            common,
            channel_endpoint: Arc::new(Mutex::new(channel_endpoint)),
            tx,
        };
        stream.process_message(rx, session_direction);
        stream
    }

    fn process_message(
        &self,
        mut rx: mpsc::Receiver<Result<(Message, MessageDirection), Status>>,
        session_direction: SessionDirection,
    ) {
        let session_id = self.common.id();
        let tx = self.common.tx();
        let source = self.common.source().clone();

        let (max_retries, timeout) = match self.common.session_config() {
            SessionConfig::Streaming(streaming_configuration) => (
                streaming_configuration.max_retries,
                streaming_configuration.timeout,
            ),
            _ => {
                panic!("unable to parse streaming configuration");
            }
        };

        let (rtx_timer_tx, mut rtx_timer_rx) = mpsc::channel(128);
        let (prod_timer_tx, mut prod_timer_rx) = mpsc::channel(128);

        let mut endpoint = match session_direction {
            SessionDirection::Sender => {
                let prod = ProducerState {
                    buffer: ProducerBuffer::with_capacity(500),
                    timer_observer: Arc::new(ProducerTimerObserver {
                        channel: prod_timer_tx,
                    }),
                    timer: timer::Timer::new(
                        1,
                        timer::TimerType::Exponential,
                        Duration::from_millis(1000),
                        Some(Duration::from_secs(30)),
                        None,
                    ),
                    next_id: 0,
                };
                Endpoint::Producer(prod)
            }
            SessionDirection::Receiver => {
                let recv = ReceiverState {
                    buffers: HashMap::new(),
                };
                Endpoint::Receiver(recv)
            }
            SessionDirection::Bidirectional => {
                let producer = ProducerState {
                    buffer: ProducerBuffer::with_capacity(500),
                    timer_observer: Arc::new(ProducerTimerObserver {
                        channel: prod_timer_tx,
                    }),
                    timer: timer::Timer::new(
                        1,
                        timer::TimerType::Exponential,
                        Duration::from_millis(500),
                        Some(Duration::from_secs(30)),
                        None,
                    ),
                    next_id: 0,
                };
                let receiver = ReceiverState {
                    buffers: HashMap::new(),
                };
                let state = BidirectionalState { receiver, producer };
                Endpoint::Bidirectional(state)
            }
        };

        let mut rtx_timer_rx_closed = false;
        let mut prod_timer_rx_closed = false;
        let channel_endpoint = self.channel_endpoint.clone();

        tokio::spawn(async move {
            debug!("starting message processing on session {}", session_id);
            loop {
                tokio::select! {
                    next = rx.recv() => {
                        match next {
                            None => {
                                debug!("no more messages to process on session {}", session_id);
                                break;
                            }
                            Some(result) => {
                                debug!("got a message in process message");
                                if result.is_err() {
                                    error!("error receiving a message on session {}, drop it", session_id);
                                    continue;
                                }
                                let (msg, direction) = result.unwrap();
                                match &mut endpoint {
                                    Endpoint::Producer(producer) => {
                                        match direction {
                                            MessageDirection::North => {
                                                trace!("received message from the gataway on producer session {}", session_id);
                                                // received a message from the SLIM
                                                // this must be an RTX message otherwise drop it
                                                match msg.get_session_header().header_type() {
                                                    SessionHeaderType::RtxRequest => {}
                                                    _ => {
                                                        error!("received invalid packet type on producer session {}: not RTX request", session_id);
                                                        continue;
                                                    }
                                                };

                                                process_incoming_rtx_request(msg, session_id, producer, &source, &tx).await;
                                            }
                                            MessageDirection::South => {
                                                // received a message from the APP
                                                process_message_from_app(msg, session_id, producer, false, &tx).await;
                                            }
                                        }
                                    }
                                    Endpoint::Receiver(receiver) => {
                                        trace!("received message from the gataway on receiver session {}", session_id);
                                        process_message_from_slim(msg, session_id, receiver, &source, max_retries, timeout, &rtx_timer_tx, &tx).await;
                                    }
                                    Endpoint::Bidirectional(state) => {
                                        match direction {
                                            MessageDirection::North => {
                                                // in this case the message can be a stream message to send to the app, a rtx request,
                                                // or a channel control message to handle in the channel endpoint
                                                trace!("received message from the gataway on bidirectional session {}", session_id);
                                                match msg.get_session_header().header_type() {
                                                    SessionHeaderType::ChannelDiscoveryRequest |
                                                    SessionHeaderType::ChannelDiscoveryReply |
                                                    SessionHeaderType::ChannelJoinRequest |
                                                    SessionHeaderType::ChannelJoinReply |
                                                    SessionHeaderType::ChannelLeaveRequest |
                                                    SessionHeaderType::ChannelLeaveReply |
                                                    SessionHeaderType::ChannelMlsWelcome |
                                                    SessionHeaderType::ChannelMlsCommit |
                                                    SessionHeaderType::ChannelMlsAck => {
                                                        let mut lock = channel_endpoint.lock().await;
                                                        lock.on_message(msg).await;
                                                    }
                                                    SessionHeaderType::RtxRequest => {
                                                        // handle RTX request
                                                        process_incoming_rtx_request(msg, session_id, &state.producer, &source, &tx).await;
                                                    }
                                                    _ => {
                                                        process_message_from_slim(msg, session_id, &mut state.receiver, &source, max_retries, timeout, &rtx_timer_tx, &tx).await;
                                                    }
                                                }
                                            }
                                            MessageDirection::South => {
                                                // received a message from the APP
                                                match msg.get_session_header().header_type() {
                                                    SessionHeaderType::ChannelDiscoveryRequest |
                                                    SessionHeaderType::ChannelLeaveRequest => {
                                                        let mut lock = channel_endpoint.lock().await;
                                                        lock.on_message(msg).await;
                                                    }
                                                    _ => {
                                                        process_message_from_app(msg, session_id, &mut state.producer, true, &tx).await;
                                                    }
                                                }
                                            }
                                        };
                                    }
                                }
                            }
                        }
                    }
                    next_rtx_timer = rtx_timer_rx.recv(), if !rtx_timer_rx_closed => {
                        match next_rtx_timer {
                            None => {
                                debug!("no more rtx timers to process");
                                // close the timer channel
                                rtx_timer_rx_closed = true;
                            },
                            Some(result) => {
                                if result.is_err() {
                                    error!("error receiving an RTX timer, skip it");
                                    continue;
                                }

                                let (msg_id, retry, producer_name) = result.unwrap();
                                match &mut endpoint {
                                    Endpoint::Receiver(receiver) => {
                                        if retry {
                                            handle_rtx_timeout(receiver, &producer_name, msg_id, session_id, &tx).await;
                                        } else {
                                            handle_rtx_failure(receiver, &producer_name, msg_id, session_id, &tx).await;
                                        }
                                    }
                                    Endpoint::Producer(_) => {
                                        error!("received rtx timer on a producer buffer");
                                        continue;
                                    }
                                    Endpoint::Bidirectional(state) => {
                                        if retry {
                                            handle_rtx_timeout(&mut state.receiver, &producer_name, msg_id, session_id, &tx).await;
                                        } else {
                                            handle_rtx_failure(&mut state.receiver, &producer_name, msg_id, session_id, &tx).await;
                                        }
                                    }
                                }
                            }
                        }
                    }
                    next_prod_timer = prod_timer_rx.recv(), if !prod_timer_rx_closed => {
                        match next_prod_timer {
                            None => {
                                debug!("no more prod timers to process");
                                // close the timer channel
                                prod_timer_rx_closed = true;
                            },
                            Some(result) => match result {
                                Ok(_) => {
                                    match &mut endpoint {
                                        Endpoint::Producer(producer) => {
                                            let last_msg_id = producer.next_id - 1;
                                            debug!("received producer timer, last packet = {}", last_msg_id);

                                            send_beacon_msg(&source, producer.buffer.get_destination_name(), SessionHeaderType::BeaconStream, last_msg_id, session_id, &tx).await;
                                        }
                                        Endpoint::Bidirectional(state) => {
                                            let last_msg_id = state.producer.next_id - 1;
                                            debug!("received producer timer, last packet = {}", last_msg_id);

                                            send_beacon_msg(&source, state.producer.buffer.get_destination_name(), SessionHeaderType::BeaconPubSub, last_msg_id, session_id, &tx).await;
                                        }
                                        _ => {
                                            error!("received producer timer on a non producer buffer");
                                            continue;
                                        }
                                    }
                                }
                                Err(_) => {
                                    error!("error receiving a producer timer, skip it");
                                    continue;
                                }
                            },
                        }
                    }
                }
            }

            debug!(
                "stopping message processing on streaming session {}",
                session_id
            );
        });
    }
}

async fn process_incoming_rtx_request<T>(
    msg: Message,
    session_id: u32,
    producer: &ProducerState,
    source: &Agent,
    tx: &T,
) where
    T: SessionTransmitter + Send + Sync + Clone + 'static,
{
    let msg_rtx_id = msg.get_id();

    trace!(
        "received rtx for message {} on producer session {}",
        msg_rtx_id, session_id
    );
    // search the packet in the producer buffer
    let pkt_src = msg.get_source();
    let incoming_conn = msg.get_incoming_conn();

    let rtx_pub = match producer.buffer.get(msg_rtx_id as usize) {
        Some(packet) => {
            trace!(
                "packet {} exists in the producer buffer, create rtx reply",
                msg_rtx_id
            );

            // the packet exists, send it to the source of the RTX
            let payload = match packet.get_payload() {
                Some(p) => p,
                None => {
                    error!("unable to get the payload from the packet");
                    return;
                }
            };

            let slim_header = Some(SlimHeader::new(
                source,
                pkt_src.agent_type(),
                Some(pkt_src.agent_id()),
                Some(
                    SlimHeaderFlags::default()
                        .with_forward_to(incoming_conn)
                        .with_fanout(1),
                ),
            ));

            let session_header = Some(SessionHeader::new(
                SessionHeaderType::RtxReply.into(),
                session_id,
                msg_rtx_id,
            ));

            Message::new_publish_with_headers(
                slim_header,
                session_header,
                "",
                payload.blob.to_vec(),
            )
        }
        None => {
            // the packet does not exist return an empty RtxReply with the error flag set
            debug!(
                "received an RTX messages for an old packet on session {}",
                session_id
            );

            let flags = SlimHeaderFlags::default()
                .with_forward_to(incoming_conn)
                .with_error(true);

            let slim_header = Some(SlimHeader::new(
                source,
                pkt_src.agent_type(),
                Some(pkt_src.agent_id()),
                Some(flags),
            ));

            let session_header = Some(SessionHeader::new(
                SessionHeaderType::RtxReply.into(),
                session_id,
                msg_rtx_id,
            ));

            Message::new_publish_with_headers(slim_header, session_header, "", vec![])
        }
    };

    trace!("send rtx reply for message {}", msg_rtx_id);
    if tx.send_to_slim(Ok(rtx_pub)).await.is_err() {
        error!("error sending RTX packet to slim on session {}", session_id);
    }
}

async fn process_message_from_app<T>(
    mut msg: Message,
    session_id: u32,
    producer: &mut ProducerState,
    is_bidirectional: bool,
    tx: &T,
) where
    T: SessionTransmitter + Send + Sync + Clone + 'static,
{
    // set the session header, add the message to the buffer and send it
    trace!("received message from the app on session {}", session_id);

    if is_bidirectional {
        msg.set_header_type(SessionHeaderType::PubSub);
    } else {
        msg.set_header_type(SessionHeaderType::Stream);
    }
    msg.set_message_id(producer.next_id);
    msg.set_fanout(STREAM_BROADCAST);

    trace!(
        "add message {} to the producer buffer on session {}",
        producer.next_id, session_id
    );
    if !producer.buffer.push(msg.clone()) {
        warn!("cannot add packet to the local buffer");
    }

    trace!(
        "send message {} to the producer buffer on session {}",
        producer.next_id, session_id
    );
    producer.next_id += 1;

    if tx.send_to_slim(Ok(msg)).await.is_err() {
        error!(
            "error sending publication packet to slim on session {}",
            session_id
        );
        tx.send_to_app(Err(SessionError::Processing(
            "error sending message to local slim instance".to_string(),
        )))
        .await
        .expect("error notifying app");
    }

    // set timer for this message
    producer.timer.reset(producer.timer_observer.clone());
}

#[allow(clippy::too_many_arguments)]
async fn process_message_from_slim<T>(
    msg: Message,
    session_id: u32,
    receiver_state: &mut ReceiverState,
    source: &Agent,
    max_retries: u32,
    timeout: Duration,
    rtx_timer_tx: &mpsc::Sender<Result<(u32, bool, Agent), Status>>,
    tx: &T,
) where
    T: SessionTransmitter + Send + Sync + Clone + 'static,
{
    let producer_name = msg.get_source();
    let producer_conn = msg.get_incoming_conn();

    let receiver = match receiver_state.buffers.get_mut(&producer_name) {
        Some(state) => state,
        None => {
            let state = Receiver {
                buffer: ReceiverBuffer::default(),
                timer_observer: Arc::new(RtxTimerObserver {
                    producer_name: producer_name.clone(),
                    channel: rtx_timer_tx.clone(),
                }),
                rtx_map: HashMap::new(),
                timers_map: HashMap::new(),
            };
            // Insert the state into receiver.buffers
            receiver_state.buffers.insert(producer_name.clone(), state);
            // Return a reference to the newly inserted state
            receiver_state
                .buffers
                .get_mut(&producer_name)
                .expect("State should be present")
        }
    };

    let mut recv = Vec::new();
    let mut rtx = Vec::new();
    let header_type = msg.get_header_type();
    let msg_id = msg.get_id();

    match header_type {
        SessionHeaderType::Stream => {
            (recv, rtx) = receiver.buffer.on_received_message(msg);
        }
        SessionHeaderType::PubSub => {
            (recv, rtx) = receiver.buffer.on_received_message(msg);
        }
        SessionHeaderType::RtxReply => {
            if msg.get_error().is_some() && msg.get_error().unwrap() {
                recv = receiver.buffer.on_lost_message(msg_id);
            } else {
                (recv, rtx) = receiver.buffer.on_received_message(msg);
            }

            // try to clean local state
            match receiver.timers_map.get_mut(&msg_id) {
                Some(timer) => {
                    timer.stop();
                    receiver.timers_map.remove(&msg_id);
                    receiver.rtx_map.remove(&msg_id);
                }
                None => {
                    warn!("unable to find the timer associated to the received RTX reply");
                    // try to remove the packet anyway
                    receiver.rtx_map.remove(&msg_id);
                }
            }
        }
        SessionHeaderType::BeaconStream => {
            debug!("received stream beacon for message {}", msg_id);
            rtx = receiver.buffer.on_beacon_message(msg_id);
        }
        SessionHeaderType::BeaconPubSub => {
            debug!("received pubsub beacon for message {}", msg_id);
            rtx = receiver.buffer.on_beacon_message(msg_id);
        }
        _ => {
            error!(
                "received packet with invalid header type {} on session {}",
                i32::from(header_type),
                session_id
            );
            return;
        }
    }

    // send packets to the app
    if !recv.is_empty() {
        send_message_to_app(recv, session_id, tx).await;
    }

    // send RTX
    for r in rtx {
        debug!(
            "packet loss detected on session {}, send RTX for id {}",
            session_id, r
        );

        let slim_header = Some(SlimHeader::new(
            source,
            producer_name.agent_type(),
            Some(producer_name.agent_id()),
            Some(SlimHeaderFlags::default().with_forward_to(producer_conn)),
        ));

        let session_header = Some(SessionHeader::new(
            SessionHeaderType::RtxRequest.into(),
            session_id,
            r,
        ));

        let rtx = Message::new_publish_with_headers(slim_header, session_header, "", vec![]);

        // set state for RTX
        let timer = timer::Timer::new(
            r,
            timer::TimerType::Constant,
            timeout,
            None,
            Some(max_retries),
        );
        timer.start(receiver.timer_observer.clone());

        receiver.rtx_map.insert(r, rtx.clone());
        receiver.timers_map.insert(r, timer);

        if tx.send_to_slim(Ok(rtx)).await.is_err() {
            error!("error sending RTX for id {} on session {}", r, session_id);
        }
    }
}

async fn handle_rtx_timeout<T>(
    receiver_state: &mut ReceiverState,
    producer_name: &Agent,
    msg_id: u32,
    session_id: u32,
    tx: &T,
) where
    T: SessionTransmitter + Send + Sync + Clone + 'static,
{
    trace!(
        "try to send rtx for packet {} on receiver session {}",
        msg_id, session_id
    );

    let receiver = match receiver_state.buffers.get_mut(producer_name) {
        Some(r) => r,
        None => {
            error!("received a timeout, but there is no state");
            return;
        }
    };

    // send the RTX again
    let rtx = match receiver.rtx_map.get(&msg_id) {
        Some(rtx) => rtx,
        None => {
            error!(
                "rtx message does not exist in the map, skip retransmission and try to stop the timer"
            );
            let timer = match receiver.timers_map.get_mut(&msg_id) {
                Some(t) => t,
                None => {
                    error!("timer not found");
                    return;
                }
            };
            timer.stop();
            return;
        }
    };

    if tx.send_to_slim(Ok(rtx.clone())).await.is_err() {
        error!(
            "error sending RTX for id {} on session {}",
            msg_id, session_id
        );
    }
}

async fn handle_rtx_failure<T>(
    receiver_state: &mut ReceiverState,
    producer_name: &Agent,
    msg_id: u32,
    session_id: u32,
    tx: &T,
) where
    T: SessionTransmitter + Send + Sync + Clone + 'static,
{
    trace!("packet {} lost, not retries left", msg_id);

    let receiver = match receiver_state.buffers.get_mut(producer_name) {
        Some(r) => r,
        None => {
            error!("received a timeout, but there is no state");
            return;
        }
    };

    receiver.rtx_map.remove(&msg_id);
    receiver.timers_map.remove(&msg_id);

    send_message_to_app(receiver.buffer.on_lost_message(msg_id), session_id, tx).await;
}

async fn send_beacon_msg<T>(
    source: &Agent,
    topic: &AgentType,
    beacon_type: SessionHeaderType,
    last_msg_id: u32,
    session_id: u32,
    tx: &T,
) where
    T: SessionTransmitter + Send + Sync + Clone + 'static,
{
    let slim_header = Some(SlimHeader::new(
        source,
        topic,
        None,
        Some(SlimHeaderFlags::default().with_fanout(STREAM_BROADCAST)),
    ));

    let session_header = Some(SessionHeader::new(
        beacon_type.into(),
        session_id,
        last_msg_id,
    ));

    let msg = Message::new_publish_with_headers(slim_header, session_header, "", vec![]);

    trace!("beacon to send {:?}", msg);

    if tx.send_to_slim(Ok(msg)).await.is_err() {
        error!("error sending beacon msg to slim on session {}", session_id);
    }
}

async fn send_message_to_app<T>(messages: Vec<Option<Message>>, session_id: u32, tx: &T)
where
    T: SessionTransmitter + Send + Sync + Clone + 'static,
{
    for opt in messages {
        match opt {
            Some(m) => {
                let info = Info::from(&m);
                let session_msg = SessionMessage::new(m, info);
                // send message to the app
                if tx.send_to_app(Ok(session_msg)).await.is_err() {
                    error!("error sending packet to slim on session {}", session_id);
                }
            }
            None => {
                warn!("a message was definitely lost in session {}", session_id);
                let _ = tx
                    .send_to_app(Err(SessionError::MessageLost(session_id.to_string())))
                    .await;
            }
        }
    }
}

#[async_trait]
impl<P, V, T> MessageHandler for Streaming<P, V, T>
where
    P: TokenProvider + Send + Sync + Clone + 'static,
    V: Verifier + Send + Sync + Clone + 'static,
    T: SessionTransmitter + Send + Sync + Clone + 'static,
{
    async fn on_message(
        &self,
        message: SessionMessage,
        direction: MessageDirection,
    ) -> Result<(), SessionError> {
        self.tx
            .send(Ok((message.message, direction)))
            .await
            .map_err(|e| SessionError::Processing(e.to_string()))
    }
}

#[async_trait]
impl<P, V, T> CommonSession<P, V, T> for Streaming<P, V, T>
where
    P: TokenProvider + Send + Sync + Clone + 'static,
    V: Verifier + Send + Sync + Clone + 'static,
    T: SessionTransmitter + Send + Sync + Clone + 'static,
{
    fn id(&self) -> Id {
        // concat the token stream
        self.common.id()
    }

    fn state(&self) -> &State {
        self.common.state()
    }

    fn session_config(&self) -> SessionConfig {
        self.common.session_config()
    }

    fn set_session_config(&self, session_config: &SessionConfig) -> Result<(), SessionError> {
        self.common.set_session_config(session_config)
    }

    fn source(&self) -> &Agent {
        self.common.source()
    }

    fn identity_provider(&self) -> P {
        self.common.identity_provider().clone()
    }

    fn identity_verifier(&self) -> V {
        self.common.identity_verifier().clone()
    }

    fn tx(&self) -> T {
        self.common.tx().clone()
    }

    fn tx_ref(&self) -> &T {
        self.common.tx_ref()
    }
}

#[cfg(test)]
mod tests {
    use std::time::Duration;

    use crate::testutils::MockTransmitter;

    use super::*;
    use slim_auth::simple::SimpleGroup;
    use tokio::time;
    use tracing_test::traced_test;

    use slim_datapath::messages::AgentType;

    #[tokio::test]
    #[traced_test]
    async fn test_stream_create() {
        let (tx_slim, _) = tokio::sync::mpsc::channel(1);
        let (tx_app, _) = tokio::sync::mpsc::channel(1);

        let tx = MockTransmitter {
            tx_slim: tx_slim.clone(),
            tx_app: tx_app.clone(),
        };

        let source = Agent::from_strings("cisco", "default", "local_agent", 0);
        let conn_id = 1;

        let session_config: StreamingConfiguration =
            StreamingConfiguration::new(SessionDirection::Sender, None, false, None, None);

        let session = Streaming::new(
            0,
            session_config.clone(),
            SessionDirection::Sender,
            source.clone(),
            conn_id,
            tx.clone(),
<<<<<<< HEAD
            SimpleGroup::new("a", "group"),
            SimpleGroup::new("a", "group"),
=======
            Simple::new("token"),
            Simple::new("token"),
            false,
>>>>>>> 1623d0d5
        );

        assert_eq!(session.id(), 0);
        assert_eq!(session.state(), &State::Active);
        assert_eq!(
            session.session_config(),
            SessionConfig::Streaming(session_config.clone())
        );

        let session_config: StreamingConfiguration = StreamingConfiguration::new(
            SessionDirection::Receiver,
            None,
            false,
            Some(10),
            Some(Duration::from_millis(1000)),
        );

        let session = Streaming::new(
            1,
            session_config.clone(),
            SessionDirection::Receiver,
            source.clone(),
            conn_id,
            tx,
<<<<<<< HEAD
            SimpleGroup::new("a", "group"),
            SimpleGroup::new("a", "group"),
=======
            Simple::new("token"),
            Simple::new("token"),
            false,
>>>>>>> 1623d0d5
        );

        assert_eq!(session.id(), 1);
        assert_eq!(session.state(), &State::Active);
        assert_eq!(
            session.session_config(),
            SessionConfig::Streaming(session_config)
        );
    }

    #[tokio::test]
    #[traced_test]
    async fn test_stream_sender_and_receiver() {
        let (tx_slim_sender, mut rx_slim_sender) = tokio::sync::mpsc::channel(1);
        let (tx_app_sender, _rx_app_sender) = tokio::sync::mpsc::channel(1);

        let tx_sender = MockTransmitter {
            tx_slim: tx_slim_sender,
            tx_app: tx_app_sender,
        };

        let (tx_slim_receiver, _rx_slim_receiver) = tokio::sync::mpsc::channel(1);
        let (tx_app_receiver, mut rx_app_receiver) = tokio::sync::mpsc::channel(1);

        let tx_receiver = MockTransmitter {
            tx_slim: tx_slim_receiver,
            tx_app: tx_app_receiver,
        };

        let session_config_sender: StreamingConfiguration =
            StreamingConfiguration::new(SessionDirection::Sender, None, false, None, None);
        let session_config_receiver: StreamingConfiguration = StreamingConfiguration::new(
            SessionDirection::Receiver,
            None,
            false,
            Some(5),
            Some(Duration::from_millis(500)),
        );

        let conn_id = 1;

        let send = Agent::from_strings("cisco", "default", "sender", 0);
        let recv = Agent::from_strings("cisco", "default", "receiver", 0);

        let sender = Streaming::new(
            0,
            session_config_sender,
            SessionDirection::Sender,
            send.clone(),
            conn_id,
            tx_sender,
<<<<<<< HEAD
            SimpleGroup::new("a", "group"),
            SimpleGroup::new("a", "group"),
=======
            Simple::new("token"),
            Simple::new("token"),
            false,
>>>>>>> 1623d0d5
        );
        let receiver = Streaming::new(
            0,
            session_config_receiver,
            SessionDirection::Receiver,
            recv.clone(),
            conn_id,
            tx_receiver,
<<<<<<< HEAD
            SimpleGroup::new("a", "group"),
            SimpleGroup::new("a", "group"),
=======
            Simple::new("token"),
            Simple::new("token"),
            false,
>>>>>>> 1623d0d5
        );

        let mut message = Message::new_publish(
            &send,
            &AgentType::from_strings("cisco", "default", "receiver"),
            Some(0),
            Some(SlimHeaderFlags::default().with_incoming_conn(123)), // set a fake incoming conn, as it is required for the rtx
            "msg",
            vec![0x1, 0x2, 0x3, 0x4],
        );

        // set the session id in the message
        let header = message.get_session_header_mut();
        header.session_id = 0;

        // set session header type for test check
        let mut expected_msg = message.clone();
        expected_msg.set_header_type(SessionHeaderType::Stream);
        expected_msg.set_fanout(STREAM_BROADCAST);

        let session_msg = SessionMessage::new(message.clone(), Info::new(0));

        // send a message from the sender app to the slim
        let res = sender
            .on_message(session_msg.clone(), MessageDirection::South)
            .await;
        assert!(res.is_ok());

        let msg = rx_slim_sender.recv().await.unwrap().unwrap();
        assert_eq!(msg, expected_msg);

        let session_msg = SessionMessage::new(msg, Info::new(0));
        // send the same message to the receiver
        let res = receiver
            .on_message(session_msg.clone(), MessageDirection::North)
            .await;
        assert!(res.is_ok());

        let msg = rx_app_receiver.recv().await.unwrap().unwrap();
        assert_eq!(msg.message, expected_msg);
        assert_eq!(msg.info.id, 0);
    }

    #[tokio::test]
    #[traced_test]
    async fn test_stream_rtx_timeouts() {
        let (tx_slim, mut rx_slim) = tokio::sync::mpsc::channel(1);
        let (tx_app, mut rx_app) = tokio::sync::mpsc::channel(1);

        let tx: MockTransmitter = MockTransmitter { tx_slim, tx_app };

        let session_config: StreamingConfiguration = StreamingConfiguration::new(
            SessionDirection::Receiver,
            None,
            false,
            Some(5),
            Some(Duration::from_millis(500)),
        );
        let conn_id = 1;

        let agent = Agent::from_strings("cisco", "default", "sender", 0);

        let session = Streaming::new(
            0,
            session_config,
            SessionDirection::Receiver,
            agent.clone(),
            conn_id,
            tx,
<<<<<<< HEAD
            SimpleGroup::new("a", "group"),
            SimpleGroup::new("a", "group"),
=======
            Simple::new("token"),
            Simple::new("token"),
            false,
>>>>>>> 1623d0d5
        );

        let mut message = Message::new_publish(
            &agent,
            &AgentType::from_strings("cisco", "default", "receiver"),
            Some(0),
            Some(SlimHeaderFlags::default().with_incoming_conn(123)), // set a fake incoming conn, as it is required for the rtx
            "msg",
            vec![0x1, 0x2, 0x3, 0x4],
        );

        // set the session type
        let header = message.get_session_header_mut();
        header.header_type = SessionHeaderType::Stream.into();

        let session_msg: SessionMessage = SessionMessage::new(message.clone(), Info::new(0));

        let res = session
            .on_message(session_msg.clone(), MessageDirection::North)
            .await;
        assert!(res.is_ok());

        let msg = rx_app.recv().await.unwrap().unwrap();
        assert_eq!(msg.message, session_msg.message);
        assert_eq!(msg.info.id, 0);

        // set msg id = 2 this will trigger a loss detection
        let header = message.get_session_header_mut();
        header.message_id = 2;

        let session_msg = SessionMessage::new(message.clone(), Info::new(0));
        let res = session
            .on_message(session_msg.clone(), MessageDirection::North)
            .await;
        assert!(res.is_ok());

        // read rtxs from the slim channel, the original one + 5 retries
        for _ in 0..6 {
            let rtx_msg = rx_slim.recv().await.unwrap().unwrap();
            let rtx_header = rtx_msg.get_session_header();
            assert_eq!(rtx_header.session_id, 0);
            assert_eq!(rtx_header.message_id, 1);
            assert_eq!(
                rtx_header.header_type,
                i32::from(SessionHeaderType::RtxRequest)
            );
        }

        time::sleep(Duration::from_millis(1000)).await;

        let expected_msg = "packet 1 lost, not retries left";
        assert!(logs_contain(expected_msg));
        let expected_msg = "a message was definitely lost in session 0";
        assert!(logs_contain(expected_msg));
    }

    #[tokio::test]
    #[traced_test]
    async fn test_stream_rtx_reception() {
        let (tx_slim, mut rx_slim) = tokio::sync::mpsc::channel(8);
        let (tx_app, _rx_app) = tokio::sync::mpsc::channel(8);

        let tx = MockTransmitter { tx_slim, tx_app };

        let session_config: StreamingConfiguration = StreamingConfiguration::new(
            SessionDirection::Receiver,
            None,
            false,
            Some(5),
            Some(Duration::from_millis(500)),
        );

        let conn_id = 1;

        let agent = Agent::from_strings("cisco", "default", "receiver", 0);

        let session = Streaming::new(
            120,
            session_config,
            SessionDirection::Sender,
            agent.clone(),
            conn_id,
            tx,
<<<<<<< HEAD
            SimpleGroup::new("a", "group"),
            SimpleGroup::new("a", "group"),
=======
            Simple::new("token"),
            Simple::new("token"),
            false,
>>>>>>> 1623d0d5
        );

        let mut message = Message::new_publish(
            &Agent::from_strings("cisco", "default", "sender", 0),
            &AgentType::from_strings("cisco", "default", "receiver"),
            Some(0),
            None,
            "",
            vec![0x1, 0x2, 0x3, 0x4],
        );

        // set the session id in the message
        let header = message.get_session_header_mut();
        header.session_id = 120;

        let session_msg: SessionMessage = SessionMessage::new(message.clone(), Info::new(120));

        // send 3 messages
        for _ in 0..3 {
            let res = session
                .on_message(session_msg.clone(), MessageDirection::South)
                .await;
            assert!(res.is_ok());
        }

        // read the 3 messages from the slim channel
        for i in 0..3 {
            let msg = rx_slim.recv().await.unwrap().unwrap();
            let msg_header = msg.get_session_header();
            assert_eq!(msg_header.session_id, 120);
            assert_eq!(msg_header.message_id, i);
            assert_eq!(msg_header.header_type, i32::from(SessionHeaderType::Stream));
        }

        let slim_header = Some(SlimHeader::new(
            &Agent::from_strings("cisco", "default", "sender", 0),
            &AgentType::from_strings("cisco", "default", "receiver"),
            Some(0),
            Some(
                SlimHeaderFlags::default()
                    .with_forward_to(0)
                    .with_incoming_conn(123),
            ), // set incoming conn, as it is required for the rtx
        ));

        let session_header = Some(SessionHeader::new(
            SessionHeaderType::RtxRequest.into(),
            1,
            2,
        ));

        // receive an RTX for message 2
        let rtx = Message::new_publish_with_headers(slim_header, session_header, "", vec![]);

        let session_msg: SessionMessage = SessionMessage::new(rtx.clone(), Info::new(120));

        // send the RTX from the slim
        let res = session
            .on_message(session_msg.clone(), MessageDirection::North)
            .await;
        assert!(res.is_ok());

        // get rtx reply message from slim
        let msg = rx_slim.recv().await.unwrap().unwrap();
        let msg_header = msg.get_session_header();
        assert_eq!(msg_header.session_id, 120);
        assert_eq!(msg_header.message_id, 2);
        assert_eq!(
            msg_header.header_type,
            i32::from(SessionHeaderType::RtxReply)
        );
        assert_eq!(msg.get_payload().unwrap().blob, vec![0x1, 0x2, 0x3, 0x4]);
    }

    #[tokio::test]
    #[traced_test]
    async fn test_stream_e2e_with_losses() {
        let (tx_slim_sender, mut rx_slim_sender) = tokio::sync::mpsc::channel(1);
        let (tx_app_sender, _rx_app_sender) = tokio::sync::mpsc::channel(1);

        let tx_sender = MockTransmitter {
            tx_slim: tx_slim_sender,
            tx_app: tx_app_sender,
        };

        let (tx_slim_receiver, mut rx_slim_receiver) = tokio::sync::mpsc::channel(1);
        let (tx_app_receiver, mut rx_app_receiver) = tokio::sync::mpsc::channel(1);

        let tx_receiver = MockTransmitter {
            tx_slim: tx_slim_receiver,
            tx_app: tx_app_receiver,
        };

        let session_config_sender: StreamingConfiguration =
            StreamingConfiguration::new(SessionDirection::Sender, None, false, None, None);
        let session_config_receiver: StreamingConfiguration = StreamingConfiguration::new(
            SessionDirection::Receiver,
            None,
            false,
            Some(5),
            Some(Duration::from_millis(100)), // keep the timer shorter with respect to the beacon one
                                              // otherwise we don't know which message will be received first
        );

        let conn_id = 1;

        let send = Agent::from_strings("cisco", "default", "sender", 0);
        let recv = Agent::from_strings("cisco", "default", "receiver", 0);

        let sender = Streaming::new(
            0,
            session_config_sender,
            SessionDirection::Sender,
            send.clone(),
            conn_id,
            tx_sender,
<<<<<<< HEAD
            SimpleGroup::new("a", "group"),
            SimpleGroup::new("a", "group"),
=======
            Simple::new("token"),
            Simple::new("token"),
            false,
>>>>>>> 1623d0d5
        );
        let receiver = Streaming::new(
            0,
            session_config_receiver,
            SessionDirection::Receiver,
            recv.clone(),
            conn_id,
            tx_receiver,
<<<<<<< HEAD
            SimpleGroup::new("a", "group"),
            SimpleGroup::new("a", "group"),
=======
            Simple::new("token"),
            Simple::new("token"),
            false,
>>>>>>> 1623d0d5
        );

        let mut message = Message::new_publish(
            &Agent::from_strings("cisco", "default", "sender", 0),
            &AgentType::from_strings("cisco", "default", "receiver"),
            Some(0),
            Some(SlimHeaderFlags::default().with_incoming_conn(0)),
            "msg",
            vec![0x1, 0x2, 0x3, 0x4],
        );
        message.set_incoming_conn(Some(0));

        let session_msg: SessionMessage = SessionMessage::new(message.clone(), Info::new(0));
        // send 3 messages from the producer app
        // send 3 messages
        for _ in 0..3 {
            let res = sender
                .on_message(session_msg.clone(), MessageDirection::South)
                .await;
            assert!(res.is_ok());
        }

        // read the 3 messages from the sender slim channel
        // forward message 1 and 3 to the receiver
        for i in 0..3 {
            let mut msg = rx_slim_sender.recv().await.unwrap().unwrap();
            let msg_header = msg.get_session_header();
            assert_eq!(msg_header.session_id, 0);
            assert_eq!(msg_header.message_id, i);
            assert_eq!(msg_header.header_type, i32::from(SessionHeaderType::Stream));

            // the receiver should detect a loss for packet 1
            if i != 1 {
                // make sure to set the incoming connection to avoid paninc
                msg.set_incoming_conn(Some(0));
                let session_msg: SessionMessage = SessionMessage::new(msg.clone(), Info::new(0));
                let res = receiver
                    .on_message(session_msg.clone(), MessageDirection::North)
                    .await;
                assert!(res.is_ok());
            }
        }

        // the receiver app should get the packet 0
        let msg = rx_app_receiver.recv().await.unwrap().unwrap();
        let msg_header = msg.message.get_session_header();
        assert_eq!(msg_header.session_id, 0);
        assert_eq!(msg_header.message_id, 0);
        assert_eq!(msg_header.header_type, i32::from(SessionHeaderType::Stream));
        assert_eq!(
            msg.message.get_source(),
            Agent::from_strings("cisco", "default", "sender", 0)
        );
        assert_eq!(
            msg.message.get_name(),
            (
                AgentType::from_strings("cisco", "default", "receiver"),
                Some(0)
            )
        );

        // get the RTX from packet 1 and drop the first one before send it to sender
        let msg = rx_slim_receiver.recv().await.unwrap().unwrap();
        let msg_header = msg.get_session_header();
        assert_eq!(msg_header.session_id, 0);
        assert_eq!(msg_header.message_id, 1);
        assert_eq!(
            msg_header.header_type,
            i32::from(SessionHeaderType::RtxRequest)
        );
        assert_eq!(
            msg.get_source(),
            Agent::from_strings("cisco", "default", "receiver", 0)
        );
        assert_eq!(
            msg.get_name(),
            (
                AgentType::from_strings("cisco", "default", "sender"),
                Some(0)
            )
        );

        let msg = rx_slim_receiver.recv().await.unwrap().unwrap();
        let msg_header = msg.get_session_header();
        assert_eq!(msg_header.session_id, 0);
        assert_eq!(msg_header.message_id, 1);
        assert_eq!(
            msg_header.header_type,
            i32::from(SessionHeaderType::RtxRequest)
        );
        assert_eq!(
            msg.get_source(),
            Agent::from_strings("cisco", "default", "receiver", 0)
        );
        assert_eq!(
            msg.get_name(),
            (
                AgentType::from_strings("cisco", "default", "sender"),
                Some(0)
            )
        );

        // send the second reply to the producer
        let mut session_msg: SessionMessage = SessionMessage::new(msg.clone(), Info::new(0));
        // make sure to set the incoming connection to avoid paninc
        session_msg.message.set_incoming_conn(Some(0));
        let res = sender
            .on_message(session_msg.clone(), MessageDirection::North)
            .await;
        assert!(res.is_ok());

        // this should generate an RTX reply
        let msg = rx_slim_sender.recv().await.unwrap().unwrap();
        let msg_header = msg.get_session_header();
        assert_eq!(msg_header.session_id, 0);
        assert_eq!(msg_header.message_id, 1);
        assert_eq!(
            msg_header.header_type,
            i32::from(SessionHeaderType::RtxReply)
        );
        assert_eq!(
            msg.get_source(),
            Agent::from_strings("cisco", "default", "sender", 0)
        );
        assert_eq!(
            msg.get_name(),
            (
                AgentType::from_strings("cisco", "default", "receiver"),
                Some(0)
            )
        );

        let mut session_msg: SessionMessage = SessionMessage::new(msg.clone(), Info::new(0));
        // make sure to set the incoming connection to avoid paninc
        session_msg.message.set_incoming_conn(Some(0));
        let res = receiver
            .on_message(session_msg.clone(), MessageDirection::North)
            .await;
        assert!(res.is_ok());

        // the receiver app should get the packet 1 and 2, packet 1 is an RTX
        let msg = rx_app_receiver.recv().await.unwrap().unwrap();
        let msg_header = msg.message.get_session_header();
        assert_eq!(msg_header.session_id, 0);
        assert_eq!(msg_header.message_id, 1);
        assert_eq!(
            msg_header.header_type,
            i32::from(SessionHeaderType::RtxReply)
        );
        assert_eq!(
            msg.message.get_source(),
            Agent::from_strings("cisco", "default", "sender", 0)
        );
        assert_eq!(
            msg.message.get_name(),
            (
                AgentType::from_strings("cisco", "default", "receiver"),
                Some(0)
            )
        );

        let msg = rx_app_receiver.recv().await.unwrap().unwrap();
        let msg_header = msg.message.get_session_header();
        assert_eq!(msg_header.session_id, 0);
        assert_eq!(msg_header.message_id, 2);
        assert_eq!(msg_header.header_type, i32::from(SessionHeaderType::Stream));
        assert_eq!(
            msg.message.get_source(),
            Agent::from_strings("cisco", "default", "sender", 0)
        );
        assert_eq!(
            msg.message.get_name(),
            (
                AgentType::from_strings("cisco", "default", "receiver"),
                Some(0)
            )
        );
    }

    #[tokio::test]
    #[traced_test]
    async fn test_session_delete() {
        let (tx_slim, _) = tokio::sync::mpsc::channel(1);
        let (tx_app, _) = tokio::sync::mpsc::channel(1);

        let tx: MockTransmitter = MockTransmitter { tx_slim, tx_app };

        let conn_id = 1;

        let source = Agent::from_strings("cisco", "default", "local_agent", 0);

        let session_config: StreamingConfiguration =
            StreamingConfiguration::new(SessionDirection::Sender, None, false, None, None);

        {
            let _session = Streaming::new(
                0,
                session_config.clone(),
                SessionDirection::Sender,
                source.clone(),
                conn_id,
                tx,
<<<<<<< HEAD
                SimpleGroup::new("a", "group"),
                SimpleGroup::new("a", "group"),
=======
                Simple::new("token"),
                Simple::new("token"),
                false,
>>>>>>> 1623d0d5
            );
        }

        // session should be deleted, make sure the process loop is also closed
        time::sleep(Duration::from_millis(100)).await;

        // check that the session is deleted, by checking the log
        assert!(logs_contain(
            "stopping message processing on streaming session 0"
        ));
    }
}<|MERGE_RESOLUTION|>--- conflicted
+++ resolved
@@ -1040,14 +1040,9 @@
             source.clone(),
             conn_id,
             tx.clone(),
-<<<<<<< HEAD
             SimpleGroup::new("a", "group"),
             SimpleGroup::new("a", "group"),
-=======
-            Simple::new("token"),
-            Simple::new("token"),
             false,
->>>>>>> 1623d0d5
         );
 
         assert_eq!(session.id(), 0);
@@ -1072,14 +1067,9 @@
             source.clone(),
             conn_id,
             tx,
-<<<<<<< HEAD
             SimpleGroup::new("a", "group"),
             SimpleGroup::new("a", "group"),
-=======
-            Simple::new("token"),
-            Simple::new("token"),
             false,
->>>>>>> 1623d0d5
         );
 
         assert_eq!(session.id(), 1);
@@ -1131,14 +1121,9 @@
             send.clone(),
             conn_id,
             tx_sender,
-<<<<<<< HEAD
             SimpleGroup::new("a", "group"),
             SimpleGroup::new("a", "group"),
-=======
-            Simple::new("token"),
-            Simple::new("token"),
             false,
->>>>>>> 1623d0d5
         );
         let receiver = Streaming::new(
             0,
@@ -1147,14 +1132,9 @@
             recv.clone(),
             conn_id,
             tx_receiver,
-<<<<<<< HEAD
             SimpleGroup::new("a", "group"),
             SimpleGroup::new("a", "group"),
-=======
-            Simple::new("token"),
-            Simple::new("token"),
             false,
->>>>>>> 1623d0d5
         );
 
         let mut message = Message::new_publish(
@@ -1224,14 +1204,9 @@
             agent.clone(),
             conn_id,
             tx,
-<<<<<<< HEAD
             SimpleGroup::new("a", "group"),
             SimpleGroup::new("a", "group"),
-=======
-            Simple::new("token"),
-            Simple::new("token"),
             false,
->>>>>>> 1623d0d5
         );
 
         let mut message = Message::new_publish(
@@ -1315,14 +1290,9 @@
             agent.clone(),
             conn_id,
             tx,
-<<<<<<< HEAD
             SimpleGroup::new("a", "group"),
             SimpleGroup::new("a", "group"),
-=======
-            Simple::new("token"),
-            Simple::new("token"),
             false,
->>>>>>> 1623d0d5
         );
 
         let mut message = Message::new_publish(
@@ -1439,14 +1409,9 @@
             send.clone(),
             conn_id,
             tx_sender,
-<<<<<<< HEAD
             SimpleGroup::new("a", "group"),
             SimpleGroup::new("a", "group"),
-=======
-            Simple::new("token"),
-            Simple::new("token"),
             false,
->>>>>>> 1623d0d5
         );
         let receiver = Streaming::new(
             0,
@@ -1455,14 +1420,9 @@
             recv.clone(),
             conn_id,
             tx_receiver,
-<<<<<<< HEAD
             SimpleGroup::new("a", "group"),
             SimpleGroup::new("a", "group"),
-=======
-            Simple::new("token"),
-            Simple::new("token"),
             false,
->>>>>>> 1623d0d5
         );
 
         let mut message = Message::new_publish(
@@ -1665,14 +1625,9 @@
                 source.clone(),
                 conn_id,
                 tx,
-<<<<<<< HEAD
                 SimpleGroup::new("a", "group"),
                 SimpleGroup::new("a", "group"),
-=======
-                Simple::new("token"),
-                Simple::new("token"),
                 false,
->>>>>>> 1623d0d5
             );
         }
 
