--- conflicted
+++ resolved
@@ -209,13 +209,13 @@
     Bidirectional(BidirectionalState),
 }
 
-<<<<<<< HEAD
 pub(crate) struct Streaming<P, V>
 where
     P: TokenProvider + Send + Sync + Clone + 'static,
     V: Verifier + Send + Sync + Clone + 'static,
 {
     common: Common<P, V>,
+    channel_endpoint: Arc<Mutex<ChannelEndpoint>>, // TODO remove this mutex
     tx: mpsc::Sender<Result<(Message, MessageDirection), Status>>,
 }
 
@@ -224,26 +224,11 @@
     P: TokenProvider + Send + Sync + Clone + 'static,
     V: Verifier + Send + Sync + Clone + 'static,
 {
-=======
-pub(crate) struct Streaming {
-    common: Common,
-    channel_endpoint: Arc<Mutex<ChannelEndpoint>>, // TODO remove this mutex
-    tx: mpsc::Sender<Result<(Message, MessageDirection), Status>>,
-}
-
-impl Streaming {
-    #[allow(clippy::too_many_arguments)]
->>>>>>> 88d16107
     pub(crate) fn new(
         id: Id,
         session_config: StreamingConfiguration,
         session_direction: SessionDirection,
         agent: Agent,
-<<<<<<< HEAD
-=======
-        identity: Option<String>,
-        conn_id: u64,
->>>>>>> 88d16107
         tx_slim: SlimChannelSender,
         tx_app: AppChannelSender,
         identity_provider: P,
@@ -1040,11 +1025,6 @@
             session_config.clone(),
             SessionDirection::Sender,
             source.clone(),
-<<<<<<< HEAD
-=======
-            Some(source.to_string()),
-            conn_id,
->>>>>>> 88d16107
             tx_slim.clone(),
             tx_app.clone(),
             Simple::new("token"),
@@ -1071,11 +1051,6 @@
             session_config.clone(),
             SessionDirection::Receiver,
             source.clone(),
-<<<<<<< HEAD
-=======
-            Some(source.to_string()),
-            conn_id,
->>>>>>> 88d16107
             tx_slim,
             tx_app,
             Simple::new("token"),
@@ -1119,11 +1094,6 @@
             session_config_sender,
             SessionDirection::Sender,
             send.clone(),
-<<<<<<< HEAD
-=======
-            Some(send.to_string()),
-            conn_id,
->>>>>>> 88d16107
             tx_slim_sender,
             tx_app_sender,
             Simple::new("token"),
@@ -1134,11 +1104,6 @@
             session_config_receiver,
             SessionDirection::Receiver,
             recv.clone(),
-<<<<<<< HEAD
-=======
-            Some(recv.to_string()),
-            conn_id,
->>>>>>> 88d16107
             tx_slim_receiver,
             tx_app_receiver,
             Simple::new("token"),
@@ -1208,11 +1173,6 @@
             session_config,
             SessionDirection::Receiver,
             agent.clone(),
-<<<<<<< HEAD
-=======
-            Some(agent.to_string()),
-            conn_id,
->>>>>>> 88d16107
             tx_slim,
             tx_app,
             Simple::new("token"),
@@ -1296,11 +1256,6 @@
             session_config,
             SessionDirection::Sender,
             agent.clone(),
-<<<<<<< HEAD
-=======
-            Some(agent.to_string()),
-            conn_id,
->>>>>>> 88d16107
             tx_slim,
             tx_app,
             Simple::new("token"),
@@ -1409,11 +1364,6 @@
             session_config_sender,
             SessionDirection::Sender,
             send.clone(),
-<<<<<<< HEAD
-=======
-            Some(send.to_string()),
-            conn_id,
->>>>>>> 88d16107
             tx_slim_sender,
             tx_app_sender,
             Simple::new("token"),
@@ -1424,11 +1374,6 @@
             session_config_receiver,
             SessionDirection::Receiver,
             recv.clone(),
-<<<<<<< HEAD
-=======
-            Some(recv.to_string()),
-            conn_id,
->>>>>>> 88d16107
             tx_slim_receiver,
             tx_app_receiver,
             Simple::new("token"),
@@ -1631,11 +1576,6 @@
                 session_config.clone(),
                 SessionDirection::Sender,
                 source.clone(),
-<<<<<<< HEAD
-=======
-                Some(source.to_string()),
-                conn_id,
->>>>>>> 88d16107
                 tx_slim.clone(),
                 tx_app.clone(),
                 Simple::new("token"),
