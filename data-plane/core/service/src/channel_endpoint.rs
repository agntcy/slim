--- conflicted
+++ resolved
@@ -7,20 +7,9 @@
     time::Duration,
 };
 
-<<<<<<< HEAD
-use slim_auth::traits::{TokenProvider, Verifier};
-use slim_mls::mls::Mls;
-
 use async_trait::async_trait;
 use parking_lot::Mutex;
-=======
 use bincode::{Decode, Encode};
-use slim_mls::mls::Mls;
-
-use async_trait::async_trait;
-use tokio::sync::Mutex;
-
->>>>>>> 2c902bec
 use tracing::{debug, error, trace};
 
 use crate::{
@@ -28,10 +17,7 @@
     interceptor_mls::{METADATA_MLS_ENABLED, METADATA_MLS_INIT_COMMIT_ID},
     session::{Id, SessionTransmitter},
 };
-<<<<<<< HEAD
-=======
 use slim_auth::traits::{TokenProvider, Verifier};
->>>>>>> 2c902bec
 use slim_datapath::{
     api::{
         SessionHeader, SlimHeader,
@@ -90,11 +76,7 @@
 }
 
 #[derive(Debug)]
-<<<<<<< HEAD
-pub enum ChannelEndpoint<P, V, T>
-=======
 pub(crate) enum ChannelEndpoint<P, V, T>
->>>>>>> 2c902bec
 where
     P: TokenProvider + Send + Sync + Clone + 'static,
     V: Verifier + Send + Sync + Clone + 'static,
@@ -145,17 +127,9 @@
     P: TokenProvider + Send + Sync + Clone + 'static,
     V: Verifier + Send + Sync + Clone + 'static,
 {
-<<<<<<< HEAD
     pub(crate) fn new(mls: Arc<Mutex<Mls<P, V>>>) -> Result<Self, ChannelEndpointError> {
         mls.lock()
             .initialize()
-=======
-    pub(crate) async fn new(mls: Arc<Mutex<Mls<P, V>>>) -> Result<Self, ChannelEndpointError> {
-        mls.lock()
-            .await
-            .initialize()
-            .await
->>>>>>> 2c902bec
             .map_err(|e| ChannelEndpointError::MLSInit(e.to_string()))?;
 
         Ok(MlsState {
@@ -168,10 +142,6 @@
     async fn init_moderator(&mut self) -> Result<(), ChannelEndpointError> {
         self.mls
             .lock()
-<<<<<<< HEAD
-=======
-            .await
->>>>>>> 2c902bec
             .create_group()
             .map(|_| ())
             .map_err(|e| ChannelEndpointError::MLSInit(e.to_string()))
@@ -180,10 +150,6 @@
     async fn generate_key_package(&mut self) -> Result<Vec<u8>, ChannelEndpointError> {
         self.mls
             .lock()
-<<<<<<< HEAD
-=======
-            .await
->>>>>>> 2c902bec
             .generate_key_package()
             .map_err(|e| ChannelEndpointError::MLSInit(e.to_string()))
     }
@@ -214,11 +180,7 @@
             }
         };
 
-<<<<<<< HEAD
         match self.mls.lock().process_welcome(welcome) {
-=======
-        match self.mls.lock().await.process_welcome(welcome) {
->>>>>>> 2c902bec
             Ok(id) => {
                 self.group = id;
                 Ok(())
@@ -259,11 +221,7 @@
             }
         };
 
-<<<<<<< HEAD
         match self.mls.lock().process_commit(commit) {
-=======
-        match self.mls.lock().await.process_commit(commit) {
->>>>>>> 2c902bec
             Ok(_) => Ok(()),
             Err(e) => {
                 error!("error processing commit message {}", e.to_string());
@@ -284,11 +242,7 @@
             }
         };
 
-<<<<<<< HEAD
         match self.mls.lock().add_member(payload) {
-=======
-        match self.mls.lock().await.add_member(payload) {
->>>>>>> 2c902bec
             Ok((commit_payload, welcome_payload)) => Ok((commit_payload, welcome_payload)),
             Err(e) => {
                 error!("error adding new endpoint {}", e.to_string());
@@ -314,10 +268,6 @@
 }
 
 #[derive(Debug)]
-<<<<<<< HEAD
-=======
-
->>>>>>> 2c902bec
 struct Endpoint<P, V, T>
 where
     P: TokenProvider + Send + Sync + Clone + 'static,
@@ -482,7 +432,6 @@
         mls: Option<MlsState<P, V>>,
         tx: T,
     ) -> Self {
-<<<<<<< HEAD
         let endpoint = Endpoint::new(name, channel_name, channel_id, session_id, mls, tx);
         ChannelParticipant { endpoint }
     }
@@ -494,15 +443,54 @@
 
         // get the source (with strings) from the packet payload
         let source_name = match msg.get_payload() {
-=======
-        let endpoint = Endpoint::new(name, channel_name, session_id, mls, tx);
-        ChannelParticipant { endpoint }
+            Some(content) => {
+                let c: Agent = match bincode::decode_from_slice(
+                    &content.blob,
+                    bincode::config::standard(),
+                ) {
+                    Ok(c) => c.0,
+                    Err(_) => {
+                        error!(
+                            "error decoding payload in a Discovery Channel request, ignore the message"
+                        );
+                        return;
+                    }
+                };
+                // channel name
+                c
+            }
+            None => {
+                error!("missing payload in a Discovery Channel request, ignore the message");
+                return;
+            }
+        };
+
+        // set route in order to be able to send packets to the moderator
+        self.endpoint
+            .set_route(source_name.agent_type(), source_name.agent_id_option())
+            .await;
+
+        // set the connection id equal to the connection from where we received the message
+        let src = msg.get_source();
+
+        //if msg
+
+        // create reply message
+        let reply = self.endpoint.create_channel_message(
+            src.agent_type(),
+            src.agent_id_option(),
+            false,
+            SessionHeaderType::ChannelDiscoveryReply,
+            msg.get_id(),
+            vec![],
+        );
+
+        self.endpoint.send(reply).await;
     }
 
     async fn on_join_request(&mut self, msg: Message) {
         // get the payload
         let names = match msg.get_payload() {
->>>>>>> 2c902bec
             Some(content) => {
                 let c: JoinMessagePayload = match bincode::decode_from_slice(
                     &content.blob,
@@ -549,31 +537,6 @@
                         error!("error generating key package, drop join request");
                         return;
                     }
-<<<<<<< HEAD
-                };
-                // channel name
-                c
-            }
-            None => {
-                error!("missing payload in a Join Channel request, ignore the message");
-                return;
-            }
-        };
-
-        // store the channel name
-        self.endpoint.channel_name = channel_name;
-
-        let payload: Vec<u8> = if msg.contains_metadata(METADATA_MLS_ENABLED) {
-            // if mls we need to provide the key package
-            match self.endpoint.mls_state.as_mut() {
-                Some(mls_state) => match mls_state.generate_key_package().await {
-                    Ok(key_package) => key_package,
-                    Err(_) => {
-                        error!("error generating key package, drop join request");
-                        return;
-                    }
-=======
->>>>>>> 2c902bec
                 },
                 None => {
                     error!("MLS not initialized, cannot generate key package");
@@ -764,19 +727,11 @@
         mls: Option<MlsState<P, V>>,
         tx: T,
     ) -> Self {
-<<<<<<< HEAD
-        let invite_payload: Vec<u8> =
-            bincode::encode_to_vec(channel_name.clone(), bincode::config::standard())
-                .expect("unable to parse channel name as payload");
-
-        let endpoint = Endpoint::new(name, channel_name, channel_id, session_id, mls, tx);
-=======
         let p = JoinMessagePayload::new(channel_name.clone(), name.clone());
         let invite_payload: Vec<u8> = bincode::encode_to_vec(p, bincode::config::standard())
             .expect("unable to parse channel name as payload");
 
         let endpoint = Endpoint::new(name, channel_name, session_id, mls, tx);
->>>>>>> 2c902bec
         ChannelModerator {
             endpoint,
             channel_list: HashSet::new(),
