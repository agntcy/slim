--- conflicted
+++ resolved
@@ -16,14 +16,10 @@
 use tracing::{debug, error, info, trace};
 
 use crate::{
-<<<<<<< HEAD
     errors::{ChannelEndpointError, SessionError},
-    session::{AppChannelSender, Id, SlimChannelSender},
-=======
-    errors::SessionError,
     session::{Id, SessionTransmitter},
->>>>>>> c3690d85
 };
+
 use slim_datapath::{
     api::{
         SessionHeader, SlimHeader,
@@ -32,17 +28,13 @@
     messages::{Agent, AgentType, utils::SlimHeaderFlags},
 };
 
-<<<<<<< HEAD
 use crate::interceptor_mls::METADATA_MLS_ENABLED;
 use crate::interceptor_mls::METADATA_MLS_INIT_COMMIT_ID;
 
-struct RequestTimerObserver {
-=======
 struct RequestTimerObserver<T>
 where
     T: SessionTransmitter + Send + Sync + Clone + 'static,
 {
->>>>>>> c3690d85
     /// message to send in case of timeout
     message: Message,
 
@@ -114,7 +106,6 @@
 }
 
 #[derive(Debug)]
-<<<<<<< HEAD
 struct MlsState {
     /// true if initialized
     init: bool,
@@ -324,13 +315,11 @@
 }
 
 #[derive(Debug)]
-struct Endpoint {
-=======
+
 struct Endpoint<T>
 where
     T: SessionTransmitter + Send + Sync + Clone + 'static,
 {
->>>>>>> c3690d85
     /// endpoint name
     name: Agent,
 
@@ -346,56 +335,38 @@
     /// true is the endpoint is already subscribed to the channel
     subscribed: bool,
 
-<<<<<<< HEAD
-    /// channel to send messages to the local slim instance
-    send_slim: SlimChannelSender,
-
-    /// channel to send messages to the application (used to signal errors)
-    send_app: AppChannelSender,
-
     /// mls state
     mls_state: MlsState,
-}
-
-impl Endpoint {
+
+    /// transmitter to send messages to the local SLIM instance and to the application
+    tx: T,
+}
+
+impl<T> Endpoint<T>
+where
+    T: SessionTransmitter + Send + Sync + Clone + 'static,
+{
     pub fn new(
         name: &Agent,
         channel_name: &AgentType,
         session_id: Id,
         conn: u64,
-        send_slim: SlimChannelSender,
-        send_app: AppChannelSender,
         mls: Option<Arc<Mutex<Mls>>>,
+        tx: T,
     ) -> Self {
-=======
-    /// transmitter to send messages to the local SLIM instance and to the application
-    tx: T,
-}
-
-impl<T> Endpoint<T>
-where
-    T: SessionTransmitter + Send + Sync + Clone + 'static,
-{
-    pub fn new(name: &Agent, channel_name: &AgentType, session_id: Id, conn: u64, tx: T) -> Self {
->>>>>>> c3690d85
         Endpoint {
             name: name.clone(),
             channel_name: channel_name.clone(),
             session_id,
             conn,
             subscribed: false,
-<<<<<<< HEAD
-            send_slim,
-            send_app,
             mls_state: MlsState {
                 init: false,
                 mls,
                 group: vec![],
                 last_commit_id: 0,
             },
-=======
             tx,
->>>>>>> c3690d85
         }
     }
 
@@ -499,31 +470,13 @@
         channel_name: &AgentType,
         session_id: Id,
         conn: u64,
-<<<<<<< HEAD
-        send_slim: SlimChannelSender,
-        send_app: AppChannelSender,
         mls: Option<Arc<Mutex<Mls>>>,
-    ) -> Self {
-        let endpoint = Endpoint::new(
-            name,
-            channel_name,
-            session_id,
-            conn,
-            send_slim,
-            send_app,
-            mls,
-        );
-=======
         tx: T,
     ) -> Self {
-        let endpoint = Endpoint::new(name, channel_name, session_id, conn, tx);
->>>>>>> c3690d85
+        let endpoint = Endpoint::new(name, channel_name, session_id, conn, mls, tx);
         ChannelParticipant { endpoint }
     }
-}
-
-<<<<<<< HEAD
-impl ChannelParticipant {
+
     async fn on_discovery_request(&mut self, msg: Message) {
         // set local state according to the info in the message
         self.endpoint.conn = msg.get_incoming_conn();
@@ -538,40 +491,6 @@
                 ) {
                     Ok(c) => c.0,
                     Err(_) => {
-=======
-impl<T> OnMessageReceived for ChannelParticipant<T>
-where
-    T: SessionTransmitter + Send + Sync + Clone + 'static,
-{
-    async fn on_message(&mut self, msg: Message) {
-        let msg_type = msg.get_session_header().header_type();
-        match msg_type {
-            SessionHeaderType::ChannelDiscoveryRequest => {
-                debug!("received discovery request message");
-                // set local state according to the info in the message
-                self.endpoint.conn = msg.get_incoming_conn();
-                self.endpoint.session_id = msg.get_session_header().get_session_id();
-
-                // get the source (with strings) from the packet payload
-                let source = match msg.get_payload() {
-                    Some(content) => {
-                        let c: Agent = match bincode::decode_from_slice(
-                            &content.blob,
-                            bincode::config::standard(),
-                        ) {
-                            Ok(c) => c.0,
-                            Err(_) => {
-                                error!(
-                                    "error decoding payload in a Discovery Channel request, ignore the message"
-                                );
-                                return;
-                            }
-                        };
-                        // channel name
-                        c
-                    }
-                    None => {
->>>>>>> c3690d85
                         error!(
                             "error decoding payload in a Discovery Channel request, ignore the message"
                         );
@@ -722,7 +641,10 @@
     }
 }
 
-impl OnMessageReceived for ChannelParticipant {
+impl<T> OnMessageReceived for ChannelParticipant<T>
+where
+    T: SessionTransmitter + Send + Sync + Clone + 'static,
+{
     async fn on_message(&mut self, msg: Message) {
         let msg_type = msg.get_session_header().header_type();
         match msg_type {
@@ -808,31 +730,15 @@
         conn: u64,
         max_retries: u32,
         retries_interval: Duration,
-<<<<<<< HEAD
-        send_slim: SlimChannelSender,
-        send_app: AppChannelSender,
         mls: Option<Arc<Mutex<Mls>>>,
+        tx: T,
     ) -> Self {
         let invite_payload: Vec<u8> =
             bincode::encode_to_vec(channel_name, bincode::config::standard())
                 .expect("unable to parse channel name as payload");
 
-        let endpoint = Endpoint::new(
-            name,
-            channel_name,
-            session_id,
-            conn,
-            send_slim,
-            send_app,
-            mls,
-        );
-=======
-        tx: T,
-    ) -> Self {
-        let payload: Vec<u8> = bincode::encode_to_vec(channel_name, bincode::config::standard())
-            .expect("unable to parse channel name as payload");
-        let endpoint = Endpoint::new(name, channel_name, session_id, conn, tx);
->>>>>>> c3690d85
+        let endpoint = Endpoint::new(name, channel_name, session_id, conn, mls, tx);
+
         ChannelModerator {
             endpoint,
             channel_list: HashSet::new(),
