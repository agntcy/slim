--- conflicted
+++ resolved
@@ -31,14 +31,9 @@
 };
 use slim_mls::mls::{CommitMsg, KeyPackageMsg, Mls, MlsIdentity, ProposalMsg, WelcomeMsg};
 
-<<<<<<< HEAD
 // this flag is added to tell that channel that the leave request is
 // coming from the local app and not from remote
 pub const CLOSE_REMOTE_SESSION: &str = "CLOSE_REMOTE_SESSION";
-=======
-const CHANNEL_CREATION: &str = "CHANNEL_CREATION";
-const CHANNEL_SUBSCRIPTION: &str = "CHANNEL_SUBSCRIPTION";
->>>>>>> 6c64b28d
 
 struct RequestTimerObserver<T>
 where
@@ -612,7 +607,7 @@
 
     // creation is set to true is this is the first join to the channel
     // done by the moderator node. False in all the other cases
-    async fn join(&mut self, creation: bool) -> Result<(), SessionError> {
+    async fn join(&mut self) -> Result<(), SessionError> {
         // subscribe only once to the channel
         if self.subscribed {
             return Ok(());
@@ -622,14 +617,7 @@
 
         // subscribe for the channel
         let header = Some(SlimHeaderFlags::default().with_forward_to(self.conn.unwrap()));
-        let mut sub = Message::new_subscribe(&self.name, &self.channel_name, header);
-
-        // add in the metadata to indication that the
-        // subscription is associated to a channel
-        sub.insert_metadata(CHANNEL_SUBSCRIPTION.to_string(), "true".to_string());
-        if creation {
-            sub.insert_metadata(CHANNEL_CREATION.to_string(), "true".to_string());
-        }
+        let sub = Message::new_subscribe(&self.name, &self.channel_name, header);
 
         self.send(sub).await?;
 
@@ -662,11 +650,7 @@
     async fn leave(&self) -> Result<(), SessionError> {
         // unsubscribe for the channel
         let header = Some(SlimHeaderFlags::default().with_forward_to(self.conn.unwrap()));
-        let mut unsub = Message::new_unsubscribe(&self.name, &self.channel_name, header);
-
-        // add in the metadata to indication that the
-        // subscription is associated to a channel
-        unsub.insert_metadata(CHANNEL_SUBSCRIPTION.to_string(), "true".to_string());
+        let unsub = Message::new_unsubscribe(&self.name, &self.channel_name, header);
 
         self.send(unsub).await?;
 
@@ -812,7 +796,7 @@
             // without MLS we can set the state for the channel
             // otherwise the endpoint needs to receive a
             // welcome message first
-            self.endpoint.join(false).await?;
+            self.endpoint.join().await?;
             vec![]
         };
 
@@ -837,7 +821,7 @@
         debug!("Welcome message correctly processed, MLS state initialized");
 
         // set route for the channel name
-        self.endpoint.join(false).await?;
+        self.endpoint.join().await?;
 
         // send an ack back to the moderator
         let src = msg.get_source();
@@ -1198,7 +1182,7 @@
     pub async fn join(&mut self) -> Result<(), SessionError> {
         if !self.endpoint.subscribed {
             // join the channel
-            self.endpoint.join(true).await?;
+            self.endpoint.join().await?;
 
             // create mls group if needed
             if let Some(mls) = self.mls_state.as_mut() {
@@ -2124,9 +2108,7 @@
         // the first message is the subscription for the channel name
         // this is also the channel creation
         let header = Some(SlimHeaderFlags::default().with_forward_to(conn));
-        let mut sub = Message::new_subscribe(&moderator, &channel_name, header);
-        sub.insert_metadata(CHANNEL_SUBSCRIPTION.to_string(), "true".to_string());
-        sub.insert_metadata(CHANNEL_CREATION.to_string(), "true".to_string());
+        let sub = Message::new_subscribe(&moderator, &channel_name, header);
         let msg = moderator_rx.recv().await.unwrap().unwrap();
         assert_eq!(msg, sub);
 
@@ -2209,8 +2191,7 @@
 
         // the first message generated is a subscription for the channel name
         let header = Some(SlimHeaderFlags::default().with_forward_to(conn));
-        let mut sub = Message::new_subscribe(&participant, &channel_name, header);
-        sub.insert_metadata(CHANNEL_SUBSCRIPTION.to_string(), "true".to_string());
+        let sub = Message::new_subscribe(&participant, &channel_name, header);
         let msg = participant_rx.recv().await.unwrap().unwrap();
         assert_eq!(msg, sub);
 
