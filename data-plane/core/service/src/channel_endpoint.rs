--- conflicted
+++ resolved
@@ -72,14 +72,12 @@
     async fn on_message(&mut self, msg: Message) -> Result<(), SessionError>;
 }
 
-<<<<<<< HEAD
-trait MlsEndpoint {
-    //fn set_key_rotation_timer(&mut self, interval: Duration) -> impl Future<Output = Result<(), SessionError>> + 'static;
-    async fn update_mls_keys(&mut self) -> Result<(), SessionError>;
-=======
 pub(crate) trait MlsEndpoint {
     /// check whether MLS is up
     fn is_mls_up(&self) -> Result<bool, SessionError>;
+
+    /// rotate MLS keys
+    async fn update_mls_keys(&mut self) -> Result<(), SessionError>;
 }
 
 impl<P, V, T> MlsEndpoint for ChannelEndpoint<P, V, T>
@@ -100,7 +98,13 @@
             .ok_or(SessionError::NoMls)?
             .is_mls_up()
     }
->>>>>>> 76879306
+
+    async fn update_mls_keys(&mut self) -> Result<(), SessionError> {
+        match self {
+            ChannelEndpoint::ChannelParticipant(cp) => cp.update_mls_keys().await,
+            ChannelEndpoint::ChannelModerator(cm) => cm.update_mls_keys().await,
+        }
+    }
 }
 
 #[derive(Debug)]
@@ -124,21 +128,6 @@
         match self {
             ChannelEndpoint::ChannelParticipant(cp) => cp.on_message(msg).await,
             ChannelEndpoint::ChannelModerator(cm) => cm.on_message(msg).await,
-        }
-    }
-}
-
-
-impl<P, V, T> MlsEndpoint for ChannelEndpoint<P, V, T>
-where
-    P: TokenProvider + Send + Sync + Clone + 'static,
-    V: Verifier + Send + Sync + Clone + 'static,
-    T: SessionTransmitter + Send + Sync + Clone + 'static,
-{
-    async fn update_mls_keys(&mut self) -> Result<(), SessionError> {
-        match self {
-            ChannelEndpoint::ChannelParticipant(cp) => cp.update_mls_keys().await,
-            ChannelEndpoint::ChannelModerator(cm) => cm.update_mls_keys().await,
         }
     }
 }
@@ -774,6 +763,10 @@
         // add timer
         // process MLS_ACK
         Ok(())
+    }
+    
+    fn is_mls_up(&self) -> Result<bool, SessionError> {
+        todo!()
     }
 }
 
@@ -1187,6 +1180,10 @@
         
         Ok(())
     }
+    
+    fn is_mls_up(&self) -> Result<bool, SessionError> {
+        todo!()
+    }
 }
 
 impl<P, V, T> OnMessageReceived for ChannelModerator<P, V, T>
