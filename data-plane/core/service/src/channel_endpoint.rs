--- conflicted
+++ resolved
@@ -11,12 +11,6 @@
 use bincode::{Decode, Encode};
 use parking_lot::Mutex;
 use slim_mls::mls::Mls;
-<<<<<<< HEAD
-=======
-
-use async_trait::async_trait;
-use parking_lot::Mutex;
->>>>>>> d3e5fef5
 use tracing::{debug, error, trace};
 
 use crate::{
@@ -102,12 +96,8 @@
 {
     pub async fn on_message(&mut self, msg: Message) -> Result<(), SessionError> {
         match self {
-            ChannelEndpoint::ChannelParticipant(cp) => {
-                cp.on_message(msg).await
-            }
-            ChannelEndpoint::ChannelModerator(cm) => {
-                cm.on_message(msg).await
-            }
+            ChannelEndpoint::ChannelParticipant(cp) => cp.on_message(msg).await,
+            ChannelEndpoint::ChannelModerator(cm) => cm.on_message(msg).await,
         }
     }
 }
@@ -135,17 +125,10 @@
     P: TokenProvider + Send + Sync + Clone + 'static,
     V: Verifier + Send + Sync + Clone + 'static,
 {
-<<<<<<< HEAD
     pub(crate) fn new(mls: Arc<Mutex<Mls<P, V>>>) -> Result<Self, SessionError> {
         mls.lock()
             .initialize()
             .map_err(|e| SessionError::MLSInit(e.to_string()))?;
-=======
-    pub(crate) fn new(mls: Arc<Mutex<Mls<P, V>>>) -> Result<Self, ChannelEndpointError> {
-        mls.lock()
-            .initialize()
-            .map_err(|e| ChannelEndpointError::MLSInit(e.to_string()))?;
->>>>>>> d3e5fef5
 
         Ok(MlsState {
             mls,
@@ -197,20 +180,7 @@
             .process_welcome(welcome)
             .map_err(|e| SessionError::WelcomeMessage(e.to_string()))?;
 
-<<<<<<< HEAD
         Ok(())
-=======
-        match self.mls.lock().process_welcome(welcome) {
-            Ok(id) => {
-                self.group = id;
-                Ok(())
-            }
-            Err(e) => {
-                error!("error parsing welcome message {}", e.to_string());
-                Err(ChannelEndpointError::WelcomeMessage)
-            }
-        }
->>>>>>> d3e5fef5
     }
 
     async fn process_commit_message(&mut self, msg: &Message) -> Result<(), SessionError> {
@@ -245,7 +215,6 @@
             ))?
             .blob;
 
-<<<<<<< HEAD
         self.mls
             .lock()
             .process_commit(commit)
@@ -264,36 +233,6 @@
             error!("error adding participant to the channel: {}", e);
             SessionError::AddParticipant(e.to_string())
         })
-=======
-        match self.mls.lock().process_commit(commit) {
-            Ok(_) => Ok(()),
-            Err(e) => {
-                error!("error processing commit message {}", e.to_string());
-                Err(ChannelEndpointError::CommitMessage)
-            }
-        }
-    }
-
-    async fn add_participant(
-        &self,
-        msg: &Message,
-    ) -> Result<(Vec<u8>, Vec<u8>), ChannelEndpointError> {
-        let payload = match msg.get_payload() {
-            Some(p) => &p.blob,
-            None => {
-                error!("The key package is missing. the end point cannot be added to the channel");
-                return Err(ChannelEndpointError::AddParticipant);
-            }
-        };
-
-        match self.mls.lock().add_member(payload) {
-            Ok((commit_payload, welcome_payload)) => Ok((commit_payload, welcome_payload)),
-            Err(e) => {
-                error!("error adding new endpoint {}", e.to_string());
-                Err(ChannelEndpointError::AddParticipant)
-            }
-        }
->>>>>>> d3e5fef5
     }
 }
 
@@ -763,19 +702,12 @@
             self.endpoint.join().await?;
 
             // create mls group if needed
-            match self.endpoint.mls_state.as_mut() {
-                Some(mls_state) => {
-                    mls_state.init_moderator().await?;
-                    debug!("MLS group created successfully");
-                }
-                None => {
-<<<<<<< HEAD
-                    return Err(SessionError::NoMls);
-=======
-                    debug!("MLS is disabled, do not create any group");
->>>>>>> d3e5fef5
-                }
-            }
+            self.endpoint
+                .mls_state
+                .as_mut()
+                .ok_or(SessionError::NoMls)?
+                .init_moderator()
+                .await?;
 
             // add the moderator to the channel
             self.channel_list.insert(self.endpoint.name.clone());
@@ -813,22 +745,26 @@
     }
 
     fn delete_timer(&mut self, key: u32) -> Result<bool, SessionError> {
-        if let Some((t, p)) = self.pending_requests.get_mut(&key) {
-            *p -= 1;
-            if *p == 0 {
-                t.stop();
-                self.pending_requests.remove(&key);
-
-                trace!(%key, "timer stopped and removed, pending messages is 0");
-                return Ok(true);
-            } else {
-                // just decrease the number of pending messages
-                trace!(%key, %p, "decrease pending messages");
-                return Ok(false);
-            }
-        }
-
-        Err(SessionError::TimerNotFound(key.to_string()))
+        let ret = self.pending_requests.get_mut(&key).map_or_else(
+            || Err(SessionError::TimerNotFound(key.to_string())),
+            |(timer, pending)| {
+                if *pending > 0 {
+                    *pending -= 1;
+                }
+                if *pending == 0 {
+                    timer.stop();
+                    Ok(true)
+                } else {
+                    Ok(false)
+                }
+            },
+        )?;
+
+        if ret {
+            self.pending_requests.remove(&key);
+        }
+
+        Ok(ret)
     }
 
     fn get_next_mls_mgs_id(&mut self) -> u32 {
