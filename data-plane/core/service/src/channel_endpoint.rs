// Copyright AGNTCY Contributors (https://github.com/agntcy)
// SPDX-License-Identifier: Apache-2.0

use std::{
<<<<<<< HEAD
    collections::{BTreeMap, HashMap},
=======
    collections::{BTreeMap, HashMap, btree_map::Entry},
>>>>>>> 63ee6b6c
    sync::Arc,
    time::Duration,
};

use async_trait::async_trait;
use bincode::{Decode, Encode};
use parking_lot::Mutex;
use tracing::{debug, error, info, trace};

use crate::{
    errors::SessionError,
    interceptor_mls::{METADATA_MLS_ENABLED, METADATA_MLS_INIT_COMMIT_ID},
    session::{Id, SessionTransmitter},
};
use slim_auth::traits::{TokenProvider, Verifier};
use slim_datapath::{
    api::{
        ProtoMessage as Message, ProtoSessionMessageType, ProtoSessionType, SessionHeader,
        SlimHeader,
    },
    messages::{Agent, AgentType, utils::SlimHeaderFlags},
};
use slim_mls::mls::{CommitMsg, KeyPackageMsg, Mls, MlsIdentity, ProposalMsg, WelcomeMsg};

struct RequestTimerObserver<T>
where
    T: SessionTransmitter + Send + Sync + Clone + 'static,
{
    /// message to send in case of timeout
    message: Message,

    /// transmitter to send messages to the local SLIM instance and to the application
    tx: T,
}

#[async_trait]
impl<T> crate::timer::TimerObserver for RequestTimerObserver<T>
where
    T: SessionTransmitter + Send + Sync + Clone + 'static,
{
    async fn on_timeout(&self, timer_id: u32, timeouts: u32) {
        tracing::info!("timeout number {} for request {}", timeouts, timer_id);

        if self
            .tx
            .send_to_slim(Ok(self.message.clone()))
            .await
            .is_err()
        {
            error!("error sending invite message");
        }
    }

    async fn on_failure(&self, _timer_id: u32, _timeouts: u32) {
        error!(?self.message, "unable to send message, stop retrying");
        self.tx
            .send_to_app(Err(SessionError::Processing(
                "timer failed on channel endpoint. Stop sending messages".to_string(),
            )))
            .await
            .expect("error notifying app");
    }

    async fn on_stop(&self, timer_id: u32) {
        trace!(%timer_id, "timer for rtx cancelled");
        // nothing to do
    }
}

trait OnMessageReceived {
    async fn on_message(&mut self, msg: Message) -> Result<(), SessionError>;
}

pub(crate) trait MlsEndpoint {
    /// check whether MLS is up
    fn is_mls_up(&self) -> Result<bool, SessionError>;

    /// rotate MLS keys
    async fn update_mls_keys(&mut self) -> Result<(), SessionError>;
}

impl<P, V, T> MlsEndpoint for ChannelEndpoint<P, V, T>
where
    P: TokenProvider + Send + Sync + Clone + 'static,
    V: Verifier + Send + Sync + Clone + 'static,
    T: SessionTransmitter + Send + Sync + Clone + 'static,
{
    fn is_mls_up(&self) -> Result<bool, SessionError> {
        match self {
            ChannelEndpoint::ChannelParticipant(cp) => cp.is_mls_up(),
            ChannelEndpoint::ChannelModerator(cm) => cm.is_mls_up(),
        }
    }

    async fn update_mls_keys(&mut self) -> Result<(), SessionError> {
        match self {
            ChannelEndpoint::ChannelParticipant(cp) => cp.update_mls_keys().await,
            ChannelEndpoint::ChannelModerator(cm) => cm.update_mls_keys().await,
        }
    }
}

#[derive(Debug)]
pub(crate) enum ChannelEndpoint<P, V, T>
where
    P: TokenProvider + Send + Sync + Clone + 'static,
    V: Verifier + Send + Sync + Clone + 'static,
    T: SessionTransmitter + Send + Sync + Clone + 'static,
{
    ChannelParticipant(ChannelParticipant<P, V, T>),
    ChannelModerator(ChannelModerator<P, V, T>),
}

impl<P, V, T> ChannelEndpoint<P, V, T>
where
    P: TokenProvider + Send + Sync + Clone + 'static,
    V: Verifier + Send + Sync + Clone + 'static,
    T: SessionTransmitter + Send + Sync + Clone + 'static,
{
    pub async fn on_message(&mut self, msg: Message) -> Result<(), SessionError> {
        match self {
            ChannelEndpoint::ChannelParticipant(cp) => cp.on_message(msg).await,
            ChannelEndpoint::ChannelModerator(cm) => cm.on_message(msg).await,
        }
    }
}

#[derive(Debug)]
pub(crate) struct MlsState<P, V>
where
    P: TokenProvider + Send + Sync + Clone + 'static,
    V: Verifier + Send + Sync + Clone + 'static,
{
    /// mls state for the channel of this endpoint
    /// the mls state should be created and initiated in the app
    /// so that it can be shared with the channel and the interceptors
    mls: Arc<Mutex<Mls<P, V>>>,

    /// used only if Some(mls)
    group: Vec<u8>,

    /// last mls message id
    last_mls_msg_id: u32,

<<<<<<< HEAD
    /// stored commits for later processing
    stored_commits: BTreeMap<u32, Message>,

    /// map of the participants with package keys
    /// this is used only by the moderator to remove
    /// participants from the channel
    participants: HashMap<Agent, MlsIdentity>,
=======
    /// map of stored commits and proposals
    stored_commits_proposals: BTreeMap<u32, Message>,
>>>>>>> 63ee6b6c

    /// track if MLS is UP. For moderator this is true as soon as at least one participant
    /// has sent back an ack after the welcome message, while for participant
    /// this is true as soon as the welcome message is received and correctly processed
    mls_up: bool,
}

impl<P, V> MlsState<P, V>
where
    P: TokenProvider + Send + Sync + Clone + 'static,
    V: Verifier + Send + Sync + Clone + 'static,
{
    pub(crate) fn new(mls: Arc<Mutex<Mls<P, V>>>) -> Result<Self, SessionError> {
        mls.lock()
            .initialize()
            .map_err(|e| SessionError::MLSInit(e.to_string()))?;

        Ok(MlsState {
            mls,
            group: vec![],
<<<<<<< HEAD
            last_commit_id: 0,
            stored_commits: BTreeMap::new(),
            participants: HashMap::new(),
=======
            last_mls_msg_id: 0,
            stored_commits_proposals: BTreeMap::new(),
>>>>>>> 63ee6b6c
            mls_up: false,
        })
    }

    fn generate_key_package(&mut self) -> Result<KeyPackageMsg, SessionError> {
        self.mls
            .lock()
            .generate_key_package()
            .map_err(|e| SessionError::MLSInit(e.to_string()))
    }

    fn process_welcome_message(&mut self, msg: &Message) -> Result<(), SessionError> {
        if self.last_mls_msg_id != 0 {
            debug!("welcome message already received, drop");
            // we already got a welcome message, ignore this one
            return Ok(());
        }

        self.last_mls_msg_id = msg
            .get_metadata(METADATA_MLS_INIT_COMMIT_ID)
            .ok_or(SessionError::WelcomeMessage(
                "received welcome message without commit id, drop it".to_string(),
            ))?
            .parse::<u32>()
            .map_err(|_| {
                SessionError::WelcomeMessage(
                    "received welcome message with invalid commit id, drop it".to_string(),
                )
            })?;

        tracing::info!(
            "received welcome message with commit id {}, processing it",
            self.last_commit_id
        );

        let welcome = &msg
            .get_payload()
            .ok_or(SessionError::WelcomeMessage(
                "missing payload in MLS welcome, cannot join the group".to_string(),
            ))?
            .blob;

        self.group = self
            .mls
            .lock()
            .process_welcome(welcome)
            .map_err(|e| SessionError::WelcomeMessage(e.to_string()))?;

        self.mls_up = true;

        Ok(())
    }

<<<<<<< HEAD
    async fn process_commit_message(&mut self, msg: Message) -> Result<(), SessionError> {
        // the first message to be received should be a welcome message
        // this message will init the last_commit_id. so if last_commit_id = 0
        // drop the commits
        if self.last_commit_id == 0 {
            error!("welcome message not received yet, drop commit");
            return Err(SessionError::CommitMessage(
                "welcome message not received yet, drop commit".to_string(),
            ));
        }

        // store commit in hash map
        if let Some(commit) = self.stored_commits.insert(msg.get_id(), msg) {
            debug!("commit message with id {} already exists, drop it", commit.get_id());
            return Err(SessionError::CommitMessage(
                "commit message already exists, drop it".to_string(),
            ));
        }

        // process all messages in map until the numbering is not continuous
        while let Some(commit) = self.stored_commits.remove(&(self.last_commit_id + 1)) {
            debug!("processing stored commit {}", commit.get_id());
            self.last_commit_id += 1;

            let commit = &commit
                .get_payload()
                .ok_or(SessionError::CommitMessage(
                    "missing payload in MLS commit, cannot process the commit".to_string(),
                ))?
                .blob;

            self.mls
                .lock()
                .process_commit(commit)
                .map_err(|e| SessionError::CommitMessage(e.to_string()))?;
        }

        Ok(())
=======
    fn process_control_message(
        &mut self,
        msg: Message,
        local_name: &Agent,
    ) -> Result<(), SessionError> {
        self.is_valid_msg_id(msg)?;

        // process all messages in map until the numbering is not continuous
        while let Some(msg) = self
            .stored_commits_proposals
            .remove(&(self.last_mls_msg_id + 1))
        {
            trace!("processing stored message {}", msg.get_id());

            // increment the last mls message id
            self.last_mls_msg_id += 1;

            // base on the message type, process it
            match msg.get_session_header().session_message_type() {
                ProtoSessionMessageType::ChannelMlsProposal => {
                    self.process_proposal_message(msg, local_name)?;
                }
                ProtoSessionMessageType::ChannelMlsCommit => {
                    self.process_commit_message(msg)?;
                }
                _ => {
                    error!("unknown control message type, drop it");
                    return Err(SessionError::Processing(
                        "unknown control message type".to_string(),
                    ));
                }
            }
        }

        Ok(())
    }

    fn process_commit_message(&mut self, commit: Message) -> Result<(), SessionError> {
        trace!("processing stored commit {}", commit.get_id());

        // get the payload
        let commit = &commit
            .get_payload()
            .ok_or(SessionError::CommitMessage(
                "missing payload in MLS commit, cannot process the commit".to_string(),
            ))?
            .blob;

        // process the commit message
        self.mls
            .lock()
            .process_commit(commit)
            .map_err(|e| SessionError::CommitMessage(e.to_string()))
>>>>>>> 63ee6b6c
    }

    fn process_proposal_message(
        &mut self,
        proposal: Message,
        local_name: &Agent,
    ) -> Result<(), SessionError> {
        trace!("processing stored proposal {}", proposal.get_id());

        let content = proposal
            .get_payload()
            .map_or_else(
                || {
                    error!("missing payload in a Mls Proposal, ignore the message");
                    Err(SessionError::Processing(
                        "missing payload in a Mls Proposal".to_string(),
                    ))
                },
                |content| -> Result<(MlsProposalMessagePayload, usize), SessionError> {
                    bincode::decode_from_slice(&content.blob, bincode::config::standard())
                        .map_err(|e| SessionError::ParseProposalMessage(e.to_string()))
                },
            )?
            .0;

        if content.source_name == *local_name {
            // drop the message as we are the original source
            debug!("known proposal, drop the message");
            return Ok(());
        }

        self.mls
            .lock()
            .process_proposal(&content.mls_msg, false)
            .map_err(|e| SessionError::CommitMessage(e.to_string()))?;

        Ok(())
    }

    fn is_valid_msg_id(&mut self, msg: Message) -> Result<(), SessionError> {
        // the first message to be received should be a welcome message
        // this message will init the last_mls_msg_id. so if last_mls_msg_id = 0
        // drop the commits
        if self.last_mls_msg_id == 0 {
            error!("welcome message not received yet, drop mls message");
            return Err(SessionError::MLSIdMessage(
                "welcome message not received yet, drop mls message".to_string(),
            ));
        }

        if msg.get_id() < self.last_mls_msg_id {
            debug!(
                "message with id {} already processed, drop it",
                msg.get_id()
            );
            return Ok(());
        }

        // store commit in hash map
        match self.stored_commits_proposals.entry(msg.get_id()) {
            Entry::Occupied(_) => {
                debug!("message with id {} already exists, drop it", msg.get_id());
                Err(SessionError::CommitMessage(
                    "commit message already exists, drop it".to_string(),
                ))
            }
            Entry::Vacant(entry) => {
                entry.insert(msg);
                Ok(())
            }
        }
    }

    fn on_mls_ack(&mut self) -> Result<(), SessionError> {
        // this is called by the moderator when the participant
        // sends back an ack after the welcome message
        self.mls_up = true;

        Ok(())
    }

    fn is_mls_up(&self) -> Result<bool, SessionError> {
        Ok(self.mls_up)
    }
}

#[derive(Debug)]
pub(crate) struct MlsModeratorState<P, V>
where
    P: TokenProvider + Send + Sync + Clone + 'static,
    V: Verifier + Send + Sync + Clone + 'static,
{
    /// mls state in common between moderator and
    common: MlsState<P, V>,

    /// map of the participants with package keys
    /// used to remove participants from the channel
    participants: HashMap<Agent, MlsIdentity>,

    /// message id of the next msl message to send
    next_msg_id: u32,
}

impl<P, V> MlsModeratorState<P, V>
where
    P: TokenProvider + Send + Sync + Clone + 'static,
    V: Verifier + Send + Sync + Clone + 'static,
{
    pub(crate) fn new(mls: MlsState<P, V>) -> Self {
        MlsModeratorState {
            common: mls,
            participants: HashMap::new(),
            next_msg_id: 0,
        }
    }

    fn init_moderator(&mut self) -> Result<(), SessionError> {
        self.common
            .mls
            .lock()
            .create_group()
            .map(|_| ())
            .map_err(|e| SessionError::MLSInit(e.to_string()))
    }

    fn add_participant(&mut self, msg: &Message) -> Result<(CommitMsg, WelcomeMsg), SessionError> {
        let payload = &msg
            .get_payload()
            .ok_or(SessionError::AddParticipant(
                "key package is missing. the end point cannot be added to the channel".to_string(),
            ))?
            .blob;

        match self.common.mls.lock().add_member(payload) {
            Ok(ret) => {
                // add participant to the list
                self.participants
                    .insert(msg.get_source(), ret.member_identity);

                Ok((ret.commit_message, ret.welcome_message))
            }
            Err(e) => {
                error!(%e, "error adding new endpoint");
                Err(SessionError::AddParticipant(e.to_string()))
            }
        }
    }

    fn remove_participant(&mut self, msg: &Message) -> Result<CommitMsg, SessionError> {
        debug!("remove participant from the MLS group");
        let name = msg.get_name_as_agent();
        let id = match self.participants.get(&name) {
            Some(id) => id,
            None => {
                error!("the name does not exists in the group");
                return Err(SessionError::RemoveParticipant(
                    "participant does not exists".to_owned(),
                ));
            }
        };
        let ret = self
            .common
            .mls
            .lock()
            .remove_member(id)
            .map_err(|e| SessionError::RemoveParticipant(e.to_string()))?;

        // remove the participant from the list
        self.participants.remove(&name);

        Ok(ret)
    }

    fn process_proposal_message(
        &mut self,
        proposal: &ProposalMsg,
    ) -> Result<CommitMsg, SessionError> {
        let commit = self
            .common
            .mls
            .lock()
            .process_proposal(proposal, true)
            .map_err(|e| SessionError::CommitMessage(e.to_string()))?;

        Ok(commit)
    }

    fn process_local_pending_proposal(&mut self) -> Result<CommitMsg, SessionError> {
        let commit = self
            .common
            .mls
            .lock()
            .process_local_pending_proposal()
            .map_err(|e| SessionError::CommitMessage(e.to_string()))?;

        Ok(commit)
    }

    fn get_next_mls_mgs_id(&mut self) -> u32 {
        self.next_msg_id += 1;
        self.next_msg_id
    }

    fn on_mls_ack(&mut self) -> Result<(), SessionError> {
        self.common.on_mls_ack()
    }

    fn is_mls_up(&self) -> Result<bool, SessionError> {
        self.common.is_mls_up()
    }
}

#[derive(Debug, Clone, Default, Encode, Decode)]
pub struct JoinMessagePayload {
    channel_name: AgentType,
    channel_id: Option<u64>,
    moderator_name: Agent,
}

impl JoinMessagePayload {
    fn new(channel_name: AgentType, channel_id: Option<u64>, moderator_name: Agent) -> Self {
        JoinMessagePayload {
            channel_name,
            channel_id,
            moderator_name,
        }
    }
}

#[derive(Debug, Clone, Default, Encode, Decode)]
pub struct MlsProposalMessagePayload {
    source_name: Agent,
    mls_msg: Vec<u8>,
}

impl MlsProposalMessagePayload {
    fn new(source_name: Agent, mls_msg: Vec<u8>) -> Self {
        MlsProposalMessagePayload {
            source_name,
            mls_msg,
        }
    }
}

#[derive(Debug)]
struct Endpoint<T>
where
    T: SessionTransmitter + Send + Sync + Clone + 'static,
{
    /// endpoint name
    name: Agent,

    /// channel name
    channel_name: AgentType,

    /// Optional channel id, when the channel is a single endpoint
    /// (e.g. a pipe)
    channel_id: Option<u64>,

    /// id of the current session
    session_id: Id,

    /// Session Type associated to this endpoint
    session_type: ProtoSessionType,

    /// connection id to the next hop SLIM
    conn: Option<u64>,

    /// true is the endpoint is already subscribed to the channel
    subscribed: bool,

    /// number or maximum retries before give up with a control message
    max_retries: u32,

    /// interval between retries
    retries_interval: Duration,

    /// transmitter to send messages to the local SLIM instance and to the application
    tx: T,
}

impl<T> Endpoint<T>
where
    T: SessionTransmitter + Send + Sync + Clone + 'static,
{
<<<<<<< HEAD
    const MAX_FANOUT: u32 = 256;

=======
    #[allow(clippy::too_many_arguments)]
>>>>>>> 63ee6b6c
    pub fn new(
        name: Agent,
        channel_name: AgentType,
        channel_id: Option<u64>,
        session_id: Id,
        session_type: ProtoSessionType,
        max_retries: u32,
        retries_interval: Duration,
        tx: T,
    ) -> Self {
        Endpoint {
            name,
            channel_name,
            channel_id,
            session_id,
            session_type,
            conn: None,
            subscribed: false,
            max_retries,
            retries_interval,
            tx,
        }
    }

    fn create_channel_message(
        &self,
        destination: &AgentType,
        destination_id: Option<u64>,
        broadcast: bool,
        request_type: ProtoSessionMessageType,
        message_id: u32,
        payload: Vec<u8>,
    ) -> Message {
        let flags = if broadcast {
            Some(SlimHeaderFlags::new(
                Self::MAX_FANOUT,
                None,
                None,
                None,
                None,
            ))
        } else {
            None
        };

        let slim_header = Some(SlimHeader::new(
            &self.name,
            destination,
            destination_id,
            flags,
        ));

        let session_header = Some(SessionHeader::new(
            self.session_type.into(),
            request_type.into(),
            self.session_id,
            message_id,
        ));

        Message::new_publish_with_headers(slim_header, session_header, "", payload)
    }

    async fn join(&mut self) -> Result<(), SessionError> {
        // subscribe only once to the channel
        if self.subscribed {
            return Ok(());
        }

        self.subscribed = true;

        // subscribe for the channel
        let header = Some(SlimHeaderFlags::default().with_forward_to(self.conn.unwrap()));
        let sub = Message::new_subscribe(&self.name, &self.channel_name, self.channel_id, header);

        self.send(sub).await?;

        // set route for the channel
        self.set_route(&self.channel_name, self.channel_id).await
    }

    async fn set_route(
        &self,
        route_name: &AgentType,
        route_id: Option<u64>,
    ) -> Result<(), SessionError> {
        // send a message with subscription from
        let msg = Message::new_subscribe(
            &self.name,
            route_name,
            route_id,
            Some(SlimHeaderFlags::default().with_recv_from(self.conn.unwrap())),
        );

        self.send(msg).await
    }

    async fn delete_route(
        &self,
        route_name: &AgentType,
        route_id: Option<u64>,
    ) -> Result<(), SessionError> {
        // send a message with subscription from
        let msg = Message::new_unsubscribe(
            &self.name,
            route_name,
            route_id,
            Some(SlimHeaderFlags::default().with_recv_from(self.conn.unwrap())),
        );

        self.send(msg).await
    }

    async fn leave(&self) -> Result<(), SessionError> {
        // unsubscribe for the channel
        let header = Some(SlimHeaderFlags::default().with_forward_to(self.conn.unwrap()));
        let unsub =
            Message::new_unsubscribe(&self.name, &self.channel_name, self.channel_id, header);

        self.send(unsub).await?;

        // remove route for the channel
        self.delete_route(&self.channel_name, None).await
    }

    async fn send(&self, msg: Message) -> Result<(), SessionError> {
        self.tx.send_to_slim(Ok(msg)).await
    }
}

pub fn handle_channel_discovery_message(
    message: &Message,
    source: &Agent,
    session_id: Id,
    session_type: ProtoSessionType,
) -> Message {
    let destination = message.get_source();
    let msg_id = message.get_id();

    let slim_header = Some(SlimHeader::new(
        source,
        destination.agent_type(),
        destination.agent_id_option(),
        Some(SlimHeaderFlags::default().with_forward_to(message.get_incoming_conn())),
    ));

    let session_header = Some(SessionHeader::new(
        session_type.into(),
        ProtoSessionMessageType::ChannelDiscoveryReply.into(),
        session_id,
        msg_id,
    ));

    debug!("Received discovery request, reply to the msg source");

    Message::new_publish_with_headers(slim_header, session_header, "", vec![])
}

#[derive(Debug)]
pub struct ChannelParticipant<P, V, T>
where
    P: TokenProvider + Send + Sync + Clone + 'static,
    V: Verifier + Send + Sync + Clone + 'static,
    T: SessionTransmitter + Send + Sync + Clone + 'static,
{
    /// name of the moderator, used to send mls proposal messages
    moderator_name: Option<Agent>,

    /// timer used for retransmission of mls proposal messages
    timer: Option<crate::timer::Timer>,

    /// endpoint
    endpoint: Endpoint<T>,

    /// mls state
    mls_state: Option<MlsState<P, V>>,
}

impl<P, V, T> ChannelParticipant<P, V, T>
where
    P: TokenProvider + Send + Sync + Clone + 'static,
    V: Verifier + Send + Sync + Clone + 'static,
    T: SessionTransmitter + Send + Sync + Clone + 'static,
{
    #[allow(clippy::too_many_arguments)]
    pub fn new(
        name: Agent,
        channel_name: AgentType,
        channel_id: Option<u64>,
        session_id: Id,
        session_type: ProtoSessionType,
        max_retries: u32,
        retries_interval: Duration,
        mls: Option<MlsState<P, V>>,
        tx: T,
    ) -> Self {
        let endpoint = Endpoint::new(
            name,
            channel_name,
            channel_id,
            session_id,
            session_type,
            max_retries,
            retries_interval,
            tx,
        );
        ChannelParticipant {
            moderator_name: None,
            timer: None,
            endpoint,
            mls_state: mls,
        }
    }

    async fn on_join_request(&mut self, msg: Message) -> Result<(), SessionError> {
        // get the payload
        let names = msg
            .get_payload()
            .map_or_else(
                || {
                    error!("missing payload in a Join Channel request, ignore the message");
                    Err(SessionError::Processing(
                        "missing payload in a Join Channel request".to_string(),
                    ))
                },
                |content| -> Result<(JoinMessagePayload, usize), SessionError> {
                    bincode::decode_from_slice(&content.blob, bincode::config::standard())
                        .map_err(|e| SessionError::JoinChannelPayload(e.to_string()))
                },
            )?
            .0;

        // set local state according to the info in the message
        self.endpoint.conn = Some(msg.get_incoming_conn());
        self.endpoint.session_id = msg.get_session_header().get_session_id();
        self.endpoint.channel_name = names.channel_name.clone();

        // set route in order to be able to send packets to the moderator
        self.endpoint
            .set_route(
                names.moderator_name.agent_type(),
                names.moderator_name.agent_id_option(),
            )
            .await?;

        // If names.moderator_name and names.channel_name are the same, skip the join
        self.endpoint.subscribed = names
            .channel_id
            .is_some_and(|id| names.moderator_name == Agent::new(names.channel_name, id));

        // set the moderator name after the set route
        self.moderator_name = Some(names.moderator_name);

        // send reply to the moderator
        let src = msg.get_source();
        let payload: Vec<u8> = if msg.contains_metadata(METADATA_MLS_ENABLED) {
            // if mls we need to provide the key package
            self.mls_state
                .as_mut()
                .ok_or(SessionError::NoMls)?
                .generate_key_package()?
        } else {
            // without MLS we can set the state for the channel
            // otherwise the endpoint needs to receive a
            // welcome message first
            self.endpoint.join().await?;
            vec![]
        };

        // reply to the request
        let reply = self.endpoint.create_channel_message(
            src.agent_type(),
            src.agent_id_option(),
            false,
            ProtoSessionMessageType::ChannelJoinReply,
            msg.get_id(),
            payload,
        );

        self.endpoint.send(reply).await
    }

    async fn on_mls_welcome(&mut self, msg: Message) -> Result<(), SessionError> {
        self.mls_state
            .as_mut()
            .ok_or(SessionError::NoMls)?
            .process_welcome_message(&msg)?;

        debug!("Welcome message correctly processed, MLS state initialized");

        // set route for the channel name
        self.endpoint.join().await?;

        // send an ack back to the moderator
        let src = msg.get_source();
        let ack = self.endpoint.create_channel_message(
            src.agent_type(),
            src.agent_id_option(),
            false,
            ProtoSessionMessageType::ChannelMlsAck,
            msg.get_id(),
            vec![],
        );

        self.endpoint.send(ack).await
    }

<<<<<<< HEAD
    async fn on_mls_commit(&mut self, msg: Message) -> Result<(), SessionError> {
        // save source and id of the commit message
        let msg_id = msg.get_id();
        let msg_src = msg.get_source();

        self.endpoint
            .mls_state
            .as_mut()
            .ok_or(SessionError::NoMls)?
            .process_commit_message(msg)
            .await?;
=======
    async fn on_mls_control_message(&mut self, msg: Message) -> Result<(), SessionError> {
        let msg_source = msg.get_source();
        let msg_id = msg.get_id();

        // process the control message
        self.mls_state
            .as_mut()
            .ok_or(SessionError::NoMls)?
            .process_control_message(msg, &self.endpoint.name)?;
>>>>>>> 63ee6b6c

        debug!("Control message correctly processed, MLS state updated");

        // send an ack back to the moderator
        let ack = self.endpoint.create_channel_message(
<<<<<<< HEAD
            msg_src.agent_type(),
            msg_src.agent_id_option(),
=======
            msg_source.agent_type(),
            msg_source.agent_id_option(),
>>>>>>> 63ee6b6c
            false,
            ProtoSessionMessageType::ChannelMlsAck,
            msg_id,
            vec![],
        );

        self.endpoint.send(ack).await
    }

    async fn on_leave_request(&mut self, msg: Message) -> Result<(), SessionError> {
        // leave the channel
        self.endpoint.leave().await?;

        // reply to the request
        let src = msg.get_source();
        let reply = self.endpoint.create_channel_message(
            src.agent_type(),
            src.agent_id_option(),
            false,
            ProtoSessionMessageType::ChannelLeaveReply,
            msg.get_id(),
            vec![],
        );

        self.endpoint.send(reply).await?;

        match &self.moderator_name {
            Some(m) => {
                self.endpoint
                    .delete_route(m.agent_type(), m.agent_id_option())
                    .await?
            }
            None => {
                error!("moderator name is not set, cannot remove the route");
            }
        };

        Ok(())
    }

    async fn on_mls_ack(&mut self, msg: Message) -> Result<(), SessionError> {
        // this is the ack for the proposal message (the only MLS ack that can
        // be received by a participant). Stop the timer and wait for the commit
        let msg_id = msg.get_id();

        match self.timer {
            Some(ref mut t) => {
                if t.get_id() != msg_id {
                    debug!("received unexpected ack, drop it");
                    return Err(SessionError::TimerNotFound("wrong timer id".to_string()));
                }
                // stop the timer
                t.stop();
            }
            None => {
                debug!("received unexpected ack, drop it");
                return Err(SessionError::TimerNotFound("timer not set".to_string()));
            }
        }

        info!("participant remove the timer for MLS proposal");
        // reset the timer and return
        self.timer = None;
        Ok(())
    }
}

impl<P, V, T> MlsEndpoint for ChannelParticipant<P, V, T>
where
    P: TokenProvider + Send + Sync + Clone + 'static,
    V: Verifier + Send + Sync + Clone + 'static,
    T: SessionTransmitter + Send + Sync + Clone + 'static,
{
    async fn update_mls_keys(&mut self) -> Result<(), SessionError> {
        if self.mls_state.is_none() || self.moderator_name.is_none() {
            return Err(SessionError::NoMls);
        }

        if self.timer.is_some() {
            // there is already another key change pending so drop this one
            return Err(SessionError::KeyRotationPending);
        }

        debug!("Update mls keys");
        let mls = self.mls_state.as_mut().unwrap();
        let proposal_msg;
        {
            let mut lock = mls.mls.lock();
            proposal_msg = lock
                .create_rotation_proposal()
                .map_err(|e| SessionError::NewProposalMessage(e.to_string()))?;
        }
        let dest = self.moderator_name.as_ref().unwrap();

        let content = MlsProposalMessagePayload::new(self.endpoint.name.clone(), proposal_msg);
        let payload: Vec<u8> =
            bincode::encode_to_vec(&content, bincode::config::standard()).unwrap();
        // get msg id
        let proposal_id = rand::random::<u32>();
        let proposal = self.endpoint.create_channel_message(
            dest.agent_type(),
            dest.agent_id_option(),
            true,
            ProtoSessionMessageType::ChannelMlsProposal,
            proposal_id,
            payload,
        );

        debug!("Send MLS Proposal Message to the moderator (participant key update)");
        self.endpoint.send(proposal.clone()).await?;

        // create a timer for the proposal
        let observer = Arc::new(RequestTimerObserver {
            message: proposal,
            tx: self.endpoint.tx.clone(),
        });

        let timer = crate::timer::Timer::new(
            proposal_id,
            crate::timer::TimerType::Constant,
            self.endpoint.retries_interval,
            None,
            Some(self.endpoint.max_retries),
        );

        timer.start(observer);

        self.timer = Some(timer);
        Ok(())
    }

    fn is_mls_up(&self) -> Result<bool, SessionError> {
        self.mls_state
            .as_ref()
            .ok_or(SessionError::NoMls)?
            .is_mls_up()
    }
}

impl<P, V, T> OnMessageReceived for ChannelParticipant<P, V, T>
where
    P: TokenProvider + Send + Sync + Clone + 'static,
    V: Verifier + Send + Sync + Clone + 'static,
    T: SessionTransmitter + Send + Sync + Clone + 'static,
{
    async fn on_message(&mut self, msg: Message) -> Result<(), SessionError> {
        let msg_type = msg.get_session_header().session_message_type();
        match msg_type {
            ProtoSessionMessageType::ChannelDiscoveryRequest => {
                error!(
                    "Received discovery request message, this should not happen. drop the message"
                );

                Err(SessionError::Processing(
                    "Received discovery request message, this should not happen".to_string(),
                ))
            }
            ProtoSessionMessageType::ChannelJoinRequest => {
                debug!("Received join request message");
                self.on_join_request(msg).await
            }
            ProtoSessionMessageType::ChannelMlsWelcome => {
                debug!("Received mls welcome message");
                self.on_mls_welcome(msg).await
            }
            ProtoSessionMessageType::ChannelMlsCommit => {
                debug!("Received mls commit message");
                self.on_mls_control_message(msg).await
            }
            ProtoSessionMessageType::ChannelMlsProposal => {
                debug!("Received mls proposal message");
                self.on_mls_control_message(msg).await
            }
            ProtoSessionMessageType::ChannelLeaveRequest => {
                debug!("Received leave request message");
                self.on_leave_request(msg).await
            }
            ProtoSessionMessageType::ChannelMlsAck => {
                debug!("Received mls ack message");
                self.on_mls_ack(msg).await
            }
            _ => {
                debug!("Received message of type {:?}, drop it", msg_type);

                Err(SessionError::Processing(format!(
                    "Received message of type {:?}, drop it",
                    msg_type
                )))
            }
        }
    }
}

#[derive(Debug)]
/// structure to store timers for pending requests
struct ChannelTimer {
    /// the timer itself
    timer: crate::timer::Timer,

    /// number of expected acks before stop the timer
    /// this is used for broadcast messages
    expected_acks: u32,

    /// message to process once the timer is deleted
    /// because all the acks are received and so the
    /// request succeeded (e.g. used for leave request msg
    /// or to send the commit after proposal broadcast)
    to_process: Option<Message>,
}

#[derive(Debug)]
pub struct ChannelModerator<P, V, T>
where
    P: TokenProvider + Send + Sync + Clone + 'static,
    V: Verifier + Send + Sync + Clone + 'static,
    T: SessionTransmitter + Send + Sync + Clone + 'static,
{
    endpoint: Endpoint<T>,

    /// list of pending requests and related timers
    pending_requests: HashMap<u32, ChannelTimer>,

    /// channel name as payload to add to the invite messages
    invite_payload: Vec<u8>,

    /// mls state
    mls_state: Option<MlsModeratorState<P, V>>,
}

#[allow(clippy::too_many_arguments)]
impl<P, V, T> ChannelModerator<P, V, T>
where
    P: TokenProvider + Send + Sync + Clone + 'static,
    V: Verifier + Send + Sync + Clone + 'static,
    T: SessionTransmitter + Send + Sync + Clone + 'static,
{
    pub fn new(
        name: Agent,
        channel_name: AgentType,
        channel_id: Option<u64>,
        session_id: Id,
        session_type: ProtoSessionType,
        max_retries: u32,
        retries_interval: Duration,
        mls: Option<MlsState<P, V>>,
        tx: T,
    ) -> Self {
        let p = JoinMessagePayload::new(channel_name.clone(), channel_id, name.clone());
        let invite_payload: Vec<u8> = bincode::encode_to_vec(p, bincode::config::standard())
            .expect("unable to parse channel name as payload");

        let mls_state = mls.map(MlsModeratorState::new);

        let endpoint = Endpoint::new(
            name,
            channel_name,
            channel_id,
            session_id,
            session_type,
            max_retries,
            retries_interval,
            tx,
        );
        ChannelModerator {
            endpoint,
            pending_requests: HashMap::new(),
            invite_payload,
            mls_state,
        }
    }

    pub async fn join(&mut self) -> Result<(), SessionError> {
        if !self.endpoint.subscribed {
            // join the channel
            self.endpoint.join().await?;

            // create mls group if needed
            if let Some(mls) = self.mls_state.as_mut() {
                mls.init_moderator()?;
            }
        }

        Ok(())
    }

    async fn forward(&mut self, msg: Message) -> Result<(), SessionError> {
        // forward message received from the app and set a timer
        let msg_id = msg.get_id();
        self.endpoint.send(msg.clone()).await?;
        // create a timer for this request
        self.create_timer(msg_id, 1, msg, None);

        Ok(())
    }

    fn create_timer(
        &mut self,
        key: u32,
        pending_messages: u32,
        msg: Message,
        to_process: Option<Message>,
    ) {
        let observer = Arc::new(RequestTimerObserver {
            message: msg,
            tx: self.endpoint.tx.clone(),
        });

        let timer = crate::timer::Timer::new(
            key,
            crate::timer::TimerType::Constant,
            self.endpoint.retries_interval,
            None,
            Some(self.endpoint.max_retries),
        );
        timer.start(observer);

        let t = ChannelTimer {
            timer,
            expected_acks: pending_messages,
            to_process,
        };

        self.pending_requests.insert(key, t);
    }

    async fn delete_timer(&mut self, key: u32) -> Result<bool, SessionError> {
        let to_process;
        match self.pending_requests.get_mut(&key) {
            Some(timer) => {
                if timer.expected_acks > 0 {
                    timer.expected_acks -= 1;
                }
                if timer.expected_acks == 0 {
                    timer.timer.stop();
                    to_process = timer.to_process.clone();
                    self.pending_requests.remove(&key);
                } else {
                    return Ok(false);
                }
            }
            None => {
                return Err(SessionError::TimerNotFound(key.to_string()));
            }
        }

        debug!("got all the acks, remove timer");

        if to_process.is_some() {
            match to_process
                .as_ref()
                .unwrap()
                .get_session_header()
                .session_message_type()
            {
                ProtoSessionMessageType::ChannelLeaveRequest => {
                    debug!("forward channel leave request after timer cancellation");
                    self.forward(to_process.unwrap()).await?;
                }
                ProtoSessionMessageType::ChannelMlsProposal => {
                    debug!("create commit message for mls proposal after timer cancellation");
                    // check the payload of the proposal message
                    let content = &to_process
                        .as_ref()
                        .unwrap()
                        .get_payload()
                        .map_or_else(
                            || {
                                error!("missing payload in a Mls Proposal, ignore the message");
                                Err(SessionError::Processing(
                                    "missing payload in a Mls Proposal".to_string(),
                                ))
                            },
                            |content| -> Result<(MlsProposalMessagePayload, usize), SessionError> {
                                bincode::decode_from_slice(
                                    &content.blob,
                                    bincode::config::standard(),
                                )
                                .map_err(|e| SessionError::ParseProposalMessage(e.to_string()))
                            },
                        )?
                        .0;

                    let commit_payload = if content.source_name == self.endpoint.name {
                        // this proposal was originated by the moderator itself
                        // apply it and send the commit
                        self.mls_state
                            .as_mut()
                            .unwrap()
                            .process_local_pending_proposal()?
                    } else {
                        // the proposal comes from a participant
                        // process the content and send the commit
                        self.mls_state
                            .as_mut()
                            .unwrap()
                            .process_proposal_message(&content.mls_msg)?
                    };

                    // broadcast the commit
                    let commit_id = self.mls_state.as_mut().unwrap().get_next_mls_mgs_id();

                    let commit = self.endpoint.create_channel_message(
                        &self.endpoint.channel_name,
                        self.endpoint.channel_id,
                        true,
                        ProtoSessionMessageType::ChannelMlsCommit,
                        commit_id,
                        commit_payload,
                    );

                    // send commit message if needed
                    let len = self.mls_state.as_ref().unwrap().participants.len();

                    debug!("Send MLS Commit Message to the channel (commit for proposal)");
                    self.endpoint.send(commit.clone()).await?;
                    self.create_timer(commit_id, len.try_into().unwrap(), commit, None);
                }
                _ => { /*nothing to do at the moment*/ }
            }
        }

        tracing::info!(%key, "timer cancelled, all messages acked");
        Ok(true)
    }

    async fn on_discovery_reply(&mut self, msg: Message) -> Result<(), SessionError> {
        // get the id of the message
        let recv_msg_id = msg.get_id();

        // If recv_msg_id is not in the pending requests, this will fail with an error
        self.delete_timer(recv_msg_id).await?;

        // set the local state and join the channel
        self.endpoint.conn = Some(msg.get_incoming_conn());
        self.join().await?;

        // an endpoint replied to the discovery message
        // send a join message
        let src = msg.get_slim_header().get_source();
        let new_msg_id = rand::random::<u32>();

        // this message cannot be received but it is created here
        let mut join = self.endpoint.create_channel_message(
            src.agent_type(),
            src.agent_id_option(),
            false,
            ProtoSessionMessageType::ChannelJoinRequest,
            new_msg_id,
            self.invite_payload.clone(),
        );

        if self.mls_state.is_some() {
            join.insert_metadata(METADATA_MLS_ENABLED.to_string(), "true".to_owned());
            debug!("Reply with the join request, MLS is enabled");
        } else {
            debug!("Reply with the join request, MLS is disabled");
        }

        // add a new timer for the join message
        self.create_timer(new_msg_id, 1, join.clone(), None);

        // send the message
        self.endpoint.send(join).await
    }

    async fn on_join_reply(&mut self, msg: Message) -> Result<(), SessionError> {
        let src = msg.get_slim_header().get_source();
        let msg_id = msg.get_id();

        // cancel timer, there only one message pending here
        let ret = self.delete_timer(msg_id).await?;
        debug_assert!(ret, "timer for join reply should be removed");

        // send MLS messages if needed
        if self.mls_state.is_some() {
            let (commit_payload, welcome_payload) =
                self.mls_state.as_mut().unwrap().add_participant(&msg)?;

            // send the commit message to the channel
            let commit_id = self.mls_state.as_mut().unwrap().get_next_mls_mgs_id();
            let welcome_id = rand::random::<u32>();

            let commit = self.endpoint.create_channel_message(
                &self.endpoint.channel_name,
                None,
                true,
                ProtoSessionMessageType::ChannelMlsCommit,
                commit_id,
                commit_payload,
            );
            let mut welcome = self.endpoint.create_channel_message(
                src.agent_type(),
                src.agent_id_option(),
                false,
                ProtoSessionMessageType::ChannelMlsWelcome,
                welcome_id,
                welcome_payload,
            );
            welcome.insert_metadata(
                METADATA_MLS_INIT_COMMIT_ID.to_string(),
                commit_id.to_string(),
            );

            // send welcome message
            debug!("Send MLS Welcome Message to the new participant");
            self.endpoint.send(welcome.clone()).await?;
            self.create_timer(welcome_id, 1, welcome, None);

            // send commit message if needed
            let len = self.mls_state.as_ref().unwrap().participants.len();
            if len > 1 {
<<<<<<< HEAD
                tracing::info!(%commit_id, "Send MLS Commit Message to the channel");
=======
                debug!("Send MLS Commit Message to the channel (new group member)");
>>>>>>> 63ee6b6c
                self.endpoint.send(commit.clone()).await?;
                self.create_timer(commit_id, (len - 1) as u32, commit, None);
            }
        };

        Ok(())
    }

    async fn on_msl_ack(&mut self, msg: Message) -> Result<(), SessionError> {
        let recv_msg_id = msg.get_id();
        let _ = self.delete_timer(recv_msg_id).await?;

        // notify mls state that an ack was received
        self.mls_state
            .as_mut()
            .ok_or(SessionError::NoMls)?
            .on_mls_ack()
    }

    async fn on_mls_proposal(&mut self, msg: Message) -> Result<(), SessionError> {
        // get the payload
        let source = msg.get_source();
        let msg_id = msg.get_id();
        let payload = &msg
            .get_payload()
            .ok_or(SessionError::CommitMessage(
                "missing payload in MLS proposal, cannot process it".to_string(),
            ))?
            .blob;

        // ack the MLS proposal
        debug!("received proposal from a participant, send ack");
        let ack = self.endpoint.create_channel_message(
            source.agent_type(),
            source.agent_id_option(),
            false,
            ProtoSessionMessageType::ChannelMlsAck,
            msg_id,
            vec![],
        );

        self.endpoint.send(ack).await?;

        // if the sender is the only participant in the group we can apply the proposal
        // locally and send a commit. otherwise the proposal must be known by all the
        // members of the group and so we have to broadcast the proposal first and send
        // the commit when all the acks are received
        let len = self.mls_state.as_ref().unwrap().participants.len();

        if len == 1 {
            // we have a single participant in the group. apply the proposal and send the commit
            let content: MlsProposalMessagePayload =
                bincode::decode_from_slice(payload, bincode::config::standard())
                    .map_err(|e| SessionError::ParseProposalMessage(e.to_string()))?
                    .0;

            debug!("process received proposal and send commit (single participant)");
            let commit_payload = self
                .mls_state
                .as_mut()
                .unwrap()
                .process_proposal_message(&content.mls_msg)?;

            let commit_id = self.mls_state.as_mut().unwrap().get_next_mls_mgs_id();

            let commit = self.endpoint.create_channel_message(
                &self.endpoint.channel_name,
                self.endpoint.channel_id,
                true,
                ProtoSessionMessageType::ChannelMlsCommit,
                commit_id,
                commit_payload,
            );

            debug!(
                "Send MLS Commit Message to the channel (commit received proposal - single participant)"
            );
            self.endpoint.send(commit.clone()).await?;
            self.create_timer(commit_id, len.try_into().unwrap(), commit, None);
        } else {
            // broadcast the proposal on the channel
            let broadcast_msg_id = self.mls_state.as_mut().unwrap().get_next_mls_mgs_id();
            let broadcast_msg = self.endpoint.create_channel_message(
                &self.endpoint.channel_name,
                self.endpoint.channel_id,
                true,
                ProtoSessionMessageType::ChannelMlsProposal,
                broadcast_msg_id,
                payload.to_vec(),
            );

            // send the proposal to all the participants and set the timers
            debug!("Send MLS Proposal Message to the channel (key rotation)");
            self.endpoint.send(broadcast_msg.clone()).await?;
            self.create_timer(
                broadcast_msg_id,
                len.try_into().unwrap(),
                broadcast_msg.clone(),
                Some(broadcast_msg),
            );
        }

        Ok(())
    }

    async fn on_leave_request(&mut self, msg: Message) -> Result<(), SessionError> {
        // If MLS is on send the MLS commit and wait for all the
        // acks before send the leave request. If MLS is of forward
        // the message
        match self.mls_state.as_mut() {
            Some(state) => {
                let commit_payload = state.remove_participant(&msg)?;

                let commit_id = self.mls_state.as_mut().unwrap().get_next_mls_mgs_id();

                let commit = self.endpoint.create_channel_message(
                    &self.endpoint.channel_name,
                    self.endpoint.channel_id,
                    true,
                    ProtoSessionMessageType::ChannelMlsCommit,
                    commit_id,
                    commit_payload,
                );

                // send commit message if needed
                debug!("Send MLS Commit Message to the channel (remove group member)");
                self.endpoint.send(commit.clone()).await?;

                // wait for len + 1 acks because the participant list does not contains
                // the removed participant anymore
                let len = self.mls_state.as_ref().unwrap().participants.len() + 1;

                // the leave request will be forwarded after all acks are received
                self.create_timer(commit_id, (len).try_into().unwrap(), commit, Some(msg));

                Ok(())
            }
            None => {
                // just send the leave request
                self.forward(msg).await
            }
        }
    }

    async fn on_leave_reply(&mut self, msg: Message) -> Result<(), SessionError> {
        let msg_id = msg.get_id();

        // cancel timer
        let ret = self.delete_timer(msg_id).await?;
        debug_assert!(ret, "timer for leave reply should be removed");
        Ok(())
    }
}

impl<P, V, T> MlsEndpoint for ChannelModerator<P, V, T>
where
    P: TokenProvider + Send + Sync + Clone + 'static,
    V: Verifier + Send + Sync + Clone + 'static,
    T: SessionTransmitter + Send + Sync + Clone + 'static,
{
    async fn update_mls_keys(&mut self) -> Result<(), SessionError> {
        if self.mls_state.is_none() {
            return Err(SessionError::NoMls);
        }

        let mls = &self.mls_state.as_mut().unwrap().common;
        let proposal_msg;
        {
            let mut lock = mls.mls.lock();
            proposal_msg = lock
                .create_rotation_proposal()
                .map_err(|e| SessionError::NewProposalMessage(e.to_string()))?;
        }

        let content = MlsProposalMessagePayload::new(self.endpoint.name.clone(), proposal_msg);
        let payload: Vec<u8> =
            bincode::encode_to_vec(&content, bincode::config::standard()).unwrap();
        let proposal_id = self.mls_state.as_mut().unwrap().get_next_mls_mgs_id();
        let proposal = self.endpoint.create_channel_message(
            &self.endpoint.channel_name,
            self.endpoint.channel_id,
            true,
            ProtoSessionMessageType::ChannelMlsProposal,
            proposal_id,
            payload,
        );

        debug!("Send MLS Proposal Message to the channel (moderator key update)");
        let len = self.mls_state.as_ref().unwrap().participants.len();
        self.endpoint.send(proposal.clone()).await?;
        self.create_timer(
            proposal_id,
            len.try_into().unwrap(),
            proposal.clone(),
            Some(proposal),
        );

        Ok(())
    }

    fn is_mls_up(&self) -> Result<bool, SessionError> {
        self.mls_state
            .as_ref()
            .ok_or(SessionError::NoMls)?
            .is_mls_up()
    }
}

impl<P, V, T> OnMessageReceived for ChannelModerator<P, V, T>
where
    P: TokenProvider + Send + Sync + Clone + 'static,
    V: Verifier + Send + Sync + Clone + 'static,
    T: SessionTransmitter + Send + Sync + Clone + 'static,
{
    async fn on_message(&mut self, msg: Message) -> Result<(), SessionError> {
        let msg_type = msg.get_session_header().session_message_type();
        match msg_type {
            ProtoSessionMessageType::ChannelDiscoveryRequest => {
                debug!("Invite new participant to the channel, send discovery message");
                // discovery message coming from the application
                self.forward(msg).await
            }
            ProtoSessionMessageType::ChannelDiscoveryReply => {
                debug!("Received discovery reply message");
                self.on_discovery_reply(msg).await
            }
            ProtoSessionMessageType::ChannelJoinReply => {
                debug!("Received join reply message");
                self.on_join_reply(msg).await
            }
            ProtoSessionMessageType::ChannelMlsAck => {
                debug!("Received mls ack message");
                self.on_msl_ack(msg).await
            }
            ProtoSessionMessageType::ChannelMlsProposal => {
                debug!("Received mls proposal message");
                self.on_mls_proposal(msg).await
            }
            ProtoSessionMessageType::ChannelLeaveRequest => {
                // leave message coming from the application
                debug!("Received leave request message");
                self.on_leave_request(msg).await
            }
            ProtoSessionMessageType::ChannelLeaveReply => {
                debug!("Received leave reply message");
                self.on_leave_reply(msg).await
            }
            _ => Err(SessionError::Processing(format!(
                "received unexpected packet type: {:?}",
                msg_type
            ))),
        }
    }
}

#[cfg(test)]
mod tests {
    use crate::testutils::MockTransmitter;

    use super::*;
    use slim_auth::shared_secret::SharedSecret;
    use tracing_test::traced_test;

    use slim_datapath::messages::AgentType;

    const SESSION_ID: u32 = 10;

    #[tokio::test]
    #[traced_test]
    async fn test_full_join_and_leave() {
        let (tx_app, _) = tokio::sync::mpsc::channel(1);
        let (moderator_tx, mut moderator_rx) = tokio::sync::mpsc::channel(50);
        let (participant_tx, mut participant_rx) = tokio::sync::mpsc::channel(50);

        let moderator_tx = MockTransmitter {
            tx_app: tx_app.clone(),
            tx_slim: moderator_tx,
        };

        let participant_tx = MockTransmitter {
            tx_app: tx_app.clone(),
            tx_slim: participant_tx,
        };

        let moderator = Agent::from_strings("org", "default", "moderator", 12345);
        let participant = Agent::from_strings("org", "default", "participant", 5120);
        let channel_name = AgentType::from_strings("channel", "channel", "channel");
        let conn = 1;

        let moderator_mls = MlsState::new(Arc::new(Mutex::new(Mls::new(
            moderator.clone(),
            SharedSecret::new("moderator", "group"),
            SharedSecret::new("moderator", "group"),
            std::path::PathBuf::from("/tmp/test_moderator_mls"),
        ))))
        .unwrap();

        let participant_mls = MlsState::new(Arc::new(Mutex::new(Mls::new(
            participant.clone(),
            SharedSecret::new("participant", "group"),
            SharedSecret::new("participant", "group"),
            std::path::PathBuf::from("/tmp/test_participant_mls"),
        ))))
        .unwrap();

        let mut cm = ChannelModerator::new(
            moderator.clone(),
            channel_name.clone(),
            None,
            SESSION_ID,
            ProtoSessionType::SessionUnknown,
            3,
            Duration::from_millis(100),
            Some(moderator_mls),
            moderator_tx,
        );
        let mut cp = ChannelParticipant::new(
            participant.clone(),
            channel_name.clone(),
            None,
            SESSION_ID,
            ProtoSessionType::SessionUnknown,
            3,
            Duration::from_millis(100),
            Some(participant_mls),
            participant_tx,
        );

        // create a discovery request
        let flags = SlimHeaderFlags::default().with_incoming_conn(conn);

        let slim_header = Some(SlimHeader::new(
            &moderator,
            participant.agent_type(),
            None,
            Some(flags),
        ));

        let session_header = Some(SessionHeader::new(
            ProtoSessionType::SessionUnknown.into(),
            ProtoSessionMessageType::ChannelDiscoveryRequest.into(),
            SESSION_ID,
            rand::random::<u32>(),
        ));
        let payload: Vec<u8> =
            bincode::encode_to_vec(&moderator, bincode::config::standard()).unwrap();
        let request = Message::new_publish_with_headers(slim_header, session_header, "", payload);

        // receive the request at the session layer
        cm.on_message(request.clone()).await.unwrap();

        // the request is forwarded to slim
        let msg = moderator_rx.recv().await.unwrap().unwrap();
        assert_eq!(request, msg);

        // this message is handled by the session layer itself
        // so we can create a reply and send it back to the moderator
        let destination = msg.get_source();
        let msg_id = msg.get_id();
        let session_id = msg.get_session_header().get_session_id();

        let slim_header = Some(SlimHeader::new(
            &participant,
            destination.agent_type(),
            destination.agent_id_option(),
            Some(SlimHeaderFlags::default().with_forward_to(msg.get_incoming_conn())),
        ));

        let session_header = Some(SessionHeader::new(
            ProtoSessionType::SessionUnknown.into(),
            ProtoSessionMessageType::ChannelDiscoveryReply.into(),
            session_id,
            msg_id,
        ));

        let mut msg = Message::new_publish_with_headers(slim_header, session_header, "", vec![]);

        // message reception on moderator side
        msg.set_incoming_conn(Some(conn));
        cm.on_message(msg).await.unwrap();

        // the first message is the subscription for the channel name
        let header = Some(SlimHeaderFlags::default().with_forward_to(conn));
        let sub = Message::new_subscribe(&moderator, &channel_name, None, header);
        let msg = moderator_rx.recv().await.unwrap().unwrap();
        assert_eq!(msg, sub);

        // then we have the set route for the channel name
        let header = Some(SlimHeaderFlags::default().with_recv_from(conn));
        let sub = Message::new_subscribe(&moderator, &channel_name, None, header);
        let msg = moderator_rx.recv().await.unwrap().unwrap();
        assert_eq!(msg, sub);

        // create a request to compare with the output of on_message
        let jp = JoinMessagePayload {
            channel_name: channel_name.clone(),
            channel_id: None,
            moderator_name: moderator.clone(),
        };

        let payload: Vec<u8> = bincode::encode_to_vec(&jp, bincode::config::standard()).unwrap();
        let mut request = cm.endpoint.create_channel_message(
            participant.agent_type(),
            participant.agent_id_option(),
            false,
            ProtoSessionMessageType::ChannelJoinRequest,
            0,
            payload,
        );

        request.insert_metadata(METADATA_MLS_ENABLED.to_string(), "true".to_owned());

        let mut msg = moderator_rx.recv().await.unwrap().unwrap();
        let msg_id = msg.get_id();
        request.set_message_id(msg_id);
        assert_eq!(msg, request);

        msg.set_incoming_conn(Some(conn));
        let msg_id = msg.get_id();
        cp.on_message(msg).await.unwrap();

        // the first message is the set route for moderator name
        let header = Some(SlimHeaderFlags::default().with_recv_from(conn));
        let sub = Message::new_subscribe(
            &participant,
            moderator.agent_type(),
            moderator.agent_id_option(),
            header,
        );
        let msg = participant_rx.recv().await.unwrap().unwrap();
        assert_eq!(msg, sub);

        // create a reply to compare with the output of on_message
        let reply = cp.endpoint.create_channel_message(
            moderator.agent_type(),
            moderator.agent_id_option(),
            false,
            ProtoSessionMessageType::ChannelJoinReply,
            msg_id,
            vec![],
        );
        let mut msg = participant_rx.recv().await.unwrap().unwrap();

        // the payload of the message contains the keypackage and it change all the times
        // so we can compare only the header
        assert_eq!(msg.get_slim_header(), reply.get_slim_header());
        assert_eq!(msg.get_session_header(), reply.get_session_header());

        msg.set_incoming_conn(Some(conn));
        cm.on_message(msg).await.unwrap();

        // create a reply to compare with the output of on_message
        let mut reply = cm.endpoint.create_channel_message(
            participant.agent_type(),
            participant.agent_id_option(),
            false,
            ProtoSessionMessageType::ChannelMlsWelcome,
            0,
            vec![],
        );

        // this should be the MLS welcome message, we can comprare only
        // the headers like in the previous case
        let mut msg = moderator_rx.recv().await.unwrap().unwrap();
        reply.set_message_id(msg.get_id());
        assert_eq!(msg.get_slim_header(), reply.get_slim_header());
        assert_eq!(msg.get_session_header(), reply.get_session_header());

        // receive the message on the participant side
        msg.set_incoming_conn(Some(conn));
        let msg_id = msg.get_id();
        cp.on_message(msg).await.unwrap();

        // the first message generated is a subscription for the channel name
        let header = Some(SlimHeaderFlags::default().with_forward_to(conn));
        let sub = Message::new_subscribe(&participant, &channel_name, None, header);
        let msg = participant_rx.recv().await.unwrap().unwrap();
        assert_eq!(msg, sub);

        // then we have the set route for the channel name
        let header = Some(SlimHeaderFlags::default().with_recv_from(conn));
        let sub = Message::new_subscribe(&participant, &channel_name, None, header);
        let msg = participant_rx.recv().await.unwrap().unwrap();
        assert_eq!(msg, sub);

        // the third is the ack
        // create a reply to compare with the output of on_message
        let reply = cp.endpoint.create_channel_message(
            moderator.agent_type(),
            moderator.agent_id_option(),
            false,
            ProtoSessionMessageType::ChannelMlsAck,
            msg_id,
            vec![],
        );

        let msg = participant_rx.recv().await.unwrap().unwrap();
        assert_eq!(msg, reply);
    }
}<|MERGE_RESOLUTION|>--- conflicted
+++ resolved
@@ -2,11 +2,7 @@
 // SPDX-License-Identifier: Apache-2.0
 
 use std::{
-<<<<<<< HEAD
-    collections::{BTreeMap, HashMap},
-=======
     collections::{BTreeMap, HashMap, btree_map::Entry},
->>>>>>> 63ee6b6c
     sync::Arc,
     time::Duration,
 };
@@ -48,7 +44,7 @@
     T: SessionTransmitter + Send + Sync + Clone + 'static,
 {
     async fn on_timeout(&self, timer_id: u32, timeouts: u32) {
-        tracing::info!("timeout number {} for request {}", timeouts, timer_id);
+        debug!("timeout number {} for request {}", timeouts, timer_id);
 
         if self
             .tx
@@ -151,18 +147,8 @@
     /// last mls message id
     last_mls_msg_id: u32,
 
-<<<<<<< HEAD
-    /// stored commits for later processing
-    stored_commits: BTreeMap<u32, Message>,
-
-    /// map of the participants with package keys
-    /// this is used only by the moderator to remove
-    /// participants from the channel
-    participants: HashMap<Agent, MlsIdentity>,
-=======
     /// map of stored commits and proposals
     stored_commits_proposals: BTreeMap<u32, Message>,
->>>>>>> 63ee6b6c
 
     /// track if MLS is UP. For moderator this is true as soon as at least one participant
     /// has sent back an ack after the welcome message, while for participant
@@ -183,14 +169,8 @@
         Ok(MlsState {
             mls,
             group: vec![],
-<<<<<<< HEAD
-            last_commit_id: 0,
-            stored_commits: BTreeMap::new(),
-            participants: HashMap::new(),
-=======
             last_mls_msg_id: 0,
             stored_commits_proposals: BTreeMap::new(),
->>>>>>> 63ee6b6c
             mls_up: false,
         })
     }
@@ -221,11 +201,6 @@
                 )
             })?;
 
-        tracing::info!(
-            "received welcome message with commit id {}, processing it",
-            self.last_commit_id
-        );
-
         let welcome = &msg
             .get_payload()
             .ok_or(SessionError::WelcomeMessage(
@@ -244,52 +219,15 @@
         Ok(())
     }
 
-<<<<<<< HEAD
-    async fn process_commit_message(&mut self, msg: Message) -> Result<(), SessionError> {
-        // the first message to be received should be a welcome message
-        // this message will init the last_commit_id. so if last_commit_id = 0
-        // drop the commits
-        if self.last_commit_id == 0 {
-            error!("welcome message not received yet, drop commit");
-            return Err(SessionError::CommitMessage(
-                "welcome message not received yet, drop commit".to_string(),
-            ));
-        }
-
-        // store commit in hash map
-        if let Some(commit) = self.stored_commits.insert(msg.get_id(), msg) {
-            debug!("commit message with id {} already exists, drop it", commit.get_id());
-            return Err(SessionError::CommitMessage(
-                "commit message already exists, drop it".to_string(),
-            ));
-        }
-
-        // process all messages in map until the numbering is not continuous
-        while let Some(commit) = self.stored_commits.remove(&(self.last_commit_id + 1)) {
-            debug!("processing stored commit {}", commit.get_id());
-            self.last_commit_id += 1;
-
-            let commit = &commit
-                .get_payload()
-                .ok_or(SessionError::CommitMessage(
-                    "missing payload in MLS commit, cannot process the commit".to_string(),
-                ))?
-                .blob;
-
-            self.mls
-                .lock()
-                .process_commit(commit)
-                .map_err(|e| SessionError::CommitMessage(e.to_string()))?;
-        }
-
-        Ok(())
-=======
     fn process_control_message(
         &mut self,
         msg: Message,
         local_name: &Agent,
-    ) -> Result<(), SessionError> {
-        self.is_valid_msg_id(msg)?;
+    ) -> Result<bool, SessionError> {
+        if !self.is_valid_msg_id(msg)? {
+            // message already processed, drop it
+            return Ok(false);
+        }
 
         // process all messages in map until the numbering is not continuous
         while let Some(msg) = self
@@ -318,7 +256,7 @@
             }
         }
 
-        Ok(())
+        Ok(true)
     }
 
     fn process_commit_message(&mut self, commit: Message) -> Result<(), SessionError> {
@@ -337,7 +275,6 @@
             .lock()
             .process_commit(commit)
             .map_err(|e| SessionError::CommitMessage(e.to_string()))
->>>>>>> 63ee6b6c
     }
 
     fn process_proposal_message(
@@ -377,7 +314,7 @@
         Ok(())
     }
 
-    fn is_valid_msg_id(&mut self, msg: Message) -> Result<(), SessionError> {
+    fn is_valid_msg_id(&mut self, msg: Message) -> Result<bool, SessionError> {
         // the first message to be received should be a welcome message
         // this message will init the last_mls_msg_id. so if last_mls_msg_id = 0
         // drop the commits
@@ -388,25 +325,23 @@
             ));
         }
 
-        if msg.get_id() < self.last_mls_msg_id {
+        if msg.get_id() <= self.last_mls_msg_id {
             debug!(
                 "message with id {} already processed, drop it",
                 msg.get_id()
             );
-            return Ok(());
+            return Ok(false);
         }
 
         // store commit in hash map
         match self.stored_commits_proposals.entry(msg.get_id()) {
             Entry::Occupied(_) => {
                 debug!("message with id {} already exists, drop it", msg.get_id());
-                Err(SessionError::CommitMessage(
-                    "commit message already exists, drop it".to_string(),
-                ))
+                Ok(false)
             }
             Entry::Vacant(entry) => {
                 entry.insert(msg);
-                Ok(())
+                Ok(true)
             }
         }
     }
@@ -623,12 +558,9 @@
 where
     T: SessionTransmitter + Send + Sync + Clone + 'static,
 {
-<<<<<<< HEAD
     const MAX_FANOUT: u32 = 256;
 
-=======
     #[allow(clippy::too_many_arguments)]
->>>>>>> 63ee6b6c
     pub fn new(
         name: Agent,
         channel_name: AgentType,
@@ -935,41 +867,29 @@
         self.endpoint.send(ack).await
     }
 
-<<<<<<< HEAD
-    async fn on_mls_commit(&mut self, msg: Message) -> Result<(), SessionError> {
-        // save source and id of the commit message
+    async fn on_mls_control_message(&mut self, msg: Message) -> Result<(), SessionError> {
+        let msg_source = msg.get_source();
         let msg_id = msg.get_id();
-        let msg_src = msg.get_source();
-
-        self.endpoint
+
+        // process the control message
+        let ret = self
             .mls_state
             .as_mut()
             .ok_or(SessionError::NoMls)?
-            .process_commit_message(msg)
-            .await?;
-=======
-    async fn on_mls_control_message(&mut self, msg: Message) -> Result<(), SessionError> {
-        let msg_source = msg.get_source();
-        let msg_id = msg.get_id();
-
-        // process the control message
-        self.mls_state
-            .as_mut()
-            .ok_or(SessionError::NoMls)?
             .process_control_message(msg, &self.endpoint.name)?;
->>>>>>> 63ee6b6c
+
+        if !ret {
+            // message already processed, drop it
+            debug!("message with id {} already processed, drop it", msg_id);
+            return Ok(());
+        }
 
         debug!("Control message correctly processed, MLS state updated");
 
         // send an ack back to the moderator
         let ack = self.endpoint.create_channel_message(
-<<<<<<< HEAD
-            msg_src.agent_type(),
-            msg_src.agent_id_option(),
-=======
             msg_source.agent_type(),
             msg_source.agent_id_option(),
->>>>>>> 63ee6b6c
             false,
             ProtoSessionMessageType::ChannelMlsAck,
             msg_id,
@@ -1391,7 +1311,7 @@
             }
         }
 
-        tracing::info!(%key, "timer cancelled, all messages acked");
+        debug!(%key, "timer cancelled, all messages acked");
         Ok(true)
     }
 
@@ -1481,11 +1401,7 @@
             // send commit message if needed
             let len = self.mls_state.as_ref().unwrap().participants.len();
             if len > 1 {
-<<<<<<< HEAD
-                tracing::info!(%commit_id, "Send MLS Commit Message to the channel");
-=======
                 debug!("Send MLS Commit Message to the channel (new group member)");
->>>>>>> 63ee6b6c
                 self.endpoint.send(commit.clone()).await?;
                 self.create_timer(commit_id, (len - 1) as u32, commit, None);
             }
