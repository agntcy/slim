--- conflicted
+++ resolved
@@ -477,13 +477,6 @@
         mls: Option<MlsState<P, V>>,
         tx: T,
     ) -> Self {
-<<<<<<< HEAD
-        let endpoint = Endpoint::new(name, channel_name, channel_id, session_id, mls, tx);
-        ChannelParticipant {
-            moderator_name: None,
-            endpoint,
-        }
-=======
         let endpoint = Endpoint::new(
             name,
             channel_name,
@@ -493,8 +486,10 @@
             mls,
             tx,
         );
-        ChannelParticipant { endpoint }
->>>>>>> 5377f8cb
+        ChannelParticipant {
+            moderator_name: None,
+            endpoint,
+        }
     }
 
     async fn on_join_request(&mut self, msg: Message) -> Result<(), SessionError> {
@@ -623,7 +618,7 @@
             src.agent_type(),
             src.agent_id_option(),
             false,
-            SessionHeaderType::ChannelLeaveReply,
+            ProtoSessionMessageType::ChannelLeaveReply,
             msg.get_id(),
             vec![],
         );
@@ -677,25 +672,7 @@
             }
             ProtoSessionMessageType::ChannelLeaveRequest => {
                 debug!("Received leave request message");
-<<<<<<< HEAD
                 self.on_leave_request(msg).await
-=======
-                // leave the channell
-                self.endpoint.leave().await?;
-
-                // reply to the request
-                let src = msg.get_source();
-                let reply = self.endpoint.create_channel_message(
-                    src.agent_type(),
-                    src.agent_id_option(),
-                    false,
-                    ProtoSessionMessageType::ChannelLeaveReply,
-                    msg.get_id(),
-                    vec![],
-                );
-
-                self.endpoint.send(reply).await
->>>>>>> 5377f8cb
             }
             _ => {
                 debug!("Received message of type {:?}, drop it", msg_type);
@@ -1001,7 +978,7 @@
                     &self.endpoint.channel_name,
                     None,
                     true,
-                    SessionHeaderType::ChannelMlsCommit,
+                    ProtoSessionMessageType::ChannelMlsCommit,
                     commit_id,
                     commit_payload,
                 );
