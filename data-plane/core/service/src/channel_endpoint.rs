--- conflicted
+++ resolved
@@ -13,7 +13,7 @@
 use async_trait::async_trait;
 use tokio::sync::Mutex;
 
-use tracing::{debug, error, info, trace};
+use tracing::{debug, error, trace};
 
 use crate::{
     errors::{ChannelEndpointError, SessionError},
@@ -464,11 +464,7 @@
         };
 
         // set local state according to the info in the message
-<<<<<<< HEAD
-        self.endpoint.conn = msg.get_incoming_conn();
-=======
         self.endpoint.conn = Some(msg.get_incoming_conn());
->>>>>>> 35e05ef2
         self.endpoint.session_id = msg.get_session_header().get_session_id();
         self.endpoint.channel_name = names.channel_name;
 
@@ -484,17 +480,6 @@
         let src = msg.get_source();
         let payload: Vec<u8> = if msg.contains_metadata(METADATA_MLS_ENABLED) {
             // if mls we need to provide the key package
-<<<<<<< HEAD
-            info!("MLS is required, reply with key package");
-            match &self.endpoint.mls_state.generate_key_package().await {
-                Ok(payload) => payload.to_vec(),
-                Err(e) => {
-                    error!(
-                        "received a join request with MLS, error creating the key package {}",
-                        e.to_string()
-                    );
-                    // ignore the request and return
-=======
             match self.endpoint.mls_state.as_mut() {
                 Some(mls_state) => match mls_state.generate_key_package().await {
                     Ok(key_package) => key_package,
@@ -505,7 +490,6 @@
                 },
                 None => {
                     error!("MLS not initialized, cannot generate key package");
->>>>>>> 35e05ef2
                     return;
                 }
             }
@@ -545,11 +529,7 @@
             }
         }
 
-<<<<<<< HEAD
-        info!("Welcome message correctly processed, MLS state initialized");
-=======
         debug!("Welcome message correctly processed, MLS state initialized");
->>>>>>> 35e05ef2
 
         // set route for the channel name
         self.endpoint.join().await;
@@ -582,11 +562,7 @@
             }
         }
 
-<<<<<<< HEAD
-        info!("Commit message correctly processed, MLS state updated");
-=======
         debug!("Commit message correctly processed, MLS state updated");
->>>>>>> 35e05ef2
 
         // send an ack back to the moderator
         let src = msg.get_source();
@@ -617,21 +593,6 @@
                 );
             }
             SessionHeaderType::ChannelJoinRequest => {
-<<<<<<< HEAD
-                info!("Received join request message");
-                self.on_join_request(msg).await;
-            }
-            SessionHeaderType::ChannelMlsWelcome => {
-                info!("Received mls welcome message");
-                self.on_mls_welcome(msg).await;
-            }
-            SessionHeaderType::ChannelMlsCommit => {
-                info!("Received mls commit message");
-                self.on_mls_commit(msg).await;
-            }
-            SessionHeaderType::ChannelLeaveRequest => {
-                info!("Received leave request message");
-=======
                 debug!("Received join request message");
                 self.on_join_request(msg).await;
             }
@@ -645,7 +606,6 @@
             }
             SessionHeaderType::ChannelLeaveRequest => {
                 debug!("Received leave request message");
->>>>>>> 35e05ef2
                 // leave the channell
                 self.endpoint.leave().await;
 
@@ -830,15 +790,9 @@
 
         if self.endpoint.mls_state.is_some() {
             join.insert_metadata(METADATA_MLS_ENABLED.to_string(), "true".to_owned());
-<<<<<<< HEAD
-            info!("Reply with the join request, MLS is enabled");
-        } else {
-            info!("Reply with the join request, MLS is disabled");
-=======
             debug!("Reply with the join request, MLS is enabled");
         } else {
             debug!("Reply with the join request, MLS is disabled");
->>>>>>> 35e05ef2
         }
 
         self.endpoint.send(join.clone()).await;
@@ -858,18 +812,6 @@
         self.delete_timer(msg_id);
 
         // send MLS messages if needed
-<<<<<<< HEAD
-        if self.endpoint.mls_state.mls.is_some() {
-            info!("Generate MLS Welcome and Commit Message");
-            let (commit_payload, welcome_payload) =
-                match self.endpoint.mls_state.add_participant(&msg).await {
-                    Ok((commit_payload, welcome_payload)) => (commit_payload, welcome_payload),
-                    Err(_) => {
-                        // error adding participant, drop message
-                        return;
-                    }
-                };
-=======
         if self.endpoint.mls_state.is_some() {
             let (commit_payload, welcome_payload) = match self
                 .endpoint
@@ -885,7 +827,6 @@
                     return;
                 }
             };
->>>>>>> 35e05ef2
 
             // send the commit message to the channel
             let commit_id = self.get_next_mls_mgs_id();
@@ -913,21 +854,13 @@
             );
 
             // send welcome message
-<<<<<<< HEAD
-            info!("Send MLS Welcome Message to the new participant");
-=======
             debug!("Send MLS Welcome Message to the new participant");
->>>>>>> 35e05ef2
             self.endpoint.send(welcome.clone()).await;
             self.create_timer(welcome_id, 1, welcome);
 
             // send commit message if needed
             if self.channel_list.len() > 1 {
-<<<<<<< HEAD
-                info!("Send MLS Commit Message to the channel");
-=======
                 debug!("Send MLS Commit Message to the channel");
->>>>>>> 35e05ef2
                 self.endpoint.send(commit.clone()).await;
                 self.create_timer(
                     commit_id,
@@ -957,26 +890,11 @@
         let msg_type = msg.get_session_header().header_type();
         match msg_type {
             SessionHeaderType::ChannelDiscoveryRequest => {
-<<<<<<< HEAD
-                info!("Invite new participant to the channel, send discovery message");
-=======
                 debug!("Invite new participant to the channel, send discovery message");
->>>>>>> 35e05ef2
                 // discovery message coming from the application
                 self.forward(msg).await;
             }
             SessionHeaderType::ChannelDiscoveryReply => {
-<<<<<<< HEAD
-                info!("Received discovery reply message");
-                self.on_discovery_reply(msg).await;
-            }
-            SessionHeaderType::ChannelJoinReply => {
-                info!("Received join reply message");
-                self.on_join_reply(msg).await;
-            }
-            SessionHeaderType::ChannelMlsAck => {
-                info!("Received mls ack message");
-=======
                 debug!("Received discovery reply message");
                 self.on_discovery_reply(msg).await;
             }
@@ -986,24 +904,15 @@
             }
             SessionHeaderType::ChannelMlsAck => {
                 debug!("Received mls ack message");
->>>>>>> 35e05ef2
                 self.on_msl_ack(msg).await;
             }
             SessionHeaderType::ChannelLeaveRequest => {
                 // leave message coming from the application
-<<<<<<< HEAD
-                info!("Received leave request message");
-                self.forward(msg).await;
-            }
-            SessionHeaderType::ChannelLeaveReply => {
-                info!("Received leave reply message");
-=======
                 debug!("Received leave request message");
                 self.forward(msg).await;
             }
             SessionHeaderType::ChannelLeaveReply => {
                 debug!("Received leave reply message");
->>>>>>> 35e05ef2
                 let src = msg.get_slim_header().get_source();
                 let msg_id = msg.get_id();
 
@@ -1025,7 +934,7 @@
     use crate::testutils::MockTransmitter;
 
     use super::*;
-    use slim_mls::identity::FileBasedIdentityProvider;
+    use slim_auth::simple::SimpleGroup;
     use tracing_test::traced_test;
 
     use slim_datapath::messages::AgentType;
@@ -1054,33 +963,36 @@
         let channel_name = AgentType::from_strings("channel", "channel", "channel");
         let conn = 1;
 
-        let moderator_provider =
-            Arc::new(FileBasedIdentityProvider::new("/tmp/moderator").unwrap());
-        let participant_provider =
-            Arc::new(FileBasedIdentityProvider::new("/tmp/participant").unwrap());
+        let moderator_mls = MlsState::new(Arc::new(Mutex::new(Mls::new(
+            moderator.clone(),
+            SimpleGroup::new("moderator", "group"),
+            SimpleGroup::new("moderator", "group"),
+        ))))
+        .await
+        .unwrap();
+
+        let participant_mls = MlsState::new(Arc::new(Mutex::new(Mls::new(
+            participant.clone(),
+            SimpleGroup::new("participant", "group"),
+            SimpleGroup::new("participant", "group"),
+        ))))
+        .await
+        .unwrap();
 
         let mut cm = ChannelModerator::new(
             &moderator,
             &channel_name,
             SESSION_ID,
-            conn,
             3,
             Duration::from_millis(100),
-            Some(Arc::new(Mutex::new(Mls::new(
-                "moderator".to_string(),
-                moderator_provider,
-            )))),
+            Some(moderator_mls),
             moderator_tx,
         );
         let mut cp = ChannelParticipant::new(
             &participant,
             &channel_name,
             SESSION_ID,
-            conn,
-            Some(Arc::new(Mutex::new(Mls::new(
-                "participant".to_string(),
-                participant_provider,
-            )))),
+            Some(participant_mls),
             participant_tx,
         );
 
