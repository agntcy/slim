// Copyright AGNTCY Contributors (https://github.com/agntcy)
// SPDX-License-Identifier: Apache-2.0

use std::{
    collections::{HashMap, HashSet},
    sync::Arc,
    time::Duration,
};

<<<<<<< HEAD
=======
use slim_auth::traits::{TokenProvider, Verifier};
use slim_mls::mls::Mls;

>>>>>>> 5dca6c38
use async_trait::async_trait;
use tokio::sync::Mutex;
use tracing::{debug, error, trace};

use crate::{
    errors::{ChannelEndpointError, SessionError},
    interceptor_mls::{METADATA_MLS_ENABLED, METADATA_MLS_INIT_COMMIT_ID},
    session::{Id, SessionTransmitter},
};
use slim_datapath::{
    api::{
        SessionHeader, SlimHeader,
        proto::pubsub::v1::{Message, SessionHeaderType},
    },
    messages::{Agent, AgentType, utils::SlimHeaderFlags},
};
use slim_mls::mls::Mls;

struct RequestTimerObserver<T>
where
    T: SessionTransmitter + Send + Sync + Clone + 'static,
{
    /// message to send in case of timeout
    message: Message,

    /// transmitter to send messages to the local SLIM instance and to the application
    tx: T,
}

#[async_trait]
impl<T> crate::timer::TimerObserver for RequestTimerObserver<T>
where
    T: SessionTransmitter + Send + Sync + Clone + 'static,
{
    async fn on_timeout(&self, timer_id: u32, timeouts: u32) {
        trace!("timeout number {} for request {}", timeouts, timer_id);

        if self
            .tx
            .send_to_slim(Ok(self.message.clone()))
            .await
            .is_err()
        {
            error!("error sending invite message");
        }
    }

    async fn on_failure(&self, _timer_id: u32, _timeouts: u32) {
        error!("unable to send message {:?}, stop retrying", self.message);
        self.tx
            .send_to_app(Err(SessionError::Processing(
                "timer failed on channel endpoint. Stop sending messages".to_string(),
            )))
            .await
            .expect("error notifying app");
    }

    async fn on_stop(&self, timer_id: u32) {
        trace!("timer for rtx {} cancelled", timer_id);
        // nothing to do
    }
}

trait OnMessageReceived {
    async fn on_message(&mut self, msg: Message);
}

#[derive(Debug)]
<<<<<<< HEAD
pub(crate) enum ChannelEndpoint<T>
=======
pub enum ChannelEndpoint<P, V, T>
>>>>>>> 5dca6c38
where
    P: TokenProvider + Send + Sync + Clone + 'static,
    V: Verifier + Send + Sync + Clone + 'static,
    T: SessionTransmitter + Send + Sync + Clone + 'static,
{
    ChannelParticipant(ChannelParticipant<P, V, T>),
    ChannelModerator(ChannelModerator<P, V, T>),
}

impl<P, V, T> ChannelEndpoint<P, V, T>
where
    P: TokenProvider + Send + Sync + Clone + 'static,
    V: Verifier + Send + Sync + Clone + 'static,
    T: SessionTransmitter + Send + Sync + Clone + 'static,
{
    pub async fn on_message(&mut self, msg: Message) {
        match self {
            ChannelEndpoint::ChannelParticipant(cp) => {
                cp.on_message(msg).await;
            }
            ChannelEndpoint::ChannelModerator(cm) => {
                cm.on_message(msg).await;
            }
        }
    }
}

#[derive(Debug)]
<<<<<<< HEAD
pub(crate) struct MlsState {
=======
struct MlsState<P, V>
where
    P: TokenProvider + Send + Sync + Clone + 'static,
    V: Verifier + Send + Sync + Clone + 'static,
{
    /// true if initialized
    init: bool,

>>>>>>> 5dca6c38
    /// mls state for the channel of this endpoint
    /// the mls state should be created and initiated in the app
    /// so that it can be shared with the channel and the interceptors
<<<<<<< HEAD
    mls: Arc<Mutex<Mls>>,
=======
    mls: Option<Arc<Mutex<Mls<P, V>>>>,
>>>>>>> 5dca6c38

    /// used only if Some(mls)
    group: Vec<u8>,

    /// last commit id
    last_commit_id: u32,
}

<<<<<<< HEAD
impl MlsState {
    pub(crate) async fn new(mls: Arc<Mutex<Mls>>) -> Result<Self, ChannelEndpointError> {
        mls.lock()
            .await
            .initialize()
            .await
            .map_err(|e| ChannelEndpointError::MLSInit(e.to_string()))?;
=======
impl<P, V> MlsState<P, V>
where
    P: TokenProvider + Send + Sync + Clone + 'static,
    V: Verifier + Send + Sync + Clone + 'static,
{
    async fn init(&mut self) -> Result<(), ChannelEndpointError> {
        if self.init {
            return Ok(());
        }

        if let Some(mls) = &self.mls {
            let mut lock = mls.lock().await;
            match lock.initialize().await {
                Ok(()) => {
                    self.init = true;
                    return Ok(());
                }
                Err(e) => {
                    return Err(ChannelEndpointError::MLSInit(e.to_string()));
                }
            }
        };
>>>>>>> 5dca6c38

        Ok(MlsState {
            mls,
            group: vec![],
            last_commit_id: 0,
        })
    }

    async fn init_moderator(&mut self) -> Result<(), ChannelEndpointError> {
        self.mls
            .lock()
            .await
            .create_group()
            .map(|_| ())
            .map_err(|e| ChannelEndpointError::MLSInit(e.to_string()))
    }

    async fn generate_key_package(&mut self) -> Result<Vec<u8>, ChannelEndpointError> {
        self.mls
            .lock()
            .await
            .generate_key_package()
            .map_err(|e| ChannelEndpointError::MLSInit(e.to_string()))
    }

    async fn process_welcome_message(&mut self, msg: &Message) -> Result<(), ChannelEndpointError> {
        if self.last_commit_id != 0 {
            debug!("welcome message already received, drop");
            // we already got a welcome message, ignore this one
            return Ok(());
        }

        match msg.get_metadata(METADATA_MLS_INIT_COMMIT_ID) {
            Some(x) => {
                debug!("received valid welcome message");
                self.last_commit_id = x.parse::<u32>().unwrap();
            }
            None => {
                error!("received welcome message without commit id, drop it");
                return Err(ChannelEndpointError::WelcomeMessage);
            }
        }

        let welcome = match msg.get_payload() {
            Some(content) => &content.blob,
            None => {
                error!("missing payload in MLS welcome, cannot join the group");
                return Err(ChannelEndpointError::WelcomeMessage);
            }
        };

        match self.mls.lock().await.process_welcome(welcome) {
            Ok(id) => {
                self.group = id;
                Ok(())
            }
            Err(e) => {
                error!("error parsing welcome message {}", e.to_string());
                Err(ChannelEndpointError::WelcomeMessage)
            }
        }
    }

    async fn process_commit_message(&mut self, msg: &Message) -> Result<(), ChannelEndpointError> {
        // the first message to be received should be a welcome message
        // this message will init the last_commit_id. so if last_commit_id = 0
        // drop the commits
        if self.last_commit_id == 0 {
            error!("welcome message not received yet, drop commit");
            return Err(ChannelEndpointError::CommitMessage);
        }

        // the only valid commit that we can accepet it the commit with id
        // last_commit_id + 1. We can safely drop all the others because
        // the moderator will keep sending them if needed
        let msg_id = msg.get_id();
        if msg_id == self.last_commit_id + 1 {
            debug!("received valid commit with id {}", msg_id);
            self.last_commit_id += 1;
        } else {
            error!("unexpected commit id, drop message");
            return Err(ChannelEndpointError::CommitMessage);
        }

        let commit = match msg.get_payload() {
            Some(content) => &content.blob,
            None => {
                error!("missing payload in MLS welcome, cannot join the group");
                return Err(ChannelEndpointError::CommitMessage);
            }
        };

        match self.mls.lock().await.process_commit(commit) {
            Ok(_) => Ok(()),
            Err(e) => {
                error!("error processing commit message {}", e.to_string());
                Err(ChannelEndpointError::CommitMessage)
            }
        }
    }

    async fn add_participant(
        &self,
        msg: &Message,
    ) -> Result<(Vec<u8>, Vec<u8>), ChannelEndpointError> {
        let payload = match msg.get_payload() {
            Some(p) => &p.blob,
            None => {
                error!("The key package is missing. the end point cannot be added to the channel");
                return Err(ChannelEndpointError::AddParticipant);
            }
        };

        match self.mls.lock().await.add_member(payload) {
            Ok((commit_payload, welcome_payload)) => Ok((commit_payload, welcome_payload)),
            Err(e) => {
                error!("error adding new endpoint {}", e.to_string());
                Err(ChannelEndpointError::AddParticipant)
            }
        }
    }
}

#[derive(Debug)]

struct Endpoint<P, V, T>
where
    P: TokenProvider + Send + Sync + Clone + 'static,
    V: Verifier + Send + Sync + Clone + 'static,
    T: SessionTransmitter + Send + Sync + Clone + 'static,
{
    /// endpoint name
    name: Agent,

    /// channel name
    channel_name: AgentType,

    /// id of the current session
    session_id: Id,

    /// connection id to the next hop SLIM
    conn: Option<u64>,

    /// true is the endpoint is already subscribed to the channel
    subscribed: bool,

    /// mls state
<<<<<<< HEAD
    mls_state: Option<MlsState>,
=======
    mls_state: MlsState<P, V>,
>>>>>>> 5dca6c38

    /// transmitter to send messages to the local SLIM instance and to the application
    tx: T,
}

impl<P, V, T> Endpoint<P, V, T>
where
    P: TokenProvider + Send + Sync + Clone + 'static,
    V: Verifier + Send + Sync + Clone + 'static,
    T: SessionTransmitter + Send + Sync + Clone + 'static,
{
    pub fn new(
        name: &Agent,
        channel_name: &AgentType,
        session_id: Id,
<<<<<<< HEAD
        mls_state: Option<MlsState>,
=======
        conn: u64,
        mls: Option<Arc<Mutex<Mls<P, V>>>>,
>>>>>>> 5dca6c38
        tx: T,
    ) -> Self {
        Endpoint {
            name: name.clone(),
            channel_name: channel_name.clone(),
            session_id,
            conn: None,
            subscribed: false,
            mls_state,
            tx,
        }
    }

    fn create_channel_message(
        &self,
        destination: &AgentType,
        destination_id: Option<u64>,
        broadcast: bool,
        request_type: SessionHeaderType,
        message_id: u32,
        payload: Vec<u8>,
    ) -> Message {
        let flags = if broadcast {
            let f = SlimHeaderFlags::new(10, None, None, None, None);
            Some(f)
        } else {
            None
        };

        let slim_header = Some(SlimHeader::new(
            &self.name,
            destination,
            destination_id,
            flags,
        ));

        let session_header = Some(SessionHeader::new(
            request_type.into(),
            self.session_id,
            message_id,
        ));

        Message::new_publish_with_headers(slim_header, session_header, "", payload)
    }

    async fn join(&mut self) {
        // subscribe only once to the channel
        if self.subscribed {
            return;
        }

        self.subscribed = true;

        // subscribe for the channel
        let header = Some(SlimHeaderFlags::default().with_forward_to(self.conn.unwrap()));
        let sub = Message::new_subscribe(&self.name, &self.channel_name, None, header);

        self.send(sub).await;

        // set rout for the channel
        self.set_route(&self.channel_name, None).await;
    }

    async fn set_route(&self, route_name: &AgentType, route_id: Option<u64>) {
        // send a message with subscription from
        let msg = Message::new_subscribe(
            &self.name,
            route_name,
            route_id,
            Some(SlimHeaderFlags::default().with_recv_from(self.conn.unwrap())),
        );

        self.send(msg).await;
    }

    async fn leave(&self) {
        // unsubscribe for the channel
        let header = Some(SlimHeaderFlags::default().with_forward_to(self.conn.unwrap()));
        let unsub = Message::new_unsubscribe(&self.name, &self.channel_name, None, header);

        self.send(unsub).await;
    }

    async fn send(&self, msg: Message) {
        if self.tx.send_to_slim(Ok(msg)).await.is_err() {
            error!("error sending message to slim from channel manager");
            self.tx
                .send_to_app(Err(SessionError::Processing(
                    "error sending message to local slim instance".to_string(),
                )))
                .await
                .expect("error notifying app");
        }
    }
}

#[derive(Debug)]
pub struct ChannelParticipant<P, V, T>
where
    P: TokenProvider + Send + Sync + Clone + 'static,
    V: Verifier + Send + Sync + Clone + 'static,
    T: SessionTransmitter + Send + Sync + Clone + 'static,
{
    endpoint: Endpoint<P, V, T>,
}

impl<P, V, T> ChannelParticipant<P, V, T>
where
    P: TokenProvider + Send + Sync + Clone + 'static,
    V: Verifier + Send + Sync + Clone + 'static,
    T: SessionTransmitter + Send + Sync + Clone + 'static,
{
    pub fn new(
        name: &Agent,
        channel_name: &AgentType,
        session_id: Id,
<<<<<<< HEAD
        mls: Option<MlsState>,
=======
        conn: u64,
        mls: Option<Arc<Mutex<Mls<P, V>>>>,
>>>>>>> 5dca6c38
        tx: T,
    ) -> Self {
        let endpoint = Endpoint::new(name, channel_name, session_id, mls, tx);
        ChannelParticipant { endpoint }
    }

    async fn on_discovery_request(&mut self, msg: Message) {
        // set local state according to the info in the message
        self.endpoint.conn = Some(msg.get_incoming_conn());
        self.endpoint.session_id = msg.get_session_header().get_session_id();

        // get the source (with strings) from the packet payload
        let source_name = match msg.get_payload() {
            Some(content) => {
                let c: Agent = match bincode::decode_from_slice(
                    &content.blob,
                    bincode::config::standard(),
                ) {
                    Ok(c) => c.0,
                    Err(_) => {
                        error!(
                            "error decoding payload in a Discovery Channel request, ignore the message"
                        );
                        return;
                    }
                };
                // channel name
                c
            }
            None => {
                error!("missing payload in a Discovery Channel request, ignore the message");
                return;
            }
        };

        // set route in order to be able to send packets to the moderator
        self.endpoint
            .set_route(source_name.agent_type(), source_name.agent_id_option())
            .await;

        // set the connection id equal to the connection from where we received the message
        let src = msg.get_source();

        //if msg

        // create reply message
        let reply = self.endpoint.create_channel_message(
            src.agent_type(),
            src.agent_id_option(),
            false,
            SessionHeaderType::ChannelDiscoveryReply,
            msg.get_id(),
            vec![],
        );

        self.endpoint.send(reply).await;
    }

    async fn on_join_request(&mut self, msg: Message) {
        // accept the join and set the state
        // add the group name to the local endpoint and subscribe
        let src = msg.get_source();

        let channel_name = match msg.get_payload() {
            Some(content) => {
                let c: AgentType = match bincode::decode_from_slice(
                    &content.blob,
                    bincode::config::standard(),
                ) {
                    Ok(c) => c.0,
                    Err(_) => {
                        error!(
                            "error decoding payload in a Join Channel request, ignore the message"
                        );
                        return;
                    }
                };
                // channel name
                c
            }
            None => {
                error!("missing payload in a Join Channel request, ignore the message");
                return;
            }
        };

        // store the channel name
        self.endpoint.channel_name = channel_name;

        let payload: Vec<u8> = if msg.contains_metadata(METADATA_MLS_ENABLED) {
            // if mls we need to provide the key package
            match self.endpoint.mls_state.as_mut() {
                Some(mls_state) => match mls_state.generate_key_package().await {
                    Ok(key_package) => key_package,
                    Err(_) => {
                        error!("error generating key package, drop join request");
                        return;
                    }
                },
                None => {
                    error!("MLS not initialized, cannot generate key package");
                    return;
                }
            }
        } else {
            // without MLS we can set the state for the channel
            // otherwise the endpoint needs to receive a
            // welcome message first
            self.endpoint.join().await;
            vec![]
        };

        // reply to the request
        let reply = self.endpoint.create_channel_message(
            src.agent_type(),
            src.agent_id_option(),
            false,
            SessionHeaderType::ChannelJoinReply,
            msg.get_id(),
            payload,
        );
        self.endpoint.send(reply).await;
    }

    async fn on_mls_welcome(&mut self, msg: Message) {
        match self.endpoint.mls_state.as_mut() {
            Some(mls_state) => match mls_state.process_welcome_message(&msg).await {
                Ok(()) => {}
                Err(_) => {
                    // error processing welcome message, drop it
                    return;
                }
            },
            None => {
                error!("MLS not initialized, cannot process welcome message");
                return;
            }
        }

        // set route for the channel name
        self.endpoint.join().await;

        // send an ack back to the moderator
        let src = msg.get_source();
        let ack = self.endpoint.create_channel_message(
            src.agent_type(),
            src.agent_id_option(),
            false,
            SessionHeaderType::ChannelMlsAck,
            msg.get_id(),
            vec![],
        );
        self.endpoint.send(ack).await;
    }

    async fn on_mls_commit(&mut self, msg: Message) {
        match self.endpoint.mls_state.as_mut() {
            Some(mls_state) => match mls_state.process_commit_message(&msg).await {
                Ok(()) => {}
                Err(_) => {
                    // error processing commit message, drop it
                    return;
                }
            },
            None => {
                error!("MLS not initialized, cannot process commit message");
                return;
            }
        }

        // send an ack back to the moderator
        let src = msg.get_source();
        let ack = self.endpoint.create_channel_message(
            src.agent_type(),
            src.agent_id_option(),
            false,
            SessionHeaderType::ChannelMlsAck,
            msg.get_id(),
            vec![],
        );
        self.endpoint.send(ack).await;
    }
}

impl<P, V, T> OnMessageReceived for ChannelParticipant<P, V, T>
where
    P: TokenProvider + Send + Sync + Clone + 'static,
    V: Verifier + Send + Sync + Clone + 'static,
    T: SessionTransmitter + Send + Sync + Clone + 'static,
{
    async fn on_message(&mut self, msg: Message) {
        let msg_type = msg.get_session_header().header_type();
        match msg_type {
            SessionHeaderType::ChannelDiscoveryRequest => {
                debug!("received discovery request message");
                self.on_discovery_request(msg).await;
            }
            SessionHeaderType::ChannelJoinRequest => {
                debug!("received join request message");
                self.on_join_request(msg).await;
            }
            SessionHeaderType::ChannelMlsWelcome => {
                debug!("received mls welcome message");
                self.on_mls_welcome(msg).await;
            }
            SessionHeaderType::ChannelMlsCommit => {
                debug!("received mls commit message");
                self.on_mls_commit(msg).await;
            }
            SessionHeaderType::ChannelLeaveRequest => {
                debug!("received leave request message");
                // leave the channell
                self.endpoint.leave().await;

                // reply to the request
                let src = msg.get_source();
                let reply = self.endpoint.create_channel_message(
                    src.agent_type(),
                    src.agent_id_option(),
                    false,
                    SessionHeaderType::ChannelLeaveReply,
                    msg.get_id(),
                    vec![],
                );

                self.endpoint.send(reply).await;
            }
            _ => {
                error!("received unexpected packet type");
            }
        }
    }
}

#[derive(Debug)]
pub struct ChannelModerator<P, V, T>
where
    P: TokenProvider + Send + Sync + Clone + 'static,
    V: Verifier + Send + Sync + Clone + 'static,
    T: SessionTransmitter + Send + Sync + Clone + 'static,
{
    endpoint: Endpoint<P, V, T>,

    /// list of endpoint names in the channel
    channel_list: HashSet<Agent>,

    /// list of pending requests and related timers
    /// for each timer store also the number of packets that we expect
    /// get back before cancel the timer.
    /// this is needed for broadcast messages.
    pending_requests: HashMap<u32, (crate::timer::Timer, u32)>,

    /// number or maximum retries before give up with a control message
    max_retries: u32,

    /// interval between retries
    retries_interval: Duration,

    /// channel name as payload to add to the invite messages
    invite_payload: Vec<u8>,

    /// mls message id
    mls_msg_id: u32,
}

#[allow(clippy::too_many_arguments)]
impl<P, V, T> ChannelModerator<P, V, T>
where
    P: TokenProvider + Send + Sync + Clone + 'static,
    V: Verifier + Send + Sync + Clone + 'static,
    T: SessionTransmitter + Send + Sync + Clone + 'static,
{
    pub fn new(
        name: &Agent,
        channel_name: &AgentType,
        session_id: Id,
        max_retries: u32,
        retries_interval: Duration,
<<<<<<< HEAD
        mls: Option<MlsState>,
=======
        mls: Option<Arc<Mutex<Mls<P, V>>>>,
>>>>>>> 5dca6c38
        tx: T,
    ) -> Self {
        let invite_payload: Vec<u8> =
            bincode::encode_to_vec(channel_name, bincode::config::standard())
                .expect("unable to parse channel name as payload");

        let endpoint = Endpoint::new(name, channel_name, session_id, mls, tx);
        ChannelModerator {
            endpoint,
            channel_list: HashSet::new(),
            pending_requests: HashMap::new(),
            max_retries,
            retries_interval,
            invite_payload,
            mls_msg_id: 0,
        }
    }

    pub async fn join(&mut self) {
        if !self.endpoint.subscribed {
            // join the channel
            self.endpoint.join().await;

            // create mls group if needed
            match self.endpoint.mls_state.as_mut() {
                Some(mls_state) => match mls_state.init_moderator().await {
                    Ok(()) => {
                        debug!("MLS group created successfully");
                    }
                    Err(e) => {
                        error!("error creating MLS group: {}", e);
                        return;
                    }
                },
                None => {
                    error!("MLS not initialized, cannot create group");
                    return;
                }
            }

            // add the moderator to the channel
            self.channel_list.insert(self.endpoint.name.clone());
        }
    }

    async fn forward(&mut self, msg: Message) {
        // forward message received from the app and set a timer
        let msg_id = msg.get_id();
        self.endpoint.send(msg.clone()).await;
        // create a timer for this request
        self.create_timer(msg_id, 1, msg);
    }

    fn create_timer(&mut self, key: u32, pending_mesasges: u32, msg: Message) {
        let observer = Arc::new(RequestTimerObserver {
            message: msg,
            tx: self.endpoint.tx.clone(),
        });

        let timer = crate::timer::Timer::new(
            key,
            crate::timer::TimerType::Constant,
            self.retries_interval,
            None,
            Some(self.max_retries),
        );
        timer.start(observer);

        self.pending_requests.insert(key, (timer, pending_mesasges));
    }

    fn delete_timer(&mut self, key: u32) -> bool {
        match self.pending_requests.get_mut(&key) {
            Some((t, p)) => {
                *p -= 1;
                if *p == 0 {
                    t.stop();
                    self.pending_requests.remove(&key);
                    return true;
                }
            }
            None => {
                error!("received a reply from unknown agent, drop message");
            }
        }
        false
    }

    fn get_next_mls_mgs_id(&mut self) -> u32 {
        self.mls_msg_id += 1;
        self.mls_msg_id
    }

    async fn on_discovery_reply(&mut self, msg: Message) {
        // set the local state and join the channel
        self.endpoint.conn = Some(msg.get_incoming_conn());
        self.join().await;

        // an endpoint replyed to the discovery message
        // send a join message
        let src = msg.get_slim_header().get_source();
        let recv_msg_id = msg.get_id();
        let new_msg_id = rand::random::<u32>();

        // this message cannot be received but it is created here
        let mut join = self.endpoint.create_channel_message(
            src.agent_type(),
            src.agent_id_option(),
            false,
            SessionHeaderType::ChannelJoinRequest,
            new_msg_id,
            self.invite_payload.clone(),
        );

        if self.endpoint.mls_state.is_some() {
            join.insert_metadata(METADATA_MLS_ENABLED.to_string(), "true".to_owned());
        }

        self.endpoint.send(join.clone()).await;

        // remove the timer for the discovery message
        self.delete_timer(recv_msg_id);

        // add a new one for the join message
        self.create_timer(new_msg_id, 1, join);
    }

    async fn on_join_reply(&mut self, msg: Message) {
        let src = msg.get_slim_header().get_source();
        let msg_id = msg.get_id();

        // cancel timer, there only one message pending here
        self.delete_timer(msg_id);

        // send MLS messages if needed
        if self.endpoint.mls_state.is_some() {
            let (commit_payload, welcome_payload) = match self
                .endpoint
                .mls_state
                .as_ref()
                .unwrap()
                .add_participant(&msg)
                .await
            {
                Ok((commit_payload, welcome_payload)) => (commit_payload, welcome_payload),
                Err(_) => {
                    // error adding participant, drop message
                    return;
                }
            };

            // send the commit message to the channel
            let commit_id = self.get_next_mls_mgs_id();
            let welcome_id = rand::random::<u32>();

            let commit = self.endpoint.create_channel_message(
                &self.endpoint.channel_name,
                None,
                true,
                SessionHeaderType::ChannelMlsCommit,
                commit_id,
                commit_payload,
            );
            let mut welcome = self.endpoint.create_channel_message(
                src.agent_type(),
                src.agent_id_option(),
                false,
                SessionHeaderType::ChannelMlsWelcome,
                welcome_id,
                welcome_payload,
            );
            welcome.insert_metadata(
                METADATA_MLS_INIT_COMMIT_ID.to_string(),
                commit_id.to_string(),
            );

            // send welcome message
            self.endpoint.send(welcome.clone()).await;
            self.create_timer(welcome_id, 1, welcome);

            // send commit message if needed
            if self.channel_list.len() > 1 {
                self.endpoint.send(commit.clone()).await;
                self.create_timer(
                    commit_id,
                    (self.channel_list.len() - 1).try_into().unwrap(),
                    commit,
                );
            }
        };

        // track source in the channel list
        self.channel_list.insert(src);
    }

    async fn on_msl_ack(&mut self, msg: Message) {
        let recv_msg_id = msg.get_id();
        self.delete_timer(recv_msg_id);
    }
}

impl<P, V, T> OnMessageReceived for ChannelModerator<P, V, T>
where
    P: TokenProvider + Send + Sync + Clone + 'static,
    V: Verifier + Send + Sync + Clone + 'static,
    T: SessionTransmitter + Send + Sync + Clone + 'static,
{
    async fn on_message(&mut self, msg: Message) {
        let msg_type = msg.get_session_header().header_type();
        match msg_type {
            SessionHeaderType::ChannelDiscoveryRequest => {
                debug!("received discovery request message from app");
                // discovery message coming from the application
                self.forward(msg).await;
            }
            SessionHeaderType::ChannelDiscoveryReply => {
                debug!("received discovery reply message");
                self.on_discovery_reply(msg).await;
            }
            SessionHeaderType::ChannelJoinReply => {
                debug!("received join reply message");
                self.on_join_reply(msg).await;
            }
            SessionHeaderType::ChannelMlsAck => {
                debug!("received mls ack message");
                self.on_msl_ack(msg).await;
            }
            SessionHeaderType::ChannelLeaveRequest => {
                // leave message coming from the application
                debug!("received leave request message");
                self.forward(msg).await;
            }
            SessionHeaderType::ChannelLeaveReply => {
                debug!("received leave reply message");
                let src = msg.get_slim_header().get_source();
                let msg_id = msg.get_id();

                // cancel timer
                self.delete_timer(msg_id);

                // remove from the channel list
                self.channel_list.remove(&src);
            }
            _ => {
                error!("received unexpected packet type");
            }
        }
    }
}

/*#[cfg(test)]
mod tests {
    use crate::testutils::MockTransmitter;

    use super::*;
    use tracing_test::traced_test;

    use slim_datapath::messages::AgentType;

    const SESSION_ID: u32 = 10;

    #[tokio::test]
    #[traced_test]
    async fn test_full_join_and_leave() {
        let (tx_app, _) = tokio::sync::mpsc::channel(1);
        let (moderator_tx, mut moderator_rx) = tokio::sync::mpsc::channel(50);
        let (participant_tx, mut participant_rx) = tokio::sync::mpsc::channel(50);

        let moderator_tx = MockTransmitter {
            tx_app: tx_app.clone(),
            tx_slim: moderator_tx,
        };

        let participant_tx = MockTransmitter {
            tx_app: tx_app.clone(),
            tx_slim: participant_tx,
        };

        let moderator = Agent::from_strings("org", "default", "moderator", 12345);
        let participant = Agent::from_strings("org", "default", "participant", 5120);
        let channel_name = AgentType::from_strings("channel", "channel", "channel");
        let conn = 1;

        let mut cm = ChannelModerator::new(
            &moderator,
            &channel_name,
            SESSION_ID,
            conn,
            3,
            Duration::from_millis(100),
            moderator_tx,
        );
        let mut cp = ChannelParticipant::new(
            &participant,
            &channel_name,
            SESSION_ID,
            conn,
            participant_tx,
        );

        // create a discovery request
        let flags = SlimHeaderFlags::default().with_incoming_conn(conn);

        let slim_header = Some(SlimHeader::new(
            &moderator,
            participant.agent_type(),
            None,
            Some(flags),
        ));

        let session_header = Some(SessionHeader::new(
            SessionHeaderType::ChannelDiscoveryRequest.into(),
            SESSION_ID,
            rand::random::<u32>(),
        ));
        let payload: Vec<u8> =
            bincode::encode_to_vec(&moderator, bincode::config::standard()).unwrap();
        let request = Message::new_publish_with_headers(slim_header, session_header, "", payload);

        // receive the request at the session layer
        cm.on_message(request.clone()).await;

        // the request is forwarded to slim
        let msg = moderator_rx.recv().await.unwrap().unwrap();
        let msg_id = msg.get_id();
        assert_eq!(request, msg);

        // the message is received by the participant
        cp.on_message(msg).await;

        // the first message received  by slim should be a set route for the moderator name
        let header = Some(SlimHeaderFlags::default().with_recv_from(conn));
        let sub = Message::new_subscribe(
            &participant,
            moderator.agent_type(),
            moderator.agent_id_option(),
            header,
        );
        let msg = participant_rx.recv().await.unwrap().unwrap();
        assert_eq!(msg, sub);

        // create the expected reply for comparison
        let reply = cp.endpoint.create_channel_message(
            moderator.agent_type(),
            moderator.agent_id_option(),
            SessionHeaderType::ChannelDiscoveryReply,
            msg_id,
            vec![],
        );

        let mut msg = participant_rx.recv().await.unwrap().unwrap();
        assert_eq!(msg, reply);

        // message reception on moderator side
        msg.set_incoming_conn(Some(conn));
        cm.on_message(msg).await;

        // the first message is the subscription for the channel name
        let header = Some(SlimHeaderFlags::default().with_forward_to(conn));
        let sub = Message::new_subscribe(&moderator, &channel_name, None, header);
        let msg = moderator_rx.recv().await.unwrap().unwrap();
        assert_eq!(msg, sub);

        // then we have the set route for the channel name
        let header = Some(SlimHeaderFlags::default().with_recv_from(conn));
        let sub = Message::new_subscribe(&moderator, &channel_name, None, header);
        let msg = moderator_rx.recv().await.unwrap().unwrap();
        assert_eq!(msg, sub);

        // create a request to compare with the output of on_message
        let payload: Vec<u8> =
            bincode::encode_to_vec(&channel_name, bincode::config::standard()).unwrap();
        let mut request = cm.endpoint.create_channel_message(
            participant.agent_type(),
            participant.agent_id_option(),
            SessionHeaderType::ChannelJoinRequest,
            0,
            payload,
        );

        let mut msg = moderator_rx.recv().await.unwrap().unwrap();
        let msg_id = msg.get_id();
        request.set_message_id(msg_id);
        assert_eq!(msg, request);

        msg.set_incoming_conn(Some(conn));
        let msg_id = msg.get_id();
        cp.on_message(msg).await;

        // the first message is the subscription for the channel name
        let header = Some(SlimHeaderFlags::default().with_forward_to(conn));
        let sub = Message::new_subscribe(&participant, &channel_name, None, header);
        let msg = participant_rx.recv().await.unwrap().unwrap();
        assert_eq!(msg, sub);

        // then we have the set route for the channel name
        let header = Some(SlimHeaderFlags::default().with_recv_from(conn));
        let sub = Message::new_subscribe(&participant, &channel_name, None, header);
        let msg = participant_rx.recv().await.unwrap().unwrap();
        assert_eq!(msg, sub);

        // create a reply to compare with the output of on_message
        let reply = cp.endpoint.create_channel_message(
            moderator.agent_type(),
            moderator.agent_id_option(),
            SessionHeaderType::ChannelJoinReply,
            msg_id,
            vec![],
        );
        let mut msg = participant_rx.recv().await.unwrap().unwrap();
        assert_eq!(msg, reply);

        msg.set_incoming_conn(Some(conn));
        cm.on_message(msg).await;

        // end with the message exchange check the state
        assert_eq!(cm.channel_list.len(), 2);
        assert!(cm.channel_list.contains(&moderator));
        assert!(cm.channel_list.contains(&participant));
        assert_eq!(cm.pending_requests.len(), 0);

        // ask to leave to the participant
        // create a request to remove paticipant from the group
        let mut request = cm.endpoint.create_channel_message(
            participant.agent_type(),
            participant.agent_id_option(),
            SessionHeaderType::ChannelLeaveRequest,
            0,
            vec![],
        );
        request.set_incoming_conn(Some(conn));

        cm.on_message(request.clone()).await;

        // get discovery request
        let msg = moderator_rx.recv().await.unwrap().unwrap();
        let msg_id = msg.get_id();
        //request.set_message_id(msg_id);
        assert_eq!(msg, request);

        cp.on_message(msg).await;

        // the firs message will be the unsubscribe
        let header = Some(SlimHeaderFlags::default().with_forward_to(conn));
        let unsub = Message::new_unsubscribe(&participant, &channel_name, None, header);
        let msg = participant_rx.recv().await.unwrap().unwrap();
        assert_eq!(msg, unsub);

        // create a reply to compare with the output of on_message
        let reply = cp.endpoint.create_channel_message(
            moderator.agent_type(),
            moderator.agent_id_option(),
            SessionHeaderType::ChannelLeaveReply,
            msg_id,
            vec![],
        );
        let msg = participant_rx.recv().await.unwrap().unwrap();
        assert_eq!(msg, reply);

        // mimic message reception on moderator side
        cm.on_message(msg).await;

        // nothing should happen except that the participant
        // is removed by the group
        assert_eq!(cm.channel_list.len(), 1);
        assert!(cm.channel_list.contains(&moderator));
        assert!(!cm.channel_list.contains(&participant));
        assert_eq!(cm.pending_requests.len(), 0);
    }
}*/<|MERGE_RESOLUTION|>--- conflicted
+++ resolved
@@ -7,12 +7,9 @@
     time::Duration,
 };
 
-<<<<<<< HEAD
-=======
 use slim_auth::traits::{TokenProvider, Verifier};
 use slim_mls::mls::Mls;
 
->>>>>>> 5dca6c38
 use async_trait::async_trait;
 use tokio::sync::Mutex;
 use tracing::{debug, error, trace};
@@ -81,11 +78,7 @@
 }
 
 #[derive(Debug)]
-<<<<<<< HEAD
-pub(crate) enum ChannelEndpoint<T>
-=======
 pub enum ChannelEndpoint<P, V, T>
->>>>>>> 5dca6c38
 where
     P: TokenProvider + Send + Sync + Clone + 'static,
     V: Verifier + Send + Sync + Clone + 'static,
@@ -114,26 +107,15 @@
 }
 
 #[derive(Debug)]
-<<<<<<< HEAD
-pub(crate) struct MlsState {
-=======
 struct MlsState<P, V>
 where
     P: TokenProvider + Send + Sync + Clone + 'static,
     V: Verifier + Send + Sync + Clone + 'static,
 {
-    /// true if initialized
-    init: bool,
-
->>>>>>> 5dca6c38
     /// mls state for the channel of this endpoint
     /// the mls state should be created and initiated in the app
     /// so that it can be shared with the channel and the interceptors
-<<<<<<< HEAD
-    mls: Arc<Mutex<Mls>>,
-=======
-    mls: Option<Arc<Mutex<Mls<P, V>>>>,
->>>>>>> 5dca6c38
+    mls: Arc<Mutex<Mls<P, V>>>,
 
     /// used only if Some(mls)
     group: Vec<u8>,
@@ -142,38 +124,17 @@
     last_commit_id: u32,
 }
 
-<<<<<<< HEAD
-impl MlsState {
+impl<P, V> MlsState<P, V>
+where
+    P: TokenProvider + Send + Sync + Clone + 'static,
+    V: Verifier + Send + Sync + Clone + 'static
+{
     pub(crate) async fn new(mls: Arc<Mutex<Mls>>) -> Result<Self, ChannelEndpointError> {
         mls.lock()
             .await
             .initialize()
             .await
             .map_err(|e| ChannelEndpointError::MLSInit(e.to_string()))?;
-=======
-impl<P, V> MlsState<P, V>
-where
-    P: TokenProvider + Send + Sync + Clone + 'static,
-    V: Verifier + Send + Sync + Clone + 'static,
-{
-    async fn init(&mut self) -> Result<(), ChannelEndpointError> {
-        if self.init {
-            return Ok(());
-        }
-
-        if let Some(mls) = &self.mls {
-            let mut lock = mls.lock().await;
-            match lock.initialize().await {
-                Ok(()) => {
-                    self.init = true;
-                    return Ok(());
-                }
-                Err(e) => {
-                    return Err(ChannelEndpointError::MLSInit(e.to_string()));
-                }
-            }
-        };
->>>>>>> 5dca6c38
 
         Ok(MlsState {
             mls,
@@ -321,11 +282,7 @@
     subscribed: bool,
 
     /// mls state
-<<<<<<< HEAD
-    mls_state: Option<MlsState>,
-=======
-    mls_state: MlsState<P, V>,
->>>>>>> 5dca6c38
+    mls_state: Option<MlsState<P, V>>,
 
     /// transmitter to send messages to the local SLIM instance and to the application
     tx: T,
@@ -341,12 +298,7 @@
         name: &Agent,
         channel_name: &AgentType,
         session_id: Id,
-<<<<<<< HEAD
-        mls_state: Option<MlsState>,
-=======
-        conn: u64,
-        mls: Option<Arc<Mutex<Mls<P, V>>>>,
->>>>>>> 5dca6c38
+        mls_state: Option<Mls<P, V>>,
         tx: T,
     ) -> Self {
         Endpoint {
@@ -463,12 +415,7 @@
         name: &Agent,
         channel_name: &AgentType,
         session_id: Id,
-<<<<<<< HEAD
-        mls: Option<MlsState>,
-=======
-        conn: u64,
-        mls: Option<Arc<Mutex<Mls<P, V>>>>,
->>>>>>> 5dca6c38
+        mls: Option<MlsState<P, V>>,
         tx: T,
     ) -> Self {
         let endpoint = Endpoint::new(name, channel_name, session_id, mls, tx);
@@ -747,11 +694,7 @@
         session_id: Id,
         max_retries: u32,
         retries_interval: Duration,
-<<<<<<< HEAD
-        mls: Option<MlsState>,
-=======
-        mls: Option<Arc<Mutex<Mls<P, V>>>>,
->>>>>>> 5dca6c38
+        mls: Option<MlsState<P, V>>,
         tx: T,
     ) -> Self {
         let invite_payload: Vec<u8> =
