--- conflicted
+++ resolved
@@ -2,7 +2,7 @@
 // SPDX-License-Identifier: Apache-2.0
 
 use std::{
-    collections::{BTreeMap, HashMap},
+    collections::{BTreeMap, HashMap, btree_map::Entry},
     sync::Arc,
     time::Duration,
 };
@@ -44,7 +44,7 @@
     T: SessionTransmitter + Send + Sync + Clone + 'static,
 {
     async fn on_timeout(&self, timer_id: u32, timeouts: u32) {
-        tracing::info!("timeout number {} for request {}", timeouts, timer_id);
+        trace!("timeout number {} for request {}", timeouts, timer_id);
 
         if self
             .tx
@@ -144,21 +144,11 @@
     /// used only if Some(mls)
     group: Vec<u8>,
 
-<<<<<<< HEAD
-    /// last commit id
-    last_commit_id: u32,
-
-    /// stored commits for later processing
-    stored_commits: BTreeMap<u32, Message>,
-
-    /// map of the participants with package keys
-    /// this is used only by the moderator to remove
-    /// participants from the channel
-    participants: HashMap<Agent, MlsIdentity>,
-=======
     /// last mls message id
     last_mls_msg_id: u32,
->>>>>>> 32abca7a
+
+    /// map of stored commits and proposals
+    stored_commits_proposals: BTreeMap<u32, Message>,
 
     /// track if MLS is UP. For moderator this is true as soon as at least one participant
     /// has sent back an ack after the welcome message, while for participant
@@ -179,13 +169,8 @@
         Ok(MlsState {
             mls,
             group: vec![],
-<<<<<<< HEAD
-            last_commit_id: 0,
-            stored_commits: BTreeMap::new(),
-            participants: HashMap::new(),
-=======
             last_mls_msg_id: 0,
->>>>>>> 32abca7a
+            stored_commits_proposals: BTreeMap::new(),
             mls_up: false,
         })
     }
@@ -216,11 +201,6 @@
                 )
             })?;
 
-        tracing::info!(
-            "received welcome message with commit id {}, processing it",
-            self.last_commit_id
-        );
-
         let welcome = &msg
             .get_payload()
             .ok_or(SessionError::WelcomeMessage(
@@ -239,62 +219,69 @@
         Ok(())
     }
 
-<<<<<<< HEAD
-    async fn process_commit_message(&mut self, msg: Message) -> Result<(), SessionError> {
-        // the first message to be received should be a welcome message
-        // this message will init the last_commit_id. so if last_commit_id = 0
-        // drop the commits
-        if self.last_commit_id == 0 {
-            error!("welcome message not received yet, drop commit");
-            return Err(SessionError::CommitMessage(
-                "welcome message not received yet, drop commit".to_string(),
-            ));
-        }
-
-        // store commit in hash map
-        if let Some(commit) = self.stored_commits.insert(msg.get_id(), msg) {
-            debug!(
-                "commit message with id {} already exists, drop it",
-                commit.get_id()
-            );
-            return Err(SessionError::CommitMessage(
-                "commit message already exists, drop it".to_string(),
-            ));
-        }
-=======
-    fn process_commit_message(&mut self, msg: &Message) -> Result<(), SessionError> {
-        self.is_valid_msg_id(msg)?;
->>>>>>> 32abca7a
-
-        // process all messages in map until the numbering is not continuous
-        while let Some(commit) = self.stored_commits.remove(&(self.last_commit_id + 1)) {
-            debug!("processing stored commit {}", commit.get_id());
-            self.last_commit_id += 1;
-
-            let commit = &commit
-                .get_payload()
-                .ok_or(SessionError::CommitMessage(
-                    "missing payload in MLS commit, cannot process the commit".to_string(),
-                ))?
-                .blob;
-
-            self.mls
-                .lock()
-                .process_commit(commit)
-                .map_err(|e| SessionError::CommitMessage(e.to_string()))?;
-        }
-
-        Ok(())
-    }
-
-    fn process_proposal_message(
+    fn process_control_message(
         &mut self,
-        msg: &Message,
+        msg: Message,
         local_name: &Agent,
     ) -> Result<(), SessionError> {
         self.is_valid_msg_id(msg)?;
 
-        let content = msg
+        // process all messages in map until the numbering is not continuous
+        while let Some(msg) = self
+            .stored_commits_proposals
+            .remove(&(self.last_mls_msg_id + 1))
+        {
+            trace!("processing stored message {}", msg.get_id());
+
+            // increment the last mls message id
+            self.last_mls_msg_id += 1;
+
+            // base on the message type, process it
+            match msg.get_session_header().session_message_type() {
+                ProtoSessionMessageType::ChannelMlsProposal => {
+                    self.process_proposal_message(msg, local_name)?;
+                }
+                ProtoSessionMessageType::ChannelMlsCommit => {
+                    self.process_commit_message(msg)?;
+                }
+                _ => {
+                    error!("unknown control message type, drop it");
+                    return Err(SessionError::Processing(
+                        "unknown control message type".to_string(),
+                    ));
+                }
+            }
+        }
+
+        Ok(())
+    }
+
+    fn process_commit_message(&mut self, commit: Message) -> Result<(), SessionError> {
+        trace!("processing stored commit {}", commit.get_id());
+
+        // get the payload
+        let commit = &commit
+            .get_payload()
+            .ok_or(SessionError::CommitMessage(
+                "missing payload in MLS commit, cannot process the commit".to_string(),
+            ))?
+            .blob;
+
+        // process the commit message
+        self.mls
+            .lock()
+            .process_commit(commit)
+            .map_err(|e| SessionError::CommitMessage(e.to_string()))
+    }
+
+    fn process_proposal_message(
+        &mut self,
+        proposal: Message,
+        local_name: &Agent,
+    ) -> Result<(), SessionError> {
+        trace!("processing stored proposal {}", proposal.get_id());
+
+        let content = proposal
             .get_payload()
             .map_or_else(
                 || {
@@ -324,7 +311,7 @@
         Ok(())
     }
 
-    fn is_valid_msg_id(&mut self, msg: &Message) -> Result<(), SessionError> {
+    fn is_valid_msg_id(&mut self, msg: Message) -> Result<(), SessionError> {
         // the first message to be received should be a welcome message
         // this message will init the last_mls_msg_id. so if last_mls_msg_id = 0
         // drop the commits
@@ -335,19 +322,26 @@
             ));
         }
 
-        // the only valid commit that we can accepet is the commit with id
-        // last_mls_msg_id + 1. We can safely drop all the others because
-        // the moderator will keep sending them if needed
-        let msg_id = msg.get_id();
-        if msg_id == self.last_mls_msg_id + 1 {
-            debug!(%msg_id, "received valid commit with id");
-            self.last_mls_msg_id += 1;
-            Ok(())
-        } else {
-            error!("unexpected message id, drop message");
-            Err(SessionError::MLSIdMessage(
-                "unexpected message id, drop message".to_string(),
-            ))
+        if msg.get_id() < self.last_mls_msg_id {
+            debug!(
+                "message with id {} already processed, drop it",
+                msg.get_id()
+            );
+            return Ok(());
+        }
+
+        // store commit in hash map
+        match self.stored_commits_proposals.entry(msg.get_id()) {
+            Entry::Occupied(_) => {
+                debug!("message with id {} already exists, drop it", msg.get_id());
+                Err(SessionError::CommitMessage(
+                    "commit message already exists, drop it".to_string(),
+                ))
+            }
+            Entry::Vacant(entry) => {
+                entry.insert(msg);
+                Ok(())
+            }
         }
     }
 
@@ -563,12 +557,7 @@
 where
     T: SessionTransmitter + Send + Sync + Clone + 'static,
 {
-<<<<<<< HEAD
-    const MAX_FANOUT: u32 = 256;
-
-=======
     #[allow(clippy::too_many_arguments)]
->>>>>>> 32abca7a
     pub fn new(
         name: Agent,
         channel_name: AgentType,
@@ -603,13 +592,7 @@
         payload: Vec<u8>,
     ) -> Message {
         let flags = if broadcast {
-            Some(SlimHeaderFlags::new(
-                Self::MAX_FANOUT,
-                None,
-                None,
-                None,
-                None,
-            ))
+            Some(SlimHeaderFlags::new(10, None, None, None, None))
         } else {
             None
         };
@@ -875,59 +858,28 @@
         self.endpoint.send(ack).await
     }
 
-    async fn on_mls_commit(&mut self, msg: Message) -> Result<(), SessionError> {
-<<<<<<< HEAD
-        // save source and id of the commit message
+    async fn on_mls_control_message(&mut self, msg: Message) -> Result<(), SessionError> {
+        let msg_source = msg.get_source();
         let msg_id = msg.get_id();
-        let msg_src = msg.get_source();
-
-        self.endpoint
-            .mls_state
-            .as_mut()
-            .ok_or(SessionError::NoMls)?
-            .process_commit_message(msg)
-            .await?;
-=======
+
+        // process the control message
         self.mls_state
             .as_mut()
             .ok_or(SessionError::NoMls)?
-            .process_commit_message(&msg)?;
->>>>>>> 32abca7a
-
-        debug!("Commit message correctly processed, MLS state updated");
+            .process_control_message(msg, &self.endpoint.name)?;
+
+        debug!("Control message correctly processed, MLS state updated");
 
         // send an ack back to the moderator
         let ack = self.endpoint.create_channel_message(
-            msg_src.agent_type(),
-            msg_src.agent_id_option(),
+            msg_source.agent_type(),
+            msg_source.agent_id_option(),
             false,
             ProtoSessionMessageType::ChannelMlsAck,
             msg_id,
             vec![],
         );
 
-        self.endpoint.send(ack).await
-    }
-
-    async fn on_mls_proposal(&mut self, msg: Message) -> Result<(), SessionError> {
-        // process the proposal message from the moderator
-        self.mls_state
-            .as_mut()
-            .ok_or(SessionError::NoMls)?
-            .process_proposal_message(&msg, &self.endpoint.name)?;
-
-        // send an ack back to the moderator
-        let src = msg.get_source();
-        let ack = self.endpoint.create_channel_message(
-            src.agent_type(),
-            src.agent_id_option(),
-            false,
-            ProtoSessionMessageType::ChannelMlsAck,
-            msg.get_id(),
-            vec![],
-        );
-
-        debug!("MLS proposal correctly handled, send ack back to the moderator");
         self.endpoint.send(ack).await
     }
 
@@ -1089,11 +1041,11 @@
             }
             ProtoSessionMessageType::ChannelMlsCommit => {
                 debug!("Received mls commit message");
-                self.on_mls_commit(msg).await
+                self.on_mls_control_message(msg).await
             }
             ProtoSessionMessageType::ChannelMlsProposal => {
                 debug!("Received mls proposal message");
-                self.on_mls_proposal(msg).await
+                self.on_mls_control_message(msg).await
             }
             ProtoSessionMessageType::ChannelLeaveRequest => {
                 debug!("Received leave request message");
@@ -1343,7 +1295,6 @@
             }
         }
 
-        tracing::info!(%key, "timer cancelled, all messages acked");
         Ok(true)
     }
 
@@ -1433,13 +1384,9 @@
             // send commit message if needed
             let len = self.mls_state.as_ref().unwrap().participants.len();
             if len > 1 {
-<<<<<<< HEAD
-                tracing::info!(%commit_id, "Send MLS Commit Message to the channel");
-=======
                 debug!("Send MLS Commit Message to the channel (new group member)");
->>>>>>> 32abca7a
                 self.endpoint.send(commit.clone()).await?;
-                self.create_timer(commit_id, (len - 1) as u32, commit, None);
+                self.create_timer(commit_id, (len - 1).try_into().unwrap(), commit, None);
             }
         };
 
@@ -1571,7 +1518,7 @@
                 let len = self.mls_state.as_ref().unwrap().participants.len() + 1;
 
                 // the leave request will be forwarded after all acks are received
-                self.create_timer(commit_id, (len - 1) as u32, commit, Some(msg));
+                self.create_timer(commit_id, (len).try_into().unwrap(), commit, Some(msg));
 
                 Ok(())
             }
