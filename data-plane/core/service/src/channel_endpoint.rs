--- conflicted
+++ resolved
@@ -7,16 +7,8 @@
     time::Duration,
 };
 
-<<<<<<< HEAD
-use slim_auth::traits::{TokenProvider, Verifier};
-use slim_mls::mls::Mls;
-
 use async_trait::async_trait;
 use parking_lot::Mutex;
-=======
-use async_trait::async_trait;
-use tokio::sync::Mutex;
->>>>>>> 1c050b44
 use tracing::{debug, error, trace};
 
 use crate::{
@@ -24,10 +16,8 @@
     interceptor_mls::{METADATA_MLS_ENABLED, METADATA_MLS_INIT_COMMIT_ID},
     session::{Id, SessionTransmitter},
 };
-<<<<<<< HEAD
-=======
+
 use slim_auth::traits::{TokenProvider, Verifier};
->>>>>>> 1c050b44
 use slim_datapath::{
     api::{
         SessionHeader, SlimHeader,
@@ -35,10 +25,7 @@
     },
     messages::{Agent, AgentType, utils::SlimHeaderFlags},
 };
-<<<<<<< HEAD
-=======
 use slim_mls::mls::Mls;
->>>>>>> 1c050b44
 
 struct RequestTimerObserver<T>
 where
@@ -90,11 +77,7 @@
 }
 
 #[derive(Debug)]
-<<<<<<< HEAD
-pub enum ChannelEndpoint<P, V, T>
-=======
 pub(crate) enum ChannelEndpoint<P, V, T>
->>>>>>> 1c050b44
 where
     P: TokenProvider + Send + Sync + Clone + 'static,
     V: Verifier + Send + Sync + Clone + 'static,
@@ -145,17 +128,9 @@
     P: TokenProvider + Send + Sync + Clone + 'static,
     V: Verifier + Send + Sync + Clone + 'static,
 {
-<<<<<<< HEAD
     pub(crate) fn new(mls: Arc<Mutex<Mls<P, V>>>) -> Result<Self, ChannelEndpointError> {
         mls.lock()
             .initialize()
-=======
-    pub(crate) async fn new(mls: Arc<Mutex<Mls<P, V>>>) -> Result<Self, ChannelEndpointError> {
-        mls.lock()
-            .await
-            .initialize()
-            .await
->>>>>>> 1c050b44
             .map_err(|e| ChannelEndpointError::MLSInit(e.to_string()))?;
 
         Ok(MlsState {
@@ -168,10 +143,6 @@
     async fn init_moderator(&mut self) -> Result<(), ChannelEndpointError> {
         self.mls
             .lock()
-<<<<<<< HEAD
-=======
-            .await
->>>>>>> 1c050b44
             .create_group()
             .map(|_| ())
             .map_err(|e| ChannelEndpointError::MLSInit(e.to_string()))
@@ -180,10 +151,6 @@
     async fn generate_key_package(&mut self) -> Result<Vec<u8>, ChannelEndpointError> {
         self.mls
             .lock()
-<<<<<<< HEAD
-=======
-            .await
->>>>>>> 1c050b44
             .generate_key_package()
             .map_err(|e| ChannelEndpointError::MLSInit(e.to_string()))
     }
@@ -214,11 +181,7 @@
             }
         };
 
-<<<<<<< HEAD
         match self.mls.lock().process_welcome(welcome) {
-=======
-        match self.mls.lock().await.process_welcome(welcome) {
->>>>>>> 1c050b44
             Ok(id) => {
                 self.group = id;
                 Ok(())
@@ -259,11 +222,7 @@
             }
         };
 
-<<<<<<< HEAD
         match self.mls.lock().process_commit(commit) {
-=======
-        match self.mls.lock().await.process_commit(commit) {
->>>>>>> 1c050b44
             Ok(_) => Ok(()),
             Err(e) => {
                 error!("error processing commit message {}", e.to_string());
@@ -284,11 +243,7 @@
             }
         };
 
-<<<<<<< HEAD
         match self.mls.lock().add_member(payload) {
-=======
-        match self.mls.lock().await.add_member(payload) {
->>>>>>> 1c050b44
             Ok((commit_payload, welcome_payload)) => Ok((commit_payload, welcome_payload)),
             Err(e) => {
                 error!("error adding new endpoint {}", e.to_string());
