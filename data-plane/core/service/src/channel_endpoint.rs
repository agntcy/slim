// Copyright AGNTCY Contributors (https://github.com/agntcy)
// SPDX-License-Identifier: Apache-2.0

use std::{
    collections::{HashMap, HashSet},
    sync::Arc,
    time::Duration,
};

use slim_mls::mls::Mls;

use async_trait::async_trait;

use tokio::sync::Mutex;

use tracing::{debug, error, info, trace};

use crate::{
<<<<<<< HEAD
    errors::{ChannelEndpointError, SessionError},
=======
    errors::SessionError,
>>>>>>> 47bbd842
    session::{Id, SessionTransmitter},
};

use slim_datapath::{
    api::{
        SessionHeader, SlimHeader,
        proto::pubsub::v1::{Message, SessionHeaderType},
    },
    messages::{Agent, AgentType, utils::SlimHeaderFlags},
};

<<<<<<< HEAD
use crate::interceptor_mls::METADATA_MLS_ENABLED;
use crate::interceptor_mls::METADATA_MLS_INIT_COMMIT_ID;

=======
>>>>>>> 47bbd842
struct RequestTimerObserver<T>
where
    T: SessionTransmitter + Send + Sync + Clone + 'static,
{
    /// message to send in case of timeout
    message: Message,

    /// transmitter to send messages to the local SLIM instance and to the application
    tx: T,
}

#[async_trait]
impl<T> crate::timer::TimerObserver for RequestTimerObserver<T>
where
    T: SessionTransmitter + Send + Sync + Clone + 'static,
{
    async fn on_timeout(&self, timer_id: u32, timeouts: u32) {
        trace!("timeout number {} for request {}", timeouts, timer_id);

        if self
            .tx
            .send_to_slim(Ok(self.message.clone()))
            .await
            .is_err()
        {
            error!("error sending invite message");
        }
    }

    async fn on_failure(&self, _timer_id: u32, _timeouts: u32) {
        error!("unable to send message {:?}, stop retrying", self.message);
        self.tx
            .send_to_app(Err(SessionError::Processing(
                "timer failed on channel endpoint. Stop sending messages".to_string(),
            )))
            .await
            .expect("error notifying app");
    }

    async fn on_stop(&self, timer_id: u32) {
        trace!("timer for rtx {} cancelled", timer_id);
        // nothing to do
    }
}

trait OnMessageReceived {
    async fn on_message(&mut self, msg: Message);
}

#[derive(Debug)]
pub enum ChannelEndpoint<T>
where
    T: SessionTransmitter + Send + Sync + Clone + 'static,
{
    ChannelParticipant(ChannelParticipant<T>),
    ChannelModerator(ChannelModerator<T>),
}

impl<T> ChannelEndpoint<T>
where
    T: SessionTransmitter + Send + Sync + Clone + 'static,
{
    pub async fn on_message(&mut self, msg: Message) {
        match self {
            ChannelEndpoint::ChannelParticipant(cp) => {
                cp.on_message(msg).await;
            }
            ChannelEndpoint::ChannelModerator(cm) => {
                cm.on_message(msg).await;
            }
        }
    }
}

#[derive(Debug)]
<<<<<<< HEAD
struct MlsState {
    /// true if initialized
    init: bool,

    /// mls state for the channel of this endpoint
    /// the mls state should be created and initiaded in the app
    /// so that it can be shared with the channel and the interceptors
    mls: Option<Arc<Mutex<Mls>>>,

    /// used only is Some(mls)
    group: Vec<u8>,

    /// last commit id
    last_commit_id: u32,
}

impl MlsState {
    async fn init(&mut self) -> Result<(), ChannelEndpointError> {
        if self.init {
            return Ok(());
        }

        if let Some(mls) = &self.mls {
            let mut lock = mls.lock().await;
            match lock.initialize().await {
                Ok(()) => {
                    self.init = true;
                    return Ok(());
                }
                Err(e) => {
                    return Err(ChannelEndpointError::MLSInit(e.to_string()));
                }
            }
        };

        Err(ChannelEndpointError::NoMls)
    }

    async fn init_moderator(&mut self) -> Result<(), ChannelEndpointError> {
        self.init().await?;

        self.group = match &self.mls {
            Some(mls) => {
                let mut lock = mls.lock().await;
                match lock.create_group() {
                    Ok(id) => id,
                    Err(e) => {
                        error!("error creating a new group {}", e.to_string());
                        return Err(ChannelEndpointError::MLSInit(e.to_string()));
                    }
                }
            }
            None => vec![],
        };

        Ok(())
    }
    async fn generate_key_package(&mut self) -> Result<Vec<u8>, ChannelEndpointError> {
        self.init().await?;

        if let Some(mls) = &self.mls {
            let lock = mls.lock().await;
            match lock.generate_key_package() {
                Ok(msg) => {
                    return Ok(msg);
                }
                Err(e) => {
                    return Err(ChannelEndpointError::MLSKeyPackage(e.to_string()));
                }
            }
        };

        Err(ChannelEndpointError::NoMls)
    }

    async fn process_welcome_message(&mut self, msg: &Message) -> Result<(), ChannelEndpointError> {
        if !self.init {
            return Err(ChannelEndpointError::NoMls);
        }

        if self.last_commit_id != 0 {
            debug!("welcome message already received, drop");
            // we already got a welcome message, ignore this one
            return Ok(());
        }

        match msg.get_metadata(METADATA_MLS_INIT_COMMIT_ID) {
            Some(x) => {
                debug!("received valid welcome message");
                self.last_commit_id = x.parse::<u32>().unwrap();
            }
            None => {
                error!("received welcome message without commit id, drop it");
                return Err(ChannelEndpointError::WelcomeMessage);
            }
        }

        let welcome = match msg.get_payload() {
            Some(content) => &content.blob,
            None => {
                error!("missing payload in MLS welcome, cannot join the group");
                return Err(ChannelEndpointError::WelcomeMessage);
            }
        };

        match &self.mls {
            Some(mls) => {
                let mut lock = mls.lock().await;
                match lock.process_welcome(welcome) {
                    Ok(id) => {
                        self.group = id;
                        Ok(())
                    }
                    Err(e) => {
                        error!("error parsing welcome message {}", e.to_string());
                        Err(ChannelEndpointError::WelcomeMessage)
                    }
                }
            }
            None => {
                error!("no mls state set. cannot process the welcome message");
                Err(ChannelEndpointError::WelcomeMessage)
            }
        }
    }

    async fn process_commit_message(&mut self, msg: &Message) -> Result<(), ChannelEndpointError> {
        if !self.init {
            return Err(ChannelEndpointError::NoMls);
        }

        // the first message to be received should be a welcome message
        // this message will init the last_commit_id. so if last_commit_id = 0
        // drop the commits
        if self.last_commit_id == 0 {
            error!("welcome message not received yet, drop commit");
            return Err(ChannelEndpointError::CommitMessage);
        }

        // the only valid commit that we can accepet it the commit with id
        // last_commit_id + 1. We can safely drop all the others because
        // the moderator will keep sending them if needed
        let msg_id = msg.get_id();
        if msg_id == self.last_commit_id + 1 {
            debug!("received valid commit with id {}", msg_id);
            self.last_commit_id += 1;
        } else {
            error!("unexpected commit id, drop message");
            return Err(ChannelEndpointError::CommitMessage);
        }

        let commit = match msg.get_payload() {
            Some(content) => &content.blob,
            None => {
                error!("missing payload in MLS welcome, cannot join the group");
                return Err(ChannelEndpointError::CommitMessage);
            }
        };

        match &self.mls {
            Some(mls) => {
                let mut lock = mls.lock().await;
                match lock.process_commit(commit) {
                    Ok(_) => Ok(()),
                    Err(e) => {
                        error!("error processing commit message {}", e.to_string());
                        Err(ChannelEndpointError::CommitMessage)
                    }
                }
            }
            None => {
                error!("MLS not seutp, drop commit message");
                Err(ChannelEndpointError::CommitMessage)
            }
        }
    }

    async fn add_participant(
        &self,
        msg: &Message,
    ) -> Result<(Vec<u8>, Vec<u8>), ChannelEndpointError> {
        let payload = match msg.get_payload() {
            Some(p) => &p.blob,
            None => {
                error!("The key package is missing. the end point cannot be added to the channel");
                return Err(ChannelEndpointError::AddParticipant);
            }
        };

        match &self.mls {
            Some(mls) => {
                let mut lock = mls.lock().await;
                match lock.add_member(payload) {
                    Ok((commit_payload, welcome_payload)) => Ok((commit_payload, welcome_payload)),
                    Err(e) => {
                        error!("error adding new endpoint {}", e.to_string());
                        Err(ChannelEndpointError::AddParticipant)
                    }
                }
            }
            None => {
                error!("MLS not seutp, drop commit message");
                Err(ChannelEndpointError::CommitMessage)
            }
        }
    }
}

#[derive(Debug)]

=======
>>>>>>> 47bbd842
struct Endpoint<T>
where
    T: SessionTransmitter + Send + Sync + Clone + 'static,
{
    /// endpoint name
    name: Agent,

    /// channel name
    channel_name: AgentType,

    /// id of the current session
    session_id: Id,

    /// connection id to the next hop SLIM
    conn: u64,

    /// true is the endpoint is already subscribed to the channel
    subscribed: bool,

<<<<<<< HEAD
    /// mls state
    mls_state: MlsState,

=======
>>>>>>> 47bbd842
    /// transmitter to send messages to the local SLIM instance and to the application
    tx: T,
}

impl<T> Endpoint<T>
where
    T: SessionTransmitter + Send + Sync + Clone + 'static,
{
<<<<<<< HEAD
    pub fn new(
        name: &Agent,
        channel_name: &AgentType,
        session_id: Id,
        conn: u64,
        mls: Option<Arc<Mutex<Mls>>>,
        tx: T,
    ) -> Self {
=======
    pub fn new(name: &Agent, channel_name: &AgentType, session_id: Id, conn: u64, tx: T) -> Self {
>>>>>>> 47bbd842
        Endpoint {
            name: name.clone(),
            channel_name: channel_name.clone(),
            session_id,
            conn,
            subscribed: false,
<<<<<<< HEAD
            mls_state: MlsState {
                init: false,
                mls,
                group: vec![],
                last_commit_id: 0,
            },
=======
>>>>>>> 47bbd842
            tx,
        }
    }

    fn create_channel_message(
        &self,
        destination: &AgentType,
        destination_id: Option<u64>,
        broadcast: bool,
        request_type: SessionHeaderType,
        message_id: u32,
        payload: Vec<u8>,
    ) -> Message {
        let flags = if broadcast {
            let f = SlimHeaderFlags::new(10, None, None, None, None);
            Some(f)
        } else {
            None
        };

        let slim_header = Some(SlimHeader::new(
            &self.name,
            destination,
            destination_id,
            flags,
        ));

        let session_header = Some(SessionHeader::new(
            request_type.into(),
            self.session_id,
            message_id,
        ));

        Message::new_publish_with_headers(slim_header, session_header, "", payload)
    }

    async fn join(&mut self) {
        // subscribe only once to the channel
        if self.subscribed {
            return;
        }

        self.subscribed = true;

        // subscribe for the channel
        let header = Some(SlimHeaderFlags::default().with_forward_to(self.conn));
        let sub = Message::new_subscribe(&self.name, &self.channel_name, None, header);

        self.send(sub).await;

        // set rout for the channel
        self.set_route(&self.channel_name, None).await;
    }

    async fn set_route(&self, route_name: &AgentType, route_id: Option<u64>) {
        // send a message with subscription from
        let msg = Message::new_subscribe(
            &self.name,
            route_name,
            route_id,
            Some(SlimHeaderFlags::default().with_recv_from(self.conn)),
        );

        self.send(msg).await;
    }

    async fn leave(&self) {
        // unsubscribe for the channel
        let header = Some(SlimHeaderFlags::default().with_forward_to(self.conn));
        let unsub = Message::new_unsubscribe(&self.name, &self.channel_name, None, header);

        self.send(unsub).await;
    }

    async fn send(&self, msg: Message) {
        if self.tx.send_to_slim(Ok(msg)).await.is_err() {
            error!("error sending message to slim from channel manager");
            self.tx
                .send_to_app(Err(SessionError::Processing(
                    "error sending message to local slim instance".to_string(),
                )))
                .await
                .expect("error notifying app");
        }
    }
}

#[derive(Debug)]
pub struct ChannelParticipant<T>
where
    T: SessionTransmitter + Send + Sync + Clone + 'static,
{
    endpoint: Endpoint<T>,
}

impl<T> ChannelParticipant<T>
where
    T: SessionTransmitter + Send + Sync + Clone + 'static,
{
    pub fn new(
        name: &Agent,
        channel_name: &AgentType,
        session_id: Id,
        conn: u64,
<<<<<<< HEAD
        mls: Option<Arc<Mutex<Mls>>>,
        tx: T,
    ) -> Self {
        let endpoint = Endpoint::new(name, channel_name, session_id, conn, mls, tx);
=======
        tx: T,
    ) -> Self {
        let endpoint = Endpoint::new(name, channel_name, session_id, conn, tx);
>>>>>>> 47bbd842
        ChannelParticipant { endpoint }
    }

<<<<<<< HEAD
    async fn on_discovery_request(&mut self, msg: Message) {
        // set local state according to the info in the message
        self.endpoint.conn = msg.get_incoming_conn();
        self.endpoint.session_id = msg.get_session_header().get_session_id();

        // get the source (with strings) from the packet payload
        let source_name = match msg.get_payload() {
            Some(content) => {
                let c: Agent = match bincode::decode_from_slice(
                    &content.blob,
                    bincode::config::standard(),
                ) {
                    Ok(c) => c.0,
                    Err(_) => {
=======
impl<T> OnMessageReceived for ChannelParticipant<T>
where
    T: SessionTransmitter + Send + Sync + Clone + 'static,
{
    async fn on_message(&mut self, msg: Message) {
        let msg_type = msg.get_session_header().header_type();
        match msg_type {
            SessionHeaderType::ChannelDiscoveryRequest => {
                debug!("received discovery request message");
                // set local state according to the info in the message
                self.endpoint.conn = msg.get_incoming_conn();
                self.endpoint.session_id = msg.get_session_header().get_session_id();

                // get the source (with strings) from the packet payload
                let source = match msg.get_payload() {
                    Some(content) => {
                        let c: Agent = match bincode::decode_from_slice(
                            &content.blob,
                            bincode::config::standard(),
                        ) {
                            Ok(c) => c.0,
                            Err(_) => {
                                error!(
                                    "error decoding payload in a Discovery Channel request, ignore the message"
                                );
                                return;
                            }
                        };
                        // channel name
                        c
                    }
                    None => {
>>>>>>> 47bbd842
                        error!(
                            "error decoding payload in a Discovery Channel request, ignore the message"
                        );
                        return;
                    }
                };
                // channel name
                c
            }
            None => {
                error!("missing payload in a Discovery Channel request, ignore the message");
                return;
            }
        };

        // set route in order to be able to send packets to the moderator
        self.endpoint
            .set_route(source_name.agent_type(), source_name.agent_id_option())
            .await;

        // set the connection id equal to the connection from where we received the message
        let src = msg.get_source();

        //if msg

        // create reply message
        let reply = self.endpoint.create_channel_message(
            src.agent_type(),
            src.agent_id_option(),
            false,
            SessionHeaderType::ChannelDiscoveryReply,
            msg.get_id(),
            vec![],
        );

        self.endpoint.send(reply).await;
    }

    async fn on_join_request(&mut self, msg: Message) {
        // accept the join and set the state
        // add the group name to the local endpoint and subscribe
        let src = msg.get_source();

        let channel_name = match msg.get_payload() {
            Some(content) => {
                let c: AgentType = match bincode::decode_from_slice(
                    &content.blob,
                    bincode::config::standard(),
                ) {
                    Ok(c) => c.0,
                    Err(_) => {
                        error!(
                            "error decoding payload in a Join Channel request, ignore the message"
                        );
                        return;
                    }
                };
                // channel name
                c
            }
            None => {
                error!("missing payload in a Join Channel request, ignore the message");
                return;
            }
        };

        // store the channel name
        self.endpoint.channel_name = channel_name;

        let payload: Vec<u8> = if msg.contains_metadata(METADATA_MLS_ENABLED) {
            // if mls we need to provide the key package
            match &self.endpoint.mls_state.generate_key_package().await {
                Ok(payload) => payload.to_vec(),
                Err(e) => {
                    error!(
                        "received a join request with MLS, error creating the key package {}",
                        e.to_string()
                    );
                    // ignore the request and return
                    return;
                }
            }
        } else {
            // without MLS we can set the state for the channel
            // otherwise the endpoint needs to receive a
            // welcome message first
            self.endpoint.join().await;
            vec![]
        };

        // reply to the request
        let reply = self.endpoint.create_channel_message(
            src.agent_type(),
            src.agent_id_option(),
            false,
            SessionHeaderType::ChannelJoinReply,
            msg.get_id(),
            payload,
        );
        self.endpoint.send(reply).await;
    }

    async fn on_mls_welcome(&mut self, msg: Message) {
        match self.endpoint.mls_state.process_welcome_message(&msg).await {
            Ok(()) => {}
            Err(_) => {
                //error processing welcome message, drop it
                return;
            }
        }

        // set route for the channel name
        self.endpoint.join().await;

        // send an ack back to the moderator
        let src = msg.get_source();
        let ack = self.endpoint.create_channel_message(
            src.agent_type(),
            src.agent_id_option(),
            false,
            SessionHeaderType::ChannelMlsAck,
            msg.get_id(),
            vec![],
        );
        self.endpoint.send(ack).await;
    }

    async fn on_mls_commit(&mut self, msg: Message) {
        match self.endpoint.mls_state.process_commit_message(&msg).await {
            Ok(()) => {}
            Err(_) => {
                //error processing commit message, drop it
                return;
            }
        }

        // send an ack back to the moderator
        let src = msg.get_source();
        let ack = self.endpoint.create_channel_message(
            src.agent_type(),
            src.agent_id_option(),
            false,
            SessionHeaderType::ChannelMlsAck,
            msg.get_id(),
            vec![],
        );
        self.endpoint.send(ack).await;
    }
}

impl<T> OnMessageReceived for ChannelParticipant<T>
where
    T: SessionTransmitter + Send + Sync + Clone + 'static,
{
    async fn on_message(&mut self, msg: Message) {
        let msg_type = msg.get_session_header().header_type();
        match msg_type {
            SessionHeaderType::ChannelDiscoveryRequest => {
                info!("received discovery request message");
                self.on_discovery_request(msg).await;
            }
            SessionHeaderType::ChannelJoinRequest => {
                info!("received join request message");
                self.on_join_request(msg).await;
            }
            SessionHeaderType::ChannelMlsWelcome => {
                info!("received mls welcome message");
                self.on_mls_welcome(msg).await;
            }
            SessionHeaderType::ChannelMlsCommit => {
                info!("received mls commit message");
                self.on_mls_commit(msg).await;
            }
            SessionHeaderType::ChannelLeaveRequest => {
                info!("received leave request message");
                // leave the channell
                self.endpoint.leave().await;

                // reply to the request
                let src = msg.get_source();
                let reply = self.endpoint.create_channel_message(
                    src.agent_type(),
                    src.agent_id_option(),
                    false,
                    SessionHeaderType::ChannelLeaveReply,
                    msg.get_id(),
                    vec![],
                );

                self.endpoint.send(reply).await;
            }
            _ => {
                error!("received unexpected packet type");
            }
        }
    }
}

#[derive(Debug)]
pub struct ChannelModerator<T>
where
    T: SessionTransmitter + Send + Sync + Clone + 'static,
{
    endpoint: Endpoint<T>,

    /// list of endpoint names in the channel
    channel_list: HashSet<Agent>,

    /// list of pending requests and related timers
    /// for each timer store also the number of packets that we expect
    /// get back before cancel the timer.
    /// this is needed for broadcast messages.
    pending_requests: HashMap<u32, (crate::timer::Timer, u32)>,

    /// number or maximum retries before give up with a control message
    max_retries: u32,

    /// interval between retries
    retries_interval: Duration,

    /// channel name as payload to add to the invite messages
    invite_payload: Vec<u8>,

    /// mls message id
    mls_msg_id: u32,
}

#[allow(clippy::too_many_arguments)]
impl<T> ChannelModerator<T>
where
    T: SessionTransmitter + Send + Sync + Clone + 'static,
{
    pub fn new(
        name: &Agent,
        channel_name: &AgentType,
        session_id: Id,
        conn: u64,
        max_retries: u32,
        retries_interval: Duration,
<<<<<<< HEAD
        mls: Option<Arc<Mutex<Mls>>>,
        tx: T,
    ) -> Self {
        let invite_payload: Vec<u8> =
            bincode::encode_to_vec(channel_name, bincode::config::standard())
                .expect("unable to parse channel name as payload");

        let endpoint = Endpoint::new(name, channel_name, session_id, conn, mls, tx);

=======
        tx: T,
    ) -> Self {
        let payload: Vec<u8> = bincode::encode_to_vec(channel_name, bincode::config::standard())
            .expect("unable to parse channel name as payload");
        let endpoint = Endpoint::new(name, channel_name, session_id, conn, tx);
>>>>>>> 47bbd842
        ChannelModerator {
            endpoint,
            channel_list: HashSet::new(),
            pending_requests: HashMap::new(),
            max_retries,
            retries_interval,
            invite_payload,
            mls_msg_id: 0,
        }
    }

    pub async fn join(&mut self) {
        if !self.endpoint.subscribed {
            // join the channel
            self.endpoint.join().await;

            // create mls group if needed
            match self.endpoint.mls_state.init_moderator().await {
                Ok(()) => {}
                Err(_) => {
                    // error while init the moderator. return;
                    return;
                }
            }

            // add the moderator to the channel
            self.channel_list.insert(self.endpoint.name.clone());
        }
    }

    async fn forward(&mut self, msg: Message) {
        // forward message received form the app and set a timer
        let msg_id = msg.get_id();
        self.endpoint.send(msg.clone()).await;
        // create a timer for this request
        self.create_timer(msg_id, 1, msg);
    }

    fn create_timer(&mut self, key: u32, pending_mesasges: u32, msg: Message) {
        let observer = Arc::new(RequestTimerObserver {
            message: msg,
            tx: self.endpoint.tx.clone(),
        });

        let timer = crate::timer::Timer::new(
            key,
            crate::timer::TimerType::Constant,
            self.retries_interval,
            None,
            Some(self.max_retries),
        );
        timer.start(observer);

        self.pending_requests.insert(key, (timer, pending_mesasges));
    }

    fn delete_timer(&mut self, key: u32) -> bool {
        match self.pending_requests.get_mut(&key) {
            Some((t, p)) => {
                *p -= 1;
                if *p == 0 {
                    t.stop();
                    self.pending_requests.remove(&key);
                    return true;
                }
            }
            None => {
                error!("received a reply from unknown agent, drop message");
            }
        }
        false
    }

    fn get_next_mls_mgs_id(&mut self) -> u32 {
        self.mls_msg_id += 1;
        self.mls_msg_id
    }

    async fn on_discovery_reply(&mut self, msg: Message) {
        // set the local state and join the channel
        self.endpoint.conn = msg.get_incoming_conn();
        self.join().await;

        // an endpoint replyed to the discovery message
        // send a join message
        let src = msg.get_slim_header().get_source();
        let recv_msg_id = msg.get_id();
        let new_msg_id = rand::random::<u32>();

        // this message cannot be received but it is created here
        let mut join = self.endpoint.create_channel_message(
            src.agent_type(),
            src.agent_id_option(),
            false,
            SessionHeaderType::ChannelJoinRequest,
            new_msg_id,
            self.invite_payload.clone(),
        );

        if self.endpoint.mls_state.mls.is_some() {
            join.insert_metadata(METADATA_MLS_ENABLED.to_string(), "true".to_owned());
        }

        self.endpoint.send(join.clone()).await;

        // remove the timer for the discovery message
        self.delete_timer(recv_msg_id);

        // add a new one for the join message
        self.create_timer(new_msg_id, 1, join);
    }

    async fn on_join_reply(&mut self, msg: Message) {
        let src = msg.get_slim_header().get_source();
        let msg_id = msg.get_id();

        // cancel timer, there only one message pending here
        self.delete_timer(msg_id);

        // send MLS messages if needed
        if self.endpoint.mls_state.mls.is_some() {
            let (commit_payload, welcome_payload) =
                match self.endpoint.mls_state.add_participant(&msg).await {
                    Ok((commit_payload, welcome_payload)) => (commit_payload, welcome_payload),
                    Err(_) => {
                        // error adding participant, drop message
                        return;
                    }
                };

            // send the commit message to the channel
            let commit_id = self.get_next_mls_mgs_id();
            let welcome_id = rand::random::<u32>();

            let commit = self.endpoint.create_channel_message(
                &self.endpoint.channel_name,
                None,
                true,
                SessionHeaderType::ChannelMlsCommit,
                commit_id,
                commit_payload,
            );
            let mut welcome = self.endpoint.create_channel_message(
                src.agent_type(),
                src.agent_id_option(),
                false,
                SessionHeaderType::ChannelMlsWelcome,
                welcome_id,
                welcome_payload,
            );
            welcome.insert_metadata(
                METADATA_MLS_INIT_COMMIT_ID.to_string(),
                commit_id.to_string(),
            );

            // send welcome message
            self.endpoint.send(welcome.clone()).await;
            self.create_timer(welcome_id, 1, welcome);

            // send commit message if needed
            if self.channel_list.len() > 1 {
                self.endpoint.send(commit.clone()).await;
                self.create_timer(
                    commit_id,
                    (self.channel_list.len() - 1).try_into().unwrap(),
                    commit,
                );
            }
        };

        // track source in the channel list
        self.channel_list.insert(src);
    }

    async fn on_msl_ack(&mut self, msg: Message) {
        let recv_msg_id = msg.get_id();
        self.delete_timer(recv_msg_id);
    }
}

impl<T> OnMessageReceived for ChannelModerator<T>
where
    T: SessionTransmitter + Send + Sync + Clone + 'static,
{
    async fn on_message(&mut self, msg: Message) {
        let msg_type = msg.get_session_header().header_type();
        match msg_type {
            SessionHeaderType::ChannelDiscoveryRequest => {
                info!("received discovery request message from app");
                // discovery message coming from the application
                self.forward(msg).await;
            }
            SessionHeaderType::ChannelDiscoveryReply => {
                info!("received discovery reply message");
                self.on_discovery_reply(msg).await;
            }
            SessionHeaderType::ChannelJoinReply => {
                info!("received join reply message");
                self.on_join_reply(msg).await;
            }
            SessionHeaderType::ChannelMlsAck => {
                info!("received mls ack message");
                self.on_msl_ack(msg).await;
            }
            SessionHeaderType::ChannelLeaveRequest => {
                // leave message coming from the application
                info!("received leave request message");
                self.forward(msg).await;
            }
            SessionHeaderType::ChannelLeaveReply => {
                debug!("received leave reply message");
                let src = msg.get_slim_header().get_source();
                let msg_id = msg.get_id();

                // cancel timer
                self.delete_timer(msg_id);

                // remove from the channel list
                self.channel_list.remove(&src);
            }
            _ => {
                error!("received unexpected packet type");
            }
        }
    }
}

/*#[cfg(test)]
mod tests {
    use crate::testutils::MockTransmitter;

    use super::*;
    use tracing_test::traced_test;

    use slim_datapath::messages::AgentType;

    const SESSION_ID: u32 = 10;

    #[tokio::test]
    #[traced_test]
    async fn test_full_join_and_leave() {
        let (tx_app, _) = tokio::sync::mpsc::channel(1);
        let (moderator_tx, mut moderator_rx) = tokio::sync::mpsc::channel(50);
        let (participant_tx, mut participant_rx) = tokio::sync::mpsc::channel(50);

        let moderator_tx = MockTransmitter {
            tx_app: tx_app.clone(),
            tx_slim: moderator_tx,
        };

        let participant_tx = MockTransmitter {
            tx_app: tx_app.clone(),
            tx_slim: participant_tx,
        };

        let moderator = Agent::from_strings("org", "default", "moderator", 12345);
        let participant = Agent::from_strings("org", "default", "participant", 5120);
        let channel_name = AgentType::from_strings("channel", "channel", "channel");
        let conn = 1;

        let mut cm = ChannelModerator::new(
            &moderator,
            &channel_name,
            SESSION_ID,
            conn,
            3,
            Duration::from_millis(100),
            moderator_tx,
        );
        let mut cp = ChannelParticipant::new(
            &participant,
            &channel_name,
            SESSION_ID,
            conn,
            participant_tx,
        );

        // create a discovery request
        let flags = SlimHeaderFlags::default().with_incoming_conn(conn);

        let slim_header = Some(SlimHeader::new(
            &moderator,
            participant.agent_type(),
            None,
            Some(flags),
        ));

        let session_header = Some(SessionHeader::new(
            SessionHeaderType::ChannelDiscoveryRequest.into(),
            SESSION_ID,
            rand::random::<u32>(),
        ));
        let payload: Vec<u8> =
            bincode::encode_to_vec(&moderator, bincode::config::standard()).unwrap();
        let request = Message::new_publish_with_headers(slim_header, session_header, "", payload);

        // receive the request at the session layer
        cm.on_message(request.clone()).await;

        // the request is forwarded to slim
        let msg = moderator_rx.recv().await.unwrap().unwrap();
        let msg_id = msg.get_id();
        assert_eq!(request, msg);

        // the message is received by the participant
        cp.on_message(msg).await;

        // the first message received  by slim should be a set route for the moderator name
        let header = Some(SlimHeaderFlags::default().with_recv_from(conn));
        let sub = Message::new_subscribe(
            &participant,
            moderator.agent_type(),
            moderator.agent_id_option(),
            header,
        );
        let msg = participant_rx.recv().await.unwrap().unwrap();
        assert_eq!(msg, sub);

        // create the expected reply for comparison
        let reply = cp.endpoint.create_channel_message(
            moderator.agent_type(),
            moderator.agent_id_option(),
            SessionHeaderType::ChannelDiscoveryReply,
            msg_id,
            vec![],
        );

        let mut msg = participant_rx.recv().await.unwrap().unwrap();
        assert_eq!(msg, reply);

        // message reception on moderator side
        msg.set_incoming_conn(Some(conn));
        cm.on_message(msg).await;

        // the first message is the subscription for the channel name
        let header = Some(SlimHeaderFlags::default().with_forward_to(conn));
        let sub = Message::new_subscribe(&moderator, &channel_name, None, header);
        let msg = moderator_rx.recv().await.unwrap().unwrap();
        assert_eq!(msg, sub);

        // then we have the set route for the channel name
        let header = Some(SlimHeaderFlags::default().with_recv_from(conn));
        let sub = Message::new_subscribe(&moderator, &channel_name, None, header);
        let msg = moderator_rx.recv().await.unwrap().unwrap();
        assert_eq!(msg, sub);

        // create a request to compare with the output of on_message
        let payload: Vec<u8> =
            bincode::encode_to_vec(&channel_name, bincode::config::standard()).unwrap();
        let mut request = cm.endpoint.create_channel_message(
            participant.agent_type(),
            participant.agent_id_option(),
            SessionHeaderType::ChannelJoinRequest,
            0,
            payload,
        );

        let mut msg = moderator_rx.recv().await.unwrap().unwrap();
        let msg_id = msg.get_id();
        request.set_message_id(msg_id);
        assert_eq!(msg, request);

        msg.set_incoming_conn(Some(conn));
        let msg_id = msg.get_id();
        cp.on_message(msg).await;

        // the first message is the subscription for the channel name
        let header = Some(SlimHeaderFlags::default().with_forward_to(conn));
        let sub = Message::new_subscribe(&participant, &channel_name, None, header);
        let msg = participant_rx.recv().await.unwrap().unwrap();
        assert_eq!(msg, sub);

        // then we have the set route for the channel name
        let header = Some(SlimHeaderFlags::default().with_recv_from(conn));
        let sub = Message::new_subscribe(&participant, &channel_name, None, header);
        let msg = participant_rx.recv().await.unwrap().unwrap();
        assert_eq!(msg, sub);

        // create a reply to compare with the output of on_message
        let reply = cp.endpoint.create_channel_message(
            moderator.agent_type(),
            moderator.agent_id_option(),
            SessionHeaderType::ChannelJoinReply,
            msg_id,
            vec![],
        );
        let mut msg = participant_rx.recv().await.unwrap().unwrap();
        assert_eq!(msg, reply);

        msg.set_incoming_conn(Some(conn));
        cm.on_message(msg).await;

        // end with the message exchange check the state
        assert_eq!(cm.channel_list.len(), 2);
        assert!(cm.channel_list.contains(&moderator));
        assert!(cm.channel_list.contains(&participant));
        assert_eq!(cm.pending_requests.len(), 0);

        // ask to leave to the participant
        // create a request to remove paticipant from the group
        let mut request = cm.endpoint.create_channel_message(
            participant.agent_type(),
            participant.agent_id_option(),
            SessionHeaderType::ChannelLeaveRequest,
            0,
            vec![],
        );
        request.set_incoming_conn(Some(conn));

        cm.on_message(request.clone()).await;

        // get discovery request
        let msg = moderator_rx.recv().await.unwrap().unwrap();
        let msg_id = msg.get_id();
        //request.set_message_id(msg_id);
        assert_eq!(msg, request);

        cp.on_message(msg).await;

        // the firs message will be the unsubscribe
        let header = Some(SlimHeaderFlags::default().with_forward_to(conn));
        let unsub = Message::new_unsubscribe(&participant, &channel_name, None, header);
        let msg = participant_rx.recv().await.unwrap().unwrap();
        assert_eq!(msg, unsub);

        // create a reply to compare with the output of on_message
        let reply = cp.endpoint.create_channel_message(
            moderator.agent_type(),
            moderator.agent_id_option(),
            SessionHeaderType::ChannelLeaveReply,
            msg_id,
            vec![],
        );
        let msg = participant_rx.recv().await.unwrap().unwrap();
        assert_eq!(msg, reply);

        // mimic message reception on moderator side
        cm.on_message(msg).await;

        // nothing should happen except that the participant
        // is removed by the group
        assert_eq!(cm.channel_list.len(), 1);
        assert!(cm.channel_list.contains(&moderator));
        assert!(!cm.channel_list.contains(&participant));
        assert_eq!(cm.pending_requests.len(), 0);
    }
}*/<|MERGE_RESOLUTION|>--- conflicted
+++ resolved
@@ -13,14 +13,10 @@
 
 use tokio::sync::Mutex;
 
-use tracing::{debug, error, info, trace};
+use tracing::{debug, error, trace};
 
 use crate::{
-<<<<<<< HEAD
     errors::{ChannelEndpointError, SessionError},
-=======
-    errors::SessionError,
->>>>>>> 47bbd842
     session::{Id, SessionTransmitter},
 };
 
@@ -32,12 +28,9 @@
     messages::{Agent, AgentType, utils::SlimHeaderFlags},
 };
 
-<<<<<<< HEAD
 use crate::interceptor_mls::METADATA_MLS_ENABLED;
 use crate::interceptor_mls::METADATA_MLS_INIT_COMMIT_ID;
 
-=======
->>>>>>> 47bbd842
 struct RequestTimerObserver<T>
 where
     T: SessionTransmitter + Send + Sync + Clone + 'static,
@@ -113,7 +106,6 @@
 }
 
 #[derive(Debug)]
-<<<<<<< HEAD
 struct MlsState {
     /// true if initialized
     init: bool,
@@ -324,8 +316,6 @@
 
 #[derive(Debug)]
 
-=======
->>>>>>> 47bbd842
 struct Endpoint<T>
 where
     T: SessionTransmitter + Send + Sync + Clone + 'static,
@@ -345,12 +335,9 @@
     /// true is the endpoint is already subscribed to the channel
     subscribed: bool,
 
-<<<<<<< HEAD
     /// mls state
     mls_state: MlsState,
 
-=======
->>>>>>> 47bbd842
     /// transmitter to send messages to the local SLIM instance and to the application
     tx: T,
 }
@@ -359,7 +346,6 @@
 where
     T: SessionTransmitter + Send + Sync + Clone + 'static,
 {
-<<<<<<< HEAD
     pub fn new(
         name: &Agent,
         channel_name: &AgentType,
@@ -368,24 +354,18 @@
         mls: Option<Arc<Mutex<Mls>>>,
         tx: T,
     ) -> Self {
-=======
-    pub fn new(name: &Agent, channel_name: &AgentType, session_id: Id, conn: u64, tx: T) -> Self {
->>>>>>> 47bbd842
         Endpoint {
             name: name.clone(),
             channel_name: channel_name.clone(),
             session_id,
             conn,
             subscribed: false,
-<<<<<<< HEAD
             mls_state: MlsState {
                 init: false,
                 mls,
                 group: vec![],
                 last_commit_id: 0,
             },
-=======
->>>>>>> 47bbd842
             tx,
         }
     }
@@ -490,20 +470,13 @@
         channel_name: &AgentType,
         session_id: Id,
         conn: u64,
-<<<<<<< HEAD
         mls: Option<Arc<Mutex<Mls>>>,
         tx: T,
     ) -> Self {
         let endpoint = Endpoint::new(name, channel_name, session_id, conn, mls, tx);
-=======
-        tx: T,
-    ) -> Self {
-        let endpoint = Endpoint::new(name, channel_name, session_id, conn, tx);
->>>>>>> 47bbd842
         ChannelParticipant { endpoint }
     }
 
-<<<<<<< HEAD
     async fn on_discovery_request(&mut self, msg: Message) {
         // set local state according to the info in the message
         self.endpoint.conn = msg.get_incoming_conn();
@@ -518,40 +491,6 @@
                 ) {
                     Ok(c) => c.0,
                     Err(_) => {
-=======
-impl<T> OnMessageReceived for ChannelParticipant<T>
-where
-    T: SessionTransmitter + Send + Sync + Clone + 'static,
-{
-    async fn on_message(&mut self, msg: Message) {
-        let msg_type = msg.get_session_header().header_type();
-        match msg_type {
-            SessionHeaderType::ChannelDiscoveryRequest => {
-                debug!("received discovery request message");
-                // set local state according to the info in the message
-                self.endpoint.conn = msg.get_incoming_conn();
-                self.endpoint.session_id = msg.get_session_header().get_session_id();
-
-                // get the source (with strings) from the packet payload
-                let source = match msg.get_payload() {
-                    Some(content) => {
-                        let c: Agent = match bincode::decode_from_slice(
-                            &content.blob,
-                            bincode::config::standard(),
-                        ) {
-                            Ok(c) => c.0,
-                            Err(_) => {
-                                error!(
-                                    "error decoding payload in a Discovery Channel request, ignore the message"
-                                );
-                                return;
-                            }
-                        };
-                        // channel name
-                        c
-                    }
-                    None => {
->>>>>>> 47bbd842
                         error!(
                             "error decoding payload in a Discovery Channel request, ignore the message"
                         );
@@ -710,23 +649,23 @@
         let msg_type = msg.get_session_header().header_type();
         match msg_type {
             SessionHeaderType::ChannelDiscoveryRequest => {
-                info!("received discovery request message");
+                debug!("received discovery request message");
                 self.on_discovery_request(msg).await;
             }
             SessionHeaderType::ChannelJoinRequest => {
-                info!("received join request message");
+                debug!("received join request message");
                 self.on_join_request(msg).await;
             }
             SessionHeaderType::ChannelMlsWelcome => {
-                info!("received mls welcome message");
+                debug!("received mls welcome message");
                 self.on_mls_welcome(msg).await;
             }
             SessionHeaderType::ChannelMlsCommit => {
-                info!("received mls commit message");
+                debug!("received mls commit message");
                 self.on_mls_commit(msg).await;
             }
             SessionHeaderType::ChannelLeaveRequest => {
-                info!("received leave request message");
+                debug!("received leave request message");
                 // leave the channell
                 self.endpoint.leave().await;
 
@@ -791,7 +730,6 @@
         conn: u64,
         max_retries: u32,
         retries_interval: Duration,
-<<<<<<< HEAD
         mls: Option<Arc<Mutex<Mls>>>,
         tx: T,
     ) -> Self {
@@ -800,14 +738,6 @@
                 .expect("unable to parse channel name as payload");
 
         let endpoint = Endpoint::new(name, channel_name, session_id, conn, mls, tx);
-
-=======
-        tx: T,
-    ) -> Self {
-        let payload: Vec<u8> = bincode::encode_to_vec(channel_name, bincode::config::standard())
-            .expect("unable to parse channel name as payload");
-        let endpoint = Endpoint::new(name, channel_name, session_id, conn, tx);
->>>>>>> 47bbd842
         ChannelModerator {
             endpoint,
             channel_list: HashSet::new(),
@@ -996,25 +926,25 @@
         let msg_type = msg.get_session_header().header_type();
         match msg_type {
             SessionHeaderType::ChannelDiscoveryRequest => {
-                info!("received discovery request message from app");
+                debug!("received discovery request message from app");
                 // discovery message coming from the application
                 self.forward(msg).await;
             }
             SessionHeaderType::ChannelDiscoveryReply => {
-                info!("received discovery reply message");
+                debug!("received discovery reply message");
                 self.on_discovery_reply(msg).await;
             }
             SessionHeaderType::ChannelJoinReply => {
-                info!("received join reply message");
+                debug!("received join reply message");
                 self.on_join_reply(msg).await;
             }
             SessionHeaderType::ChannelMlsAck => {
-                info!("received mls ack message");
+                debug!("received mls ack message");
                 self.on_msl_ack(msg).await;
             }
             SessionHeaderType::ChannelLeaveRequest => {
                 // leave message coming from the application
-                info!("received leave request message");
+                debug!("received leave request message");
                 self.forward(msg).await;
             }
             SessionHeaderType::ChannelLeaveReply => {
