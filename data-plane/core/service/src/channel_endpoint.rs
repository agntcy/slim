--- conflicted
+++ resolved
@@ -21,7 +21,7 @@
     },
     messages::{Agent, AgentType, utils::SlimHeaderFlags},
 };
-use slim_mls::mls::Mls;
+use slim_mls::mls::{CommitMsg, KeyPackageMsg, Mls, MlsIdentity, WelcomeMsg};
 
 struct RequestTimerObserver<T>
 where
@@ -117,7 +117,7 @@
     /// map of the participants with package keys
     /// this is used only by the moderator to remove
     /// participants from the channel
-    participants: HashMap<Agent, Vec<u8>>,
+    participants: HashMap<Agent, MlsIdentity>,
 }
 
 impl<P, V> MlsState<P, V>
@@ -146,7 +146,7 @@
             .map_err(|e| SessionError::MLSInit(e.to_string()))
     }
 
-    async fn generate_key_package(&mut self) -> Result<Vec<u8>, SessionError> {
+    async fn generate_key_package(&mut self) -> Result<KeyPackageMsg, SessionError> {
         self.mls
             .lock()
             .generate_key_package()
@@ -226,7 +226,10 @@
             .map_err(|e| SessionError::CommitMessage(e.to_string()))
     }
 
-    async fn add_participant(&mut self, msg: &Message) -> Result<(Vec<u8>, Vec<u8>), SessionError> {
+    async fn add_participant(
+        &mut self,
+        msg: &Message,
+    ) -> Result<(CommitMsg, WelcomeMsg), SessionError> {
         let payload = &msg
             .get_payload()
             .ok_or(SessionError::AddParticipant(
@@ -249,7 +252,7 @@
         }
     }
 
-    async fn remove_participant(&mut self, msg: &Message) -> Result<Vec<u8>, SessionError> {
+    async fn remove_participant(&mut self, msg: &Message) -> Result<CommitMsg, SessionError> {
         debug!("remove participant from the MLS group");
         let name = msg.get_name_as_agent();
         let id = match self.participants.get(&name) {
@@ -477,13 +480,6 @@
         mls: Option<MlsState<P, V>>,
         tx: T,
     ) -> Self {
-<<<<<<< HEAD
-        let endpoint = Endpoint::new(name, channel_name, channel_id, session_id, mls, tx);
-        ChannelParticipant {
-            moderator_name: None,
-            endpoint,
-        }
-=======
         let endpoint = Endpoint::new(
             name,
             channel_name,
@@ -493,8 +489,10 @@
             mls,
             tx,
         );
-        ChannelParticipant { endpoint }
->>>>>>> 5377f8cb
+        ChannelParticipant {
+            moderator_name: None,
+            endpoint,
+        }
     }
 
     async fn on_join_request(&mut self, msg: Message) -> Result<(), SessionError> {
@@ -623,7 +621,7 @@
             src.agent_type(),
             src.agent_id_option(),
             false,
-            SessionHeaderType::ChannelLeaveReply,
+            ProtoSessionMessageType::ChannelLeaveReply,
             msg.get_id(),
             vec![],
         );
@@ -677,25 +675,7 @@
             }
             ProtoSessionMessageType::ChannelLeaveRequest => {
                 debug!("Received leave request message");
-<<<<<<< HEAD
                 self.on_leave_request(msg).await
-=======
-                // leave the channell
-                self.endpoint.leave().await?;
-
-                // reply to the request
-                let src = msg.get_source();
-                let reply = self.endpoint.create_channel_message(
-                    src.agent_type(),
-                    src.agent_id_option(),
-                    false,
-                    ProtoSessionMessageType::ChannelLeaveReply,
-                    msg.get_id(),
-                    vec![],
-                );
-
-                self.endpoint.send(reply).await
->>>>>>> 5377f8cb
             }
             _ => {
                 debug!("Received message of type {:?}, drop it", msg_type);
@@ -1001,7 +981,7 @@
                     &self.endpoint.channel_name,
                     None,
                     true,
-                    SessionHeaderType::ChannelMlsCommit,
+                    ProtoSessionMessageType::ChannelMlsCommit,
                     commit_id,
                     commit_payload,
                 );
