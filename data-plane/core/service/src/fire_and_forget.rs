--- conflicted
+++ resolved
@@ -316,46 +316,18 @@
         let source = message.message.get_source();
         let incoming_conn = message.message.get_incoming_conn();
 
-<<<<<<< HEAD
         // pass the message to the channel endpoint
         self.state
             .channel_endpoint
             .on_message(message.message)
             .await?;
-=======
-        debug!(
-            "received sticky session discovery from {} and incoming conn {}",
-            source,
-            message.message.get_incoming_conn()
-        );
-
-        let mut sticky_session_reply = Message::new_publish(
-            &self.state.source,
-            source.agent_type(),
-            Some(source.agent_id()),
-            Some(SlimHeaderFlags::default().with_forward_to(message.message.get_incoming_conn())),
-            "sticky_session_discovery_reply",
-            vec![],
-        );
-
-        // Set the session header type to FnfDiscoveryReply
-        let session_header = sticky_session_reply.get_session_header_mut();
-        session_header.set_session_message_type(ProtoSessionMessageType::FnfDiscoveryReply);
-        session_header.set_session_type(ProtoSessionType::SessionFireForget);
->>>>>>> 8f0a2f16
 
         // No error - this session is sticky
         self.state.sticky_name = Some(source);
         self.state.sticky_connection = Some(incoming_conn);
         self.state.sticky_session_status = StickySessionStatus::Established;
 
-<<<<<<< HEAD
         // All good
-=======
-        // Send the sticky session discovery reply to the source
-        self.send_message(sticky_session_reply, None).await?;
-
->>>>>>> 8f0a2f16
         Ok(())
     }
 
@@ -487,31 +459,11 @@
 
         // Set the session type
         let header = message.message.get_session_header_mut();
-<<<<<<< HEAD
         header.set_session_type(ProtoSessionType::SessionFireForget);
         if self.state.config.timeout.is_some() {
             header.set_session_message_type(ProtoSessionMessageType::FnfReliable);
         } else {
             header.set_session_message_type(ProtoSessionMessageType::FnfMsg);
-=======
-        header.set_session_type(if info.session_type_unset() {
-            ProtoSessionType::SessionFireForget
-        } else {
-            info.get_session_type()
-        });
-        if self.state.config.timeout.is_some() {
-            header.set_session_message_type(if info.session_message_type_unset() {
-                ProtoSessionMessageType::FnfReliable
-            } else {
-                info.get_session_message_type()
-            });
-        } else {
-            header.set_session_message_type(if info.session_message_type_unset() {
-                ProtoSessionMessageType::FnfMsg
-            } else {
-                info.get_session_message_type()
-            });
->>>>>>> 8f0a2f16
         }
 
         // If session is sticky, and we have a sticky name, set the destination
@@ -628,19 +580,11 @@
                 // Remove the timer and drop the message
                 self.stop_and_remove_timer(message_id)
             }
-<<<<<<< HEAD
             ProtoSessionMessageType::ChannelDiscoveryReply => {
                 // Handle sticky session discovery
                 self.handle_sticky_session_discovery(message).await
             }
             ProtoSessionMessageType::ChannelJoinReply => {
-=======
-            ProtoSessionMessageType::FnfDiscovery => {
-                // Handle sticky session discovery
-                self.handle_sticky_session_discovery(message).await
-            }
-            ProtoSessionMessageType::FnfDiscoveryReply => {
->>>>>>> 8f0a2f16
                 // Handle sticky session discovery reply
                 self.handle_sticky_session_discovery_reply(message).await
             }
