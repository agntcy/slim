--- conflicted
+++ resolved
@@ -714,11 +714,7 @@
         tx_slim_app: T,
         identity_provider: P,
         identity_verifier: V,
-<<<<<<< HEAD
-        msl_enabled: bool,
         storage_path: std::path::PathBuf,
-=======
->>>>>>> 76879306
     ) -> Self {
         let (tx, rx) = mpsc::channel(32);
 
@@ -731,12 +727,8 @@
             tx_slim_app.clone(),
             identity_provider,
             identity_verifier,
-<<<<<<< HEAD
-            msl_enabled,
+            session_config.mls_enabled,
             storage_path,
-=======
-            session_config.mls_enabled,
->>>>>>> 76879306
         );
 
         // Create mls state if needed
@@ -936,11 +928,7 @@
             tx,
             SimpleGroup::new("a", "group"),
             SimpleGroup::new("a", "group"),
-<<<<<<< HEAD
-            false,
             std::path::PathBuf::from("/tmp/test_session"),
-=======
->>>>>>> 76879306
         );
 
         assert_eq!(session.id(), 0);
@@ -968,11 +956,7 @@
             tx,
             SimpleGroup::new("a", "group"),
             SimpleGroup::new("a", "group"),
-<<<<<<< HEAD
-            false,
             std::path::PathBuf::from("/tmp/test_session"),
-=======
->>>>>>> 76879306
         );
 
         let mut message = ProtoMessage::new_publish(
@@ -1023,11 +1007,7 @@
             tx,
             SimpleGroup::new("a", "group"),
             SimpleGroup::new("a", "group"),
-<<<<<<< HEAD
-            false,
             std::path::PathBuf::from("/tmp/test_session"),
-=======
->>>>>>> 76879306
         );
 
         let mut message = ProtoMessage::new_publish(
@@ -1099,11 +1079,7 @@
             tx,
             SimpleGroup::new("a", "group"),
             SimpleGroup::new("a", "group"),
-<<<<<<< HEAD
-            false,
             std::path::PathBuf::from("/tmp/test_session"),
-=======
->>>>>>> 76879306
         );
 
         let mut message = ProtoMessage::new_publish(
@@ -1180,11 +1156,7 @@
             tx_sender,
             SimpleGroup::new("a", "group"),
             SimpleGroup::new("a", "group"),
-<<<<<<< HEAD
-            false,
             std::path::PathBuf::from("/tmp/test_session"),
-=======
->>>>>>> 76879306
         );
 
         // this can be a standard fnf session
@@ -1196,11 +1168,7 @@
             tx_receiver,
             SimpleGroup::new("a", "group"),
             SimpleGroup::new("a", "group"),
-<<<<<<< HEAD
-            false,
             std::path::PathBuf::from("/tmp/test_session"),
-=======
->>>>>>> 76879306
         );
 
         let mut message = ProtoMessage::new_publish(
@@ -1302,11 +1270,7 @@
                 tx,
                 SimpleGroup::new("a", "group"),
                 SimpleGroup::new("a", "group"),
-<<<<<<< HEAD
-                false,
                 std::path::PathBuf::from("/tmp/test_session"),
-=======
->>>>>>> 76879306
             );
         }
 
@@ -1355,11 +1319,7 @@
             sender_tx,
             SimpleGroup::new("a", "group"),
             SimpleGroup::new("a", "group"),
-<<<<<<< HEAD
-            false,
             std::path::PathBuf::from("/tmp/test_sender"),
-=======
->>>>>>> 76879306
         );
 
         let receiver_session = FireAndForget::new(
@@ -1374,15 +1334,9 @@
             SessionDirection::Bidirectional,
             remote.clone(),
             receiver_tx,
-<<<<<<< HEAD
-            SimpleGroup::new("a", "group"),
-            SimpleGroup::new("a", "group"),
-            false,
-            std::path::PathBuf::from("/tmp/test_receiver"),
-=======
             SimpleGroup::new("b", "group"),
             SimpleGroup::new("b", "group"),
->>>>>>> 76879306
+            std::path::PathBuf::from("/tmp/test_receiver"),
         );
 
         // Create a message to send
