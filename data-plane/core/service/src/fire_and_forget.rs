--- conflicted
+++ resolved
@@ -358,13 +358,6 @@
         self.state.sticky_connection = Some(incoming_conn);
         self.state.sticky_session_status = StickySessionStatus::Established;
 
-<<<<<<< HEAD
-        // All good
-=======
-        // Send the sticky session discovery reply to the source
-        self.send_message(sticky_session_reply, None).await?;
-
->>>>>>> c2c106c3
         Ok(())
     }
 
