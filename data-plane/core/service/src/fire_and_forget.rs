--- conflicted
+++ resolved
@@ -792,14 +792,9 @@
             SessionDirection::Bidirectional,
             source.clone(),
             tx,
-<<<<<<< HEAD
-            SimpleGroup::new("a", "group"),
-            SimpleGroup::new("a", "group"),
-=======
-            Simple::new("test_token_provider"),
-            Simple::new("test_verifier"),
+            SimpleGroup::new("a", "group"),
+            SimpleGroup::new("a", "group"),
             false,
->>>>>>> 1623d0d5
         );
 
         assert_eq!(session.id(), 0);
@@ -825,14 +820,9 @@
             SessionDirection::Bidirectional,
             source.clone(),
             tx,
-<<<<<<< HEAD
-            SimpleGroup::new("a", "group"),
-            SimpleGroup::new("a", "group"),
-=======
-            Simple::new("token"),
-            Simple::new("token"),
+            SimpleGroup::new("a", "group"),
+            SimpleGroup::new("a", "group"),
             false,
->>>>>>> 1623d0d5
         );
 
         let mut message = ProtoMessage::new_publish(
@@ -881,14 +871,9 @@
             SessionDirection::Bidirectional,
             source.clone(),
             tx,
-<<<<<<< HEAD
-            SimpleGroup::new("a", "group"),
-            SimpleGroup::new("a", "group"),
-=======
-            Simple::new("token"),
-            Simple::new("token"),
+            SimpleGroup::new("a", "group"),
+            SimpleGroup::new("a", "group"),
             false,
->>>>>>> 1623d0d5
         );
 
         let mut message = ProtoMessage::new_publish(
@@ -953,14 +938,9 @@
             SessionDirection::Bidirectional,
             source.clone(),
             tx,
-<<<<<<< HEAD
-            SimpleGroup::new("a", "group"),
-            SimpleGroup::new("a", "group"),
-=======
-            Simple::new("token"),
-            Simple::new("token"),
+            SimpleGroup::new("a", "group"),
+            SimpleGroup::new("a", "group"),
             false,
->>>>>>> 1623d0d5
         );
 
         let mut message = ProtoMessage::new_publish(
@@ -1032,14 +1012,9 @@
             SessionDirection::Bidirectional,
             local.clone(),
             tx_sender,
-<<<<<<< HEAD
-            SimpleGroup::new("a", "group"),
-            SimpleGroup::new("a", "group"),
-=======
-            Simple::new("token"),
-            Simple::new("token"),
+            SimpleGroup::new("a", "group"),
+            SimpleGroup::new("a", "group"),
             false,
->>>>>>> 1623d0d5
         );
 
         // this can be a standard fnf session
@@ -1049,14 +1024,9 @@
             SessionDirection::Bidirectional,
             remote.clone(),
             tx_receiver,
-<<<<<<< HEAD
-            SimpleGroup::new("a", "group"),
-            SimpleGroup::new("a", "group"),
-=======
-            Simple::new("token"),
-            Simple::new("token"),
+            SimpleGroup::new("a", "group"),
+            SimpleGroup::new("a", "group"),
             false,
->>>>>>> 1623d0d5
         );
 
         let mut message = ProtoMessage::new_publish(
@@ -1152,14 +1122,9 @@
                 SessionDirection::Bidirectional,
                 source.clone(),
                 tx,
-<<<<<<< HEAD
                 SimpleGroup::new("a", "group"),
                 SimpleGroup::new("a", "group"),
-=======
-                Simple::new("token"),
-                Simple::new("token"),
                 false,
->>>>>>> 1623d0d5
             );
         }
 
@@ -1203,14 +1168,9 @@
             SessionDirection::Bidirectional,
             local.clone(),
             sender_tx,
-<<<<<<< HEAD
-            SimpleGroup::new("a", "group"),
-            SimpleGroup::new("a", "group"),
-=======
-            Simple::new("token"),
-            Simple::new("token"),
+            SimpleGroup::new("a", "group"),
+            SimpleGroup::new("a", "group"),
             false,
->>>>>>> 1623d0d5
         );
 
         let receiver_session = FireAndForget::new(
@@ -1219,14 +1179,9 @@
             SessionDirection::Bidirectional,
             remote.clone(),
             receiver_tx,
-<<<<<<< HEAD
-            SimpleGroup::new("a", "group"),
-            SimpleGroup::new("a", "group"),
-=======
-            Simple::new("token"),
-            Simple::new("token"),
+            SimpleGroup::new("a", "group"),
+            SimpleGroup::new("a", "group"),
             false,
->>>>>>> 1623d0d5
         );
 
         // Create a message to send
