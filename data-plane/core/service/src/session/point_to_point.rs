// Copyright AGNTCY Contributors (https://github.com/agntcy)
// SPDX-License-Identifier: Apache-2.0

// Standard library imports
use std::collections::{HashMap, VecDeque};
use std::sync::Arc;
use std::time::Duration;

// Third-party crates
use async_trait::async_trait;
use rand::Rng;
use tokio::sync::mpsc::{self, Receiver, Sender};
use tokio::time::{self, Instant};
use tokio_util::sync::CancellationToken;
use tracing::{debug, error, warn};

use slim_auth::traits::{TokenProvider, Verifier};
use slim_datapath::api::{
    ProtoMessage as Message, ProtoSessionMessageType, ProtoSessionType, SessionHeader, SlimHeader,
};
use slim_datapath::messages::Name;
use slim_datapath::messages::utils::SlimHeaderFlags;

// Local crate
use crate::session::{
    Common, CommonSession, Id, MessageDirection, MessageHandler, SessionConfig, SessionConfigTrait,
    State, Transmitter,
    channel_endpoint::{
        ChannelEndpoint, ChannelModerator, ChannelParticipant, MlsEndpoint, MlsState,
    },
    errors::SessionError,
    timer,
};

/// Configuration for the Point to Point session
#[derive(Debug, Clone, PartialEq)]
pub struct PointToPointConfiguration {
    pub timeout: Option<std::time::Duration>,
    pub max_retries: Option<u32>,
    pub sticky: bool,
    pub mls_enabled: bool,
    pub(crate) initiator: bool,
}

impl Default for PointToPointConfiguration {
    fn default() -> Self {
        PointToPointConfiguration {
            timeout: None,
            max_retries: Some(5),
            sticky: false,
            mls_enabled: false,
            initiator: true,
        }
    }
}

impl PointToPointConfiguration {
    pub fn new(
        timeout: Option<Duration>,
        max_retries: Option<u32>,
        mut sticky: bool,
        mls_enabled: bool,
    ) -> Self {
        // If mls is enabled and session is not sticky, print a warning
        if mls_enabled && !sticky {
            warn!("MLS on non-sticky sessions is not supported yet. Forcing sticky session.");

            sticky = true;
        }

        PointToPointConfiguration {
            timeout,
            max_retries,
            sticky,
            mls_enabled,
            initiator: true,
        }
    }
}

impl SessionConfigTrait for PointToPointConfiguration {
    fn replace(&mut self, session_config: &SessionConfig) -> Result<(), SessionError> {
        match session_config {
            SessionConfig::PointToPoint(config) => {
                *self = config.clone();
                Ok(())
            }
            _ => Err(SessionError::ConfigurationError(format!(
                "invalid session config type: expected PointToPoint, got {:?}",
                session_config
            ))),
        }
    }
}

impl std::fmt::Display for PointToPointConfiguration {
    fn fmt(&self, f: &mut std::fmt::Formatter<'_>) -> std::fmt::Result {
        write!(
            f,
            "PointToPointConfiguration: timeout: {} ms, max retries: {}",
            self.timeout.unwrap_or_default().as_millis(),
            self.max_retries.unwrap_or_default(),
        )
    }
}

#[derive(Debug, Clone, PartialEq, Default)]
enum StickySessionStatus {
    #[default]
    Uninitialized,
    Discovering,
    Established,
}

/// Message types for internal PointToPoint communication
#[allow(clippy::large_enum_variant)]
enum InternalMessage {
    OnMessage {
        message: Message,
        direction: MessageDirection,
    },
    SetConfig {
        config: PointToPointConfiguration,
    },
    TimerTimeout {
        message_id: u32,
        timeouts: u32,
    },
    TimerFailure {
        message_id: u32,
        timeouts: u32,
    },
}

struct PointToPointState<P, V, T>
where
    P: TokenProvider + Send + Sync + Clone + 'static,
    V: Verifier + Send + Sync + Clone + 'static,
    T: Transmitter + Send + Sync + Clone + 'static,
{
    session_id: u32,
    source: Name,
    tx: T,
    config: PointToPointConfiguration,
    timers: HashMap<u32, (timer::Timer, Message)>,
    sticky_name: Option<Name>,
    sticky_connection: Option<u64>,
    sticky_session_status: StickySessionStatus,
    sticky_buffer: VecDeque<Message>,
    channel_endpoint: ChannelEndpoint<P, V, T>,
}

struct RtxTimerObserver {
    tx: Sender<InternalMessage>,
}

/// The internal part of the Point to Point session that handles message processing
struct PointToPointProcessor<P, V, T>
where
    P: TokenProvider + Send + Sync + Clone + 'static,
    V: Verifier + Send + Sync + Clone + 'static,
    T: Transmitter + Send + Sync + Clone + 'static,
{
    state: PointToPointState<P, V, T>,
    timer_observer: Arc<RtxTimerObserver>,
    rx: Receiver<InternalMessage>,
    cancellation_token: CancellationToken,
}

#[async_trait]
impl timer::TimerObserver for RtxTimerObserver {
    async fn on_timeout(&self, message_id: u32, timeouts: u32) {
        self.tx
            .send(InternalMessage::TimerTimeout {
                message_id,
                timeouts,
            })
            .await
            .expect("failed to send timer timeout");
    }

    async fn on_failure(&self, message_id: u32, timeouts: u32) {
        // remove the state for the lost message
        self.tx
            .send(InternalMessage::TimerFailure {
                message_id,
                timeouts,
            })
            .await
            .expect("failed to send timer failure");
    }

    async fn on_stop(&self, message_id: u32) {
        debug!("timer stopped: {}", message_id);
    }
}

impl<P, V, T> PointToPointProcessor<P, V, T>
where
    P: TokenProvider + Send + Sync + Clone + 'static,
    V: Verifier + Send + Sync + Clone + 'static,
    T: Transmitter + Send + Sync + Clone + 'static,
{
    fn new(
        state: PointToPointState<P, V, T>,
        tx: Sender<InternalMessage>,
        rx: Receiver<InternalMessage>,
        cancellation_token: CancellationToken,
    ) -> Self {
        PointToPointProcessor {
            state,
            timer_observer: Arc::new(RtxTimerObserver { tx: tx.clone() }),
            rx,
            cancellation_token,
        }
    }

    async fn process_loop(mut self) {
        debug!("Starting PointToPointProcessor loop");

        // set timer for mls key rotation if it is enabled
        let sleep = time::sleep(Duration::from_secs(3600));
        tokio::pin!(sleep);

        loop {
            tokio::select! {
                next = self.rx.recv() => {
                    match next {
                        Some(message) => match message {
                            InternalMessage::OnMessage { message, direction } => {
                                let result = match direction {
                                    MessageDirection::North => self.handle_message_to_app(message).await,
                                    MessageDirection::South => self.handle_message_to_slim(message).await,
                                };

                                if let Err(e) = result {
                                    error!("error processing message: {}", e);
                                }
                            }
                            InternalMessage::SetConfig { config } => {
                                debug!("setting point and point session config: {}", config);
                                self.state.config = config;
                            }
                            InternalMessage::TimerTimeout {
                                message_id,
                                timeouts,
                            } => {
                                debug!("timer timeout for message id {}: {}", message_id, timeouts);
                                self.handle_timer_timeout(message_id).await;
                            }
                            InternalMessage::TimerFailure {
                                message_id,
                                timeouts,
                            } => {
                                debug!("timer failure for message id {}: {}", message_id, timeouts);
                                self.handle_timer_failure(message_id).await;
                            }
                        },
                        None => {
                            debug!("ff session {} channel closed", self.state.session_id);
                            break;
                        }
                    }
                }
                () = &mut sleep, if self.state.config.mls_enabled => {
                        let _ = self.state.channel_endpoint.update_mls_keys().await;
                        sleep.as_mut().reset(Instant::now() + Duration::from_secs(3600));
                }
                _ = self.cancellation_token.cancelled() => {
                    debug!("ff session {} deleted", self.state.session_id);
                    break;
                }
            }
        }

        // Clean up any remaining timers
        for (_, (mut timer, _)) in self.state.timers.drain() {
            timer.stop();
        }

        debug!("PointToPointProcessor loop exited");
    }

    async fn handle_timer_timeout(&mut self, message_id: u32) {
        // Try to send the message again
        if let Some((_timer, message)) = self.state.timers.get(&message_id) {
            let msg = message.clone();

            let _ = self
                .state
                .tx
                .send_to_slim(Ok(msg))
                .await
                .map_err(|e| SessionError::AppTransmission(e.to_string()));
        }
    }

    async fn handle_timer_failure(&mut self, message_id: u32) {
        // Remove the state for the lost message
        if let Some((_timer, message)) = self.state.timers.remove(&message_id) {
            let _ = self
                .state
                .tx
                .send_to_app(Err(SessionError::Timeout {
                    session_id: self.state.session_id,
                    message_id,
                    message: Box::new(message),
                }))
                .await
                .map_err(|e| SessionError::AppTransmission(e.to_string()));
        }
    }

    async fn start_sticky_session_discovery(&mut self, name: &Name) -> Result<(), SessionError> {
        debug!("starting sticky session discovery");
        // Set payload
        let payload = bincode::encode_to_vec(&self.state.source, bincode::config::standard())
            .map_err(|e| SessionError::Processing(e.to_string()))?;

        // Create a probe message to discover the sticky session
        let mut probe_message = Message::new_publish(
            &self.state.source,
            name,
            None,
            "sticky_session_discovery",
            payload,
        );

        let session_header = probe_message.get_session_header_mut();
        session_header.set_session_type(ProtoSessionType::SessionPointToPoint);
        session_header.set_session_message_type(ProtoSessionMessageType::ChannelDiscoveryRequest);
        session_header.set_session_id(self.state.session_id);
        session_header.set_message_id(rand::rng().random_range(0..u32::MAX));

        self.state.sticky_session_status = StickySessionStatus::Discovering;

        self.state.channel_endpoint.on_message(probe_message).await
    }

    async fn handle_channel_discovery_reply(
        &mut self,
        message: Message,
    ) -> Result<(), SessionError> {
        self.state.channel_endpoint.on_message(message).await
    }

    async fn handle_channel_join_request(&mut self, message: Message) -> Result<(), SessionError> {
        // Save source and incoming connection
        let source = message.get_source();
        let incoming_conn = message.get_incoming_conn();

        // pass the message to the channel endpoint
        self.state.channel_endpoint.on_message(message).await?;

        // No error - this session is sticky
        self.state.sticky_name = Some(source);
        self.state.sticky_connection = Some(incoming_conn);
        self.state.sticky_session_status = StickySessionStatus::Established;

        Ok(())
    }

    async fn handle_channel_join_reply(&mut self, message: Message) -> Result<(), SessionError> {
        // Check if the sticky session is established
        let source = message.get_source();
        let incoming_conn = message.get_incoming_conn();
        let status = self.state.sticky_session_status.clone();

        debug!(
            "received sticky session discovery reply from {} and incoming conn {}",
            source,
            message.get_incoming_conn()
        );

        // send message to channel endpoint
        self.state.channel_endpoint.on_message(message).await?;

        match status {
            StickySessionStatus::Discovering => {
                debug!("sticky session discovery established with {}", source);

                // If we are still discovering, set the sticky name
                self.state.sticky_name = Some(source);
                self.state.sticky_connection = Some(incoming_conn);
                self.state.sticky_session_status = StickySessionStatus::Established;

                // If MLS is not enabled, send all buffered messages
                if !self.state.config.mls_enabled {
                    // Collect messages first to avoid multiple mutable borrows
                    let messages: Vec<Message> = self.state.sticky_buffer.drain(..).collect();

                    // Send all buffered messages to the sticky name
                    for msg in messages {
                        self.send_message(msg, None).await?;
                    }
                }

                Ok(())
            }
            _ => {
                debug!("sticky session discovery reply received, but already established");

                // Check if the sticky name is already set, and if it's different from the source
                if let Some(name) = &self.state.sticky_name {
                    let message = if name != &source {
                        format!(
                            "sticky session already established with a different name: {}, received: {}",
                            name, source
                        )
                    } else {
                        "sticky session already established".to_string()
                    };

                    return Err(SessionError::AppTransmission(message));
                }

                Ok(())
            }
        }
    }

    async fn send_message(
        &mut self,
        mut message: Message,
        message_id: Option<u32>,
    ) -> Result<(), SessionError> {
        // Set the message id to a random value
        let message_id = message_id.unwrap_or_else(|| rand::rng().random_range(0..u32::MAX));

        // Get a mutable reference to the message header
        let header = message.get_session_header_mut();

        // Set the session id and message id
        header.set_message_id(message_id);
        header.set_session_id(self.state.session_id);

        // If we have a sticky name, set the destination to use the ID in the sticky name
        // and force the message to be sent to the sticky connection
        if let Some(ref name) = self.state.sticky_name {
            let mut new_name = message.get_dst();
            new_name.set_id(name.id());
            message.get_slim_header_mut().set_destination(&new_name);

            message
                .get_slim_header_mut()
                .set_forward_to(self.state.sticky_connection);
        }

        if let Some(timeout_duration) = self.state.config.timeout {
            // Create timer
            let message_id = message.get_id();
            let timer = timer::Timer::new(
                message_id,
                timer::TimerType::Constant,
                timeout_duration,
                None,
                self.state.config.max_retries,
            );

            // start timer
            timer.start(self.timer_observer.clone());

            // Store timer and message
            self.state
                .timers
                .insert(message_id, (timer, message.clone()));
        }

        debug!(
            "sending sticky session discovery reply to {}",
            message.get_source()
        );

        // Send message
        self.state
            .tx
            .send_to_slim(Ok(message))
            .await
            .map_err(|e| SessionError::SlimTransmission(e.to_string()))
    }

    pub(crate) async fn handle_message_to_slim(
        &mut self,
        mut message: Message,
    ) -> Result<(), SessionError> {
        // Set the session type
        let header = message.get_session_header_mut();
        header.set_session_type(ProtoSessionType::SessionPointToPoint);
        if self.state.config.timeout.is_some() {
            header.set_session_message_type(ProtoSessionMessageType::P2PReliable);
        } else {
            header.set_session_message_type(ProtoSessionMessageType::P2PMsg);
        }

        // If session is sticky, and we have a sticky name, set the destination
        // to use the ID in the sticky name
        if self.state.config.sticky {
            match self.state.sticky_name {
                Some(ref name) => {
                    let mut new_name = message.get_dst();
                    new_name.set_id(name.id());
                    message.get_slim_header_mut().set_destination(&new_name);
                    message
                        .get_slim_header_mut()
                        .set_forward_to(self.state.sticky_connection);
                }
                None => {
                    let ret = match self.state.sticky_session_status {
                        StickySessionStatus::Uninitialized => {
                            self.start_sticky_session_discovery(
                                &message.get_slim_header().get_dst(),
                            )
                            .await?;

                            self.state.sticky_buffer.push_back(message);

                            Ok(())
                        }
                        StickySessionStatus::Established => {
                            // This should not happen, as we should have a sticky name
                            Err(SessionError::AppTransmission(
                                "sticky session already established".to_string(),
                            ))
                        }
                        StickySessionStatus::Discovering => {
                            // Still discovering the sticky session. Store message in a buffer and send it later
                            // when the sticky session is established
                            self.state.sticky_buffer.push_back(message);
                            Ok(())
                        }
                    };

                    return ret;
                }
            }
        }

        self.send_message(message, None).await
    }

    pub(crate) async fn handle_message_to_app(
        &mut self,
        message: Message,
    ) -> Result<(), SessionError> {
        let message_id = message.get_session_header().get_message_id();
        let source = message.get_source();
        debug!(
            %source, %message_id, "received message from slim",
        );

        // If session is sticky, check if the source matches the sticky name
<<<<<<< HEAD
        if self.state.config.sticky {
            if let Some(name) = &self.state.sticky_name {
                let source = message.get_source();
                if *name != source {
                    return Err(SessionError::AppTransmission(format!(
                        "message source {} does not match sticky name {}",
                        source, name
                    )));
                }
=======
        if self.state.config.sticky
            && let Some(name) = &self.state.sticky_name
        {
            let source = message.message.get_source();
            if *name != source {
                return Err(SessionError::AppTransmission(format!(
                    "message source {} does not match sticky name {}",
                    source, name
                )));
>>>>>>> e17d359e
            }
        }

        match message.get_session_message_type() {
            ProtoSessionMessageType::P2PMsg => {
                // Simply send the message to the application
                self.send_message_to_app(message).await
            }
            ProtoSessionMessageType::P2PReliable => {
                // Send an ack back as reply and forward the incoming message to the app
                // Create ack message
                let src = message.get_source();
                let slim_header = Some(SlimHeader::new(
                    &self.state.source,
                    &src,
                    Some(SlimHeaderFlags::default().with_forward_to(message.get_incoming_conn())),
                ));

                let session_header = Some(SessionHeader::new(
                    ProtoSessionType::SessionPointToPoint.into(),
                    ProtoSessionMessageType::P2PAck.into(),
                    message.get_session_header().get_session_id(),
                    message_id,
                    &None,
                    &None,
                ));

                let ack =
                    Message::new_publish_with_headers(slim_header, session_header, "", vec![]);

                // Forward the message to the app
                self.send_message_to_app(message).await?;

                // Send the ack
                self.state
                    .tx
                    .send_to_slim(Ok(ack))
                    .await
                    .map_err(|e| SessionError::SlimTransmission(e.to_string()))
            }
            ProtoSessionMessageType::P2PAck => {
                // Remove the timer and drop the message
                self.stop_and_remove_timer(message_id)
            }
            ProtoSessionMessageType::ChannelDiscoveryReply => {
                // Handle sticky session discovery
                self.handle_channel_discovery_reply(message).await
            }
            ProtoSessionMessageType::ChannelJoinRequest => {
                // Handle sticky session discovery
                self.handle_channel_join_request(message).await
            }
            ProtoSessionMessageType::ChannelJoinReply => {
                // Handle sticky session discovery reply
                self.handle_channel_join_reply(message).await
            }
            ProtoSessionMessageType::ChannelLeaveRequest
            | ProtoSessionMessageType::ChannelLeaveReply
            | ProtoSessionMessageType::ChannelMlsWelcome
            | ProtoSessionMessageType::ChannelMlsCommit
            | ProtoSessionMessageType::ChannelMlsProposal
            | ProtoSessionMessageType::ChannelMlsAck => {
                // Handle mls stuff
                self.state.channel_endpoint.on_message(message).await?;

                // Flush the sticky buffer if MLS is enabled
                if self.state.channel_endpoint.is_mls_up()? {
                    // If MLS is up, send all buffered messages
                    let messages: Vec<Message> = self.state.sticky_buffer.drain(..).collect();

                    for msg in messages {
                        self.send_message(msg, None).await?;
                    }
                }

                Ok(())
            }
            _ => {
                // Unexpected header
                Err(SessionError::AppTransmission(format!(
                    "invalid session header {}",
                    message.get_session_message_type() as u32
                )))
            }
        }
    }

    /// Helper function to send a message to the application.
    /// This is used by both the P2p and F2pReliable message handlers.
    async fn send_message_to_app(&mut self, message: Message) -> Result<(), SessionError> {
        self.state
            .tx
            .send_to_app(Ok(message))
            .await
            .map_err(|e| SessionError::SlimTransmission(e.to_string()))
    }

    /// Helper function to stop and remove a timer by message ID.
    /// Returns Ok(()) if the timer was found and stopped, or an appropriate error if not.
    fn stop_and_remove_timer(&mut self, message_id: u32) -> Result<(), SessionError> {
        match self.state.timers.remove(&message_id) {
            Some((mut timer, _message)) => {
                // Stop the timer
                timer.stop();
                Ok(())
            }
            None => Err(SessionError::AppTransmission(format!(
                "timer not found for message id {}",
                message_id
            ))),
        }
    }
}

/// The interface for the point to point session
#[derive(Debug)]
pub(crate) struct PointToPoint<P, V, T>
where
    P: TokenProvider + Send + Sync + Clone + 'static,
    V: Verifier + Send + Sync + Clone + 'static,
    T: Transmitter + Send + Sync + Clone + 'static,
{
    common: Common<P, V, T>,
    tx: Sender<InternalMessage>,
    cancellation_token: CancellationToken,
}
impl<P, V, T> PointToPoint<P, V, T>
where
    P: TokenProvider + Send + Sync + Clone + 'static,
    V: Verifier + Send + Sync + Clone + 'static,
    T: Transmitter + Send + Sync + Clone + 'static,
{
    #[allow(clippy::too_many_arguments)]
    pub(crate) fn new(
        id: Id,
        session_config: PointToPointConfiguration,
        name: Name,
        tx_slim_app: T,
        identity_provider: P,
        identity_verifier: V,
        storage_path: std::path::PathBuf,
    ) -> Self {
        let (tx, rx) = mpsc::channel(128);

        // Common session stuff
        let common = Common::new(
            id,
            SessionConfig::PointToPoint(session_config.clone()),
            name,
            tx_slim_app.clone(),
            identity_provider,
            identity_verifier,
            session_config.mls_enabled,
            storage_path,
        );

        // Create mls state if needed
        let mls = common
            .mls()
            .map(|mls| MlsState::new(mls).expect("failed to create MLS state"));

        // Create channel endpoint to handle sticky sessions and encryption
        let channel_endpoint = match session_config.initiator {
            true => {
                let cm = ChannelModerator::new(
                    common.source().clone(),
                    common.source().clone(),
                    id,
                    ProtoSessionType::SessionPointToPoint,
                    60,
                    Duration::from_secs(1),
                    mls,
                    tx_slim_app.clone(),
                );
                ChannelEndpoint::ChannelModerator(cm)
            }
            false => {
                let cp = ChannelParticipant::new(
                    common.source().clone(),
                    common.source().clone(),
                    id,
                    ProtoSessionType::SessionPointToPoint,
                    60,
                    Duration::from_secs(1),
                    mls,
                    tx_slim_app.clone(),
                );
                ChannelEndpoint::ChannelParticipant(cp)
            }
        };

        // PointToPoint internal state
        let state = PointToPointState {
            session_id: id,
            source: common.source().clone(),
            tx: tx_slim_app.clone(),
            config: session_config,
            timers: HashMap::new(),
            sticky_name: None,
            sticky_connection: None,
            sticky_session_status: StickySessionStatus::Uninitialized,
            sticky_buffer: VecDeque::new(),
            channel_endpoint,
        };

        // Cancellation token
        let cancellation_token = CancellationToken::new();

        // Create the processor
        let processor =
            PointToPointProcessor::new(state, tx.clone(), rx, cancellation_token.clone());

        // Start the processor loop
        tokio::spawn(processor.process_loop());

        PointToPoint {
            common,
            tx,
            cancellation_token,
        }
    }
}

#[async_trait]
impl<P, V, T> CommonSession<P, V, T> for PointToPoint<P, V, T>
where
    P: TokenProvider + Send + Sync + Clone + 'static,
    V: Verifier + Send + Sync + Clone + 'static,
    T: Transmitter + Send + Sync + Clone + 'static,
{
    fn id(&self) -> Id {
        // concat the token stream
        self.common.id()
    }

    fn state(&self) -> &State {
        self.common.state()
    }

    fn session_config(&self) -> SessionConfig {
        self.common.session_config()
    }

    fn set_session_config(&self, session_config: &SessionConfig) -> Result<(), SessionError> {
        self.common.set_session_config(session_config)?;

        // Also set the config in the processor
        let tx = self.tx.clone();
        let config = match session_config {
            SessionConfig::PointToPoint(config) => config.clone(),
            _ => {
                return Err(SessionError::ConfigurationError(
                    "invalid session config type".to_string(),
                ));
            }
        };

        tokio::spawn(async move {
            let res = tx.send(InternalMessage::SetConfig { config }).await;
            if let Err(e) = res {
                error!("failed to send config update: {}", e);
            }
        });

        Ok(())
    }

    fn source(&self) -> &Name {
        self.common.source()
    }

    fn identity_provider(&self) -> P {
        self.common.identity_provider().clone()
    }

    fn identity_verifier(&self) -> V {
        self.common.identity_verifier().clone()
    }

    fn tx(&self) -> T {
        self.common.tx().clone()
    }

    fn tx_ref(&self) -> &T {
        self.common.tx_ref()
    }
}

impl<P, V, T> Drop for PointToPoint<P, V, T>
where
    P: TokenProvider + Send + Sync + Clone + 'static,
    V: Verifier + Send + Sync + Clone + 'static,
    T: Transmitter + Send + Sync + Clone + 'static,
{
    fn drop(&mut self) {
        // Signal the processor to stop
        self.cancellation_token.cancel();
    }
}

#[async_trait]
impl<P, V, T> MessageHandler for PointToPoint<P, V, T>
where
    P: TokenProvider + Send + Sync + Clone + 'static,
    V: Verifier + Send + Sync + Clone + 'static,
    T: Transmitter + Send + Sync + Clone + 'static,
{
    async fn on_message(
        &self,
        message: Message,
        direction: MessageDirection,
    ) -> Result<(), SessionError> {
        self.tx
            .send(InternalMessage::OnMessage { message, direction })
            .await
            .map_err(|e| SessionError::SessionClosed(e.to_string()))
    }
}

#[cfg(test)]
mod tests {
    use parking_lot::RwLock;
    use slim_auth::shared_secret::SharedSecret;
    use std::time::Duration;
    use tracing_test::traced_test;

    use super::*;
    use crate::session::{
        channel_endpoint::handle_channel_discovery_message, transmitter::SessionTransmitter,
    };
    use slim_datapath::{api::ProtoMessage, messages::Name};

    #[tokio::test]
    async fn test_point_to_point_create() {
        let (tx_slim, _) = tokio::sync::mpsc::channel(1);
        let (tx_app, _) = tokio::sync::mpsc::channel(1);

        let tx = SessionTransmitter::new(tx_app, tx_slim);

        let source = Name::from_strings(["cisco", "default", "local"]).with_id(0);

        let session = PointToPoint::new(
            0,
            PointToPointConfiguration::default(),
            source.clone(),
            tx,
            SharedSecret::new("a", "group"),
            SharedSecret::new("a", "group"),
            std::path::PathBuf::from("/tmp/test_session"),
        );

        assert_eq!(session.id(), 0);
        assert_eq!(session.state(), &State::Active);
        assert_eq!(
            session.session_config(),
            SessionConfig::PointToPoint(PointToPointConfiguration::default())
        );
    }

    #[tokio::test]
    async fn test_point_to_point_on_message() {
        let (tx_slim, _rx_slim) = tokio::sync::mpsc::channel(1);
        let (tx_app, mut rx_app) = tokio::sync::mpsc::channel(1);

        let tx = SessionTransmitter::new(tx_app, tx_slim);

        let source = Name::from_strings(["cisco", "default", "local"]).with_id(0);

        let session = PointToPoint::new(
            0,
            PointToPointConfiguration::default(),
            source.clone(),
            tx,
            SharedSecret::new("a", "group"),
            SharedSecret::new("a", "group"),
            std::path::PathBuf::from("/tmp/test_session"),
        );

        let mut message = ProtoMessage::new_publish(
            &source,
            &Name::from_strings(["cisco", "default", "remote"]).with_id(0),
            None,
            "msg",
            vec![0x1, 0x2, 0x3, 0x4],
        );

        // set the session id in the message
        let header = message.get_session_header_mut();
        header.session_id = 1;
        header.set_session_message_type(ProtoSessionMessageType::P2PMsg);

        let res = session
            .on_message(Message::from(message.clone()), MessageDirection::North)
            .await;
        assert!(res.is_ok());

        let msg = rx_app
            .recv()
            .await
            .expect("no message received")
            .expect("error");
        assert_eq!(msg, message);
        assert_eq!(msg.get_session_header().get_message_id(), 1);
    }

    #[tokio::test]
    async fn test_point_to_point_on_message_with_ack() {
        let (tx_slim, mut rx_slim) = tokio::sync::mpsc::channel(1);
        let (tx_app, mut rx_app) = tokio::sync::mpsc::channel(1);

        let tx = SessionTransmitter::new(tx_slim, tx_app);

        let source = Name::from_strings(["cisco", "default", "local"]).with_id(0);

        let session = PointToPoint::new(
            0,
            PointToPointConfiguration::default(),
            source.clone(),
            tx,
            SharedSecret::new("a", "group"),
            SharedSecret::new("a", "group"),
            std::path::PathBuf::from("/tmp/test_session"),
        );

        let mut message = ProtoMessage::new_publish(
            &source,
            &Name::from_strings(["cisco", "default", "remote"]).with_id(0),
            Some(SlimHeaderFlags::default().with_incoming_conn(0)),
            "msg",
            vec![0x1, 0x2, 0x3, 0x4],
        );

        // set the session id in the message
        let header = message.get_session_header_mut();
        header.session_id = 0;
        header.message_id = 12345;
        header.set_session_message_type(ProtoSessionMessageType::P2PReliable);

        let res = session
            .on_message(message.clone(), MessageDirection::North)
            .await;
        assert!(res.is_ok());

        let msg = rx_app
            .recv()
            .await
            .expect("no message received")
            .expect("error");
        assert_eq!(msg, message);
        assert_eq!(msg.get_session_header().get_message_id(), 12345);
        assert_eq!(msg.get_session_header().get_session_id(), 0);

        let msg = rx_slim
            .recv()
            .await
            .expect("no message received")
            .expect("error");

        let header = msg.get_session_header();
        assert_eq!(
            header.session_message_type(),
            ProtoSessionMessageType::P2PAck
        );
        assert_eq!(header.get_message_id(), 12345);
    }

    #[tokio::test]
    async fn test_point_to_point_timers_until_error() {
        let (tx_slim, mut rx_slim) = tokio::sync::mpsc::channel(1);
        let (tx_app, mut rx_app) = tokio::sync::mpsc::channel(1);

        let tx = SessionTransmitter::new(tx_app, tx_slim);

        let source = Name::from_strings(["cisco", "default", "local"]).with_id(0);

        let session = PointToPoint::new(
            0,
            PointToPointConfiguration {
                timeout: Some(Duration::from_millis(500)),
                max_retries: Some(5),
                sticky: false,
                mls_enabled: false,
                initiator: true,
            },
            source.clone(),
            tx,
            SharedSecret::new("a", "group"),
            SharedSecret::new("a", "group"),
            std::path::PathBuf::from("/tmp/test_session"),
        );

        let mut message = ProtoMessage::new_publish(
            &source,
            &Name::from_strings(["cisco", "default", "remote"]).with_id(0),
            None,
            "msg",
            vec![0x1, 0x2, 0x3, 0x4],
        );

        let res = session
            .on_message(message.clone(), MessageDirection::South)
            .await;
        assert!(res.is_ok());

        // set the session id in the message for the comparison inside the for loop
        let header = message.get_session_header_mut();
        header.session_id = 0;
        header.set_session_message_type(ProtoSessionMessageType::P2PReliable);
        header.set_session_type(ProtoSessionType::SessionPointToPoint);

        for _i in 0..6 {
            let mut msg = rx_slim
                .recv()
                .await
                .expect("no message received")
                .expect("error");

            // msg must be the same as message, except for the random message_id
            let header = msg.get_session_header_mut();
            header.message_id = 0;
            assert_eq!(msg, message);
        }

        let msg = rx_app.recv().await.expect("no message received");
        assert!(msg.is_err());
    }

    #[tokio::test]
    async fn test_point_to_point_timers_and_ack() {
        let (tx_slim_sender, mut rx_slim_sender) = tokio::sync::mpsc::channel(1);
        let (tx_app_sender, _rx_app_sender) = tokio::sync::mpsc::channel(1);

        let tx_sender = SessionTransmitter::new(tx_slim_sender, tx_app_sender);

        let (tx_slim_receiver, mut rx_slim_receiver) = tokio::sync::mpsc::channel(1);
        let (tx_app_receiver, mut rx_app_receiver) = tokio::sync::mpsc::channel(1);

        let tx_receiver = SessionTransmitter::new(tx_slim_receiver, tx_app_receiver);

        let local = Name::from_strings(["cisco", "default", "local"]).with_id(0);
        let remote = Name::from_strings(["cisco", "default", "remote"]).with_id(0);

        let session_sender = PointToPoint::new(
            0,
            PointToPointConfiguration {
                timeout: Some(Duration::from_millis(500)),
                max_retries: Some(5),
                sticky: false,
                mls_enabled: false,
                initiator: true,
            },
            local.clone(),
            tx_sender,
            SharedSecret::new("a", "group"),
            SharedSecret::new("a", "group"),
            std::path::PathBuf::from("/tmp/test_session"),
        );

        // this can be a standard p2p session
        let session_recv = PointToPoint::new(
            0,
            PointToPointConfiguration::default(),
            remote.clone(),
            tx_receiver,
            SharedSecret::new("a", "group"),
            SharedSecret::new("a", "group"),
            std::path::PathBuf::from("/tmp/test_session"),
        );

        let mut message = ProtoMessage::new_publish(
            &local,
            &Name::from_strings(["cisco", "default", "remote"]).with_id(0),
            Some(SlimHeaderFlags::default().with_incoming_conn(0)),
            "msg",
            vec![0x1, 0x2, 0x3, 0x4],
        );

        // set the session id in the message
        let header = message.get_session_header_mut();
        header.set_session_id(0);
        header.set_session_type(ProtoSessionType::SessionPointToPoint);
        header.set_session_message_type(ProtoSessionMessageType::P2PReliable);

        let res = session_sender
            .on_message(message.clone(), MessageDirection::South)
            .await;
        assert!(res.is_ok());

        // get one message and drop it to kick in the timers
        let mut msg = rx_slim_sender
            .recv()
            .await
            .expect("no message received")
            .expect("error");
        // msg must be the same as message, except for the rundom message_id
        let header = msg.get_session_header_mut();
        header.set_message_id(0);
        assert_eq!(msg, message);

        // this is the first RTX
        let msg = rx_slim_sender
            .recv()
            .await
            .expect("no message received")
            .expect("error");

        // this second message is received by the receiver
        let res = session_recv
            .on_message(msg.clone(), MessageDirection::North)
            .await;
        assert!(res.is_ok());

        // the message should be delivered to the app
        let mut msg = rx_app_receiver
            .recv()
            .await
            .expect("no message received")
            .expect("error");
        // msg must be the same as message, except for the random message_id
        let header = msg.get_session_header_mut();
        header.set_message_id(0);
        assert_eq!(msg, message);

        // the session layer should generate an ack
        let ack = rx_slim_receiver
            .recv()
            .await
            .expect("no message received")
            .expect("error");
        let header = ack.get_session_header();
        assert_eq!(
            header.session_message_type(),
            ProtoSessionMessageType::P2PAck
        );

        // Check that the ack is sent back to the sender
        assert_eq!(message.get_source(), ack.get_dst());

        // deliver the ack to the sender
        let res = session_sender
            .on_message(ack.clone(), MessageDirection::North)
            .await;
        assert!(res.is_ok());
    }

    #[tokio::test]
    #[traced_test]
    async fn test_session_delete() {
        let (tx_slim, _) = tokio::sync::mpsc::channel(1);
        let (tx_app, _) = tokio::sync::mpsc::channel(1);

        let tx = SessionTransmitter::new(tx_app, tx_slim);

        let source = Name::from_strings(["cisco", "default", "local"]).with_id(0);

        {
            let _session = PointToPoint::new(
                0,
                PointToPointConfiguration::default(),
                source.clone(),
                tx,
                SharedSecret::new("a", "group"),
                SharedSecret::new("a", "group"),
                std::path::PathBuf::from("/tmp/test_session"),
            );
        }

        // sleep for a bit to let the session drop
        tokio::time::sleep(Duration::from_millis(1000)).await;

        // // check that the session is closed
        // assert!(logs_contain(
        //     "point to point channel closed, exiting processor loop"
        // ));
    }

    async fn template_test_point_to_point_sticky_session(mls_enabled: bool) {
        let (sender_tx_slim, mut sender_rx_slim) = tokio::sync::mpsc::channel(1);
        let (sender_tx_app, _sender_rx_app) = tokio::sync::mpsc::channel(1);

        let sender_tx = SessionTransmitter {
            slim_tx: sender_tx_slim,
            app_tx: sender_tx_app,
            interceptors: Arc::new(RwLock::new(Vec::new())),
        };

        let (receiver_tx_slim, mut receiver_rx_slim) = tokio::sync::mpsc::channel(1);
        let (receiver_tx_app, mut receiver_rx_app) = tokio::sync::mpsc::channel(1);

        let receiver_tx = SessionTransmitter {
            slim_tx: receiver_tx_slim,
            app_tx: receiver_tx_app,
            interceptors: Arc::new(RwLock::new(Vec::new())),
        };

        let local = Name::from_strings(["cisco", "default", "local"]).with_id(0);
        let remote = Name::from_strings(["cisco", "default", "remote"]).with_id(0);

        let sender_session = PointToPoint::new(
            0,
            PointToPointConfiguration {
                timeout: Some(Duration::from_millis(500)),
                max_retries: Some(5),
                sticky: true,
                mls_enabled,
                initiator: true,
            },
            local.clone(),
            sender_tx,
            SharedSecret::new("a", "group"),
            SharedSecret::new("a", "group"),
            std::path::PathBuf::from("/tmp/test_sender"),
        );

        let receiver_session = PointToPoint::new(
            0,
            PointToPointConfiguration {
                timeout: Some(Duration::from_millis(500)),
                max_retries: Some(5),
                sticky: false,
                mls_enabled,
                initiator: false,
            },
            remote.clone(),
            receiver_tx,
            SharedSecret::new("b", "group"),
            SharedSecret::new("b", "group"),
            std::path::PathBuf::from("/tmp/test_receiver"),
        );

        // Create a message to send
        let mut message = ProtoMessage::new_publish(
            &local,
            &Name::from_strings(["cisco", "default", "remote"]).with_id(0),
            None,
            "msg",
            vec![0x1, 0x2, 0x3, 0x4],
        );

        // set the session id in the message
        let header = message.get_session_header_mut();
        header.set_session_id(0);
        header.set_session_message_type(ProtoSessionMessageType::P2PReliable);

        // set a fake incoming connection id
        let slim_header = message.get_slim_header_mut();
        slim_header.set_incoming_conn(Some(0));

        // Send the message
        sender_session
            .on_message(message.clone(), MessageDirection::South)
            .await
            .expect("failed to send message");

        // We should now get a sticky session discovery message
        let mut msg = sender_rx_slim
            .recv()
            .await
            .expect("no message received")
            .expect("error");

        // Set fake incoming connection id
        msg.set_incoming_conn(Some(0));

        let header = msg.get_session_header_mut();
        header.set_session_message_type(ProtoSessionMessageType::ChannelDiscoveryRequest);

        // assert something
        assert_eq!(
            header.session_message_type(),
            ProtoSessionMessageType::ChannelDiscoveryRequest,
        );

        assert_eq!(
            msg.get_session_type(),
            ProtoSessionType::SessionPointToPoint
        );

        // create a discovery reply message. this is normally originated by the session layer
        let mut discovery_reply = handle_channel_discovery_message(
            &msg,
            &remote,
            receiver_session.id(),
            ProtoSessionType::SessionPointToPoint,
        );
        discovery_reply.set_incoming_conn(Some(0));

        // Pass discovery reply message to the sender session
        sender_session
            .on_message(discovery_reply, MessageDirection::North)
            .await
            .expect("failed to handle discovery reply");

        // Sender should now issue a subscribe and a set route message - ignore them
        let _ = sender_rx_slim
            .recv()
            .await
            .expect("no message received")
            .expect("error");

        let _ = sender_rx_slim
            .recv()
            .await
            .expect("no message received")
            .expect("error");

        // Sender should then issue a channel join request message
        let mut msg = sender_rx_slim
            .recv()
            .await
            .expect("no message received")
            .expect("error");

        let header = msg.get_session_header();

        assert_eq!(
            header.session_message_type(),
            ProtoSessionMessageType::ChannelJoinRequest
        );

        assert_eq!(header.session_type(), ProtoSessionType::SessionPointToPoint);

        // Set a fake incoming connection id
        msg.set_incoming_conn(Some(0));

        // Pass the channel join request message to the receiver session
        receiver_session
            .on_message(msg.clone(), MessageDirection::North)
            .await
            .expect("failed to handle channel join request");

        // We should get first the set route message
        let _ = receiver_rx_slim
            .recv()
            .await
            .expect("no message received")
            .expect("error");

        // And then the channel join reply message
        let mut msg = receiver_rx_slim
            .recv()
            .await
            .expect("no message received")
            .expect("error");

        let header = msg.get_session_header();

        assert_eq!(
            header.session_message_type(),
            ProtoSessionMessageType::ChannelJoinReply
        );

        assert_eq!(header.session_type(), ProtoSessionType::SessionPointToPoint);

        // Pass the channel join reply message to the sender session
        msg.set_incoming_conn(Some(0));
        sender_session
            .on_message(msg, MessageDirection::North)
            .await
            .expect("failed to handle channel join reply");

        // Check the payload
        if mls_enabled {
            // If MLS is enabled, the sender session should now send an MlsWelcome message
            let mut msg = sender_rx_slim
                .recv()
                .await
                .expect("no message received")
                .expect("error");

            let header = msg.get_session_header();

            assert_eq!(
                header.session_message_type(),
                ProtoSessionMessageType::ChannelMlsWelcome
            );

            assert_eq!(header.session_type(), ProtoSessionType::SessionPointToPoint);

            // Set a fake incoming connection id
            msg.set_incoming_conn(Some(0));

            // Pass the MlsWelcome message to the receiver session
            receiver_session
                .on_message(msg, MessageDirection::North)
                .await
                .expect("failed to handle mls welcome");

            // We should now get an ack message back
            let mut msg = receiver_rx_slim
                .recv()
                .await
                .expect("no message received")
                .expect("error");

            let header = msg.get_session_header();
            assert_eq!(
                header.session_message_type(),
                ProtoSessionMessageType::ChannelMlsAck
            );

            assert_eq!(header.session_type(), ProtoSessionType::SessionPointToPoint);

            // Send the ack to the sender session
            msg.set_incoming_conn(Some(0));
            sender_session
                .on_message(msg, MessageDirection::North)
                .await
                .expect("failed to handle mls ack");

            // Now we should get the original message
            let mut msg = sender_rx_slim
                .recv()
                .await
                .expect("no message received")
                .expect("error");

            let header = msg.get_session_header();

            assert_eq!(
                header.session_message_type(),
                ProtoSessionMessageType::P2PReliable
            );

            assert_eq!(header.session_type(), ProtoSessionType::SessionPointToPoint);

            // As MLS is enabled, the payload should be encrypted
            tracing::info!(
                "Checking if payload is encrypted {}",
                msg.get_payload().unwrap().blob.len()
            );
            assert!(!msg.get_payload().unwrap().blob.is_empty());
            assert_ne!(msg.get_payload(), message.get_payload());

            // Pass message to the receiver session
            msg.set_incoming_conn(Some(0));
            receiver_session
                .on_message(msg, MessageDirection::North)
                .await
                .expect("failed to handle message");

            // Get message from the receiver app
            let msg = receiver_rx_app
                .recv()
                .await
                .expect("no message received")
                .expect("error");
            assert_eq!(msg.get_payload(), message.get_payload());
        } else {
            // The sender session should now send the original message to the receiver
            let mut msg = sender_rx_slim
                .recv()
                .await
                .expect("no message received")
                .expect("error");
            let header = msg.get_session_header();
            assert_eq!(
                header.session_message_type(),
                ProtoSessionMessageType::P2PReliable
            );

            msg.set_incoming_conn(Some(0));

            assert_eq!(msg.get_payload(), message.get_payload());
        }
    }

    #[tokio::test]
    #[traced_test]
    async fn test_point_to_point_sticky_session_no_mls() {
        template_test_point_to_point_sticky_session(false).await;
    }

    #[tokio::test]
    #[traced_test]
    async fn test_point_to_point_sticky_session_mls() {
        template_test_point_to_point_sticky_session(true).await;
    }
}<|MERGE_RESOLUTION|>--- conflicted
+++ resolved
@@ -549,27 +549,15 @@
         );
 
         // If session is sticky, check if the source matches the sticky name
-<<<<<<< HEAD
-        if self.state.config.sticky {
-            if let Some(name) = &self.state.sticky_name {
-                let source = message.get_source();
-                if *name != source {
-                    return Err(SessionError::AppTransmission(format!(
-                        "message source {} does not match sticky name {}",
-                        source, name
-                    )));
-                }
-=======
         if self.state.config.sticky
             && let Some(name) = &self.state.sticky_name
         {
-            let source = message.message.get_source();
+            let source = message.get_source();
             if *name != source {
                 return Err(SessionError::AppTransmission(format!(
                     "message source {} does not match sticky name {}",
                     source, name
                 )));
->>>>>>> e17d359e
             }
         }
 
@@ -934,7 +922,8 @@
         let (tx_slim, _rx_slim) = tokio::sync::mpsc::channel(1);
         let (tx_app, mut rx_app) = tokio::sync::mpsc::channel(1);
 
-        let tx = SessionTransmitter::new(tx_app, tx_slim);
+        // SessionTransmitter::new expects (slim_tx, app_tx)
+        let tx = SessionTransmitter::new(tx_slim, tx_app);
 
         let source = Name::from_strings(["cisco", "default", "local"]).with_id(0);
 
@@ -956,13 +945,13 @@
             vec![0x1, 0x2, 0x3, 0x4],
         );
 
-        // set the session id in the message
+        // set the session id in the message (session created with id 0)
         let header = message.get_session_header_mut();
-        header.session_id = 1;
+        header.session_id = 0;
         header.set_session_message_type(ProtoSessionMessageType::P2PMsg);
 
         let res = session
-            .on_message(Message::from(message.clone()), MessageDirection::North)
+            .on_message(message.clone(), MessageDirection::North)
             .await;
         assert!(res.is_ok());
 
@@ -972,7 +961,7 @@
             .expect("no message received")
             .expect("error");
         assert_eq!(msg, message);
-        assert_eq!(msg.get_session_header().get_message_id(), 1);
+        assert_eq!(msg.get_session_header().get_message_id(), 0);
     }
 
     #[tokio::test]
@@ -1041,7 +1030,8 @@
         let (tx_slim, mut rx_slim) = tokio::sync::mpsc::channel(1);
         let (tx_app, mut rx_app) = tokio::sync::mpsc::channel(1);
 
-        let tx = SessionTransmitter::new(tx_app, tx_slim);
+        // SessionTransmitter::new expects (slim_tx, app_tx)
+        let tx = SessionTransmitter::new(tx_slim, tx_app);
 
         let source = Name::from_strings(["cisco", "default", "local"]).with_id(0);
 
