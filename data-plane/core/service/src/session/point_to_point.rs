// Copyright AGNTCY Contributors (https://github.com/agntcy)
// SPDX-License-Identifier: Apache-2.0

// Standard library imports
use std::collections::{HashMap, VecDeque};
use std::sync::Arc;
use std::time::Duration;

// Third-party crates
use async_trait::async_trait;
use parking_lot::RwLock;
use rand::Rng;
use tokio::sync::mpsc::{self, Receiver, Sender};
use tokio::time::{self, Instant};
use tokio_util::sync::CancellationToken;
use tracing::{debug, error, warn};

use slim_auth::traits::{TokenProvider, Verifier};
use slim_datapath::api::{
    ProtoMessage as Message, ProtoSessionMessageType, ProtoSessionType, SessionHeader, SlimHeader,
};
use slim_datapath::messages::Name;
use slim_datapath::messages::utils::SlimHeaderFlags;

use crate::session::Info;
use crate::session::producer_buffer::ProducerBuffer;
use crate::session::receiver_buffer::ReceiverBuffer;
// Local crate
use crate::session::{
    Common, CommonSession, Id, MessageDirection, MessageHandler, SessionConfig, SessionConfigTrait,
    State, Transmitter,
    channel_endpoint::{
        ChannelEndpoint, ChannelModerator, ChannelParticipant, MlsEndpoint, MlsState,
    },
    errors::SessionError,
    timer,
};

/// Configuration for the Point to Point session
#[derive(Debug, Clone, PartialEq)]
pub struct PointToPointConfiguration {
    pub timeout: Option<std::time::Duration>,
    pub max_retries: Option<u32>,
    pub unicast: bool,
    pub mls_enabled: bool,
    pub remote: Option<Name>,
    pub(crate) initiator: bool,
}

impl Default for PointToPointConfiguration {
    fn default() -> Self {
        PointToPointConfiguration {
            timeout: None,
            max_retries: Some(5),
            unicast: false,
            mls_enabled: false,
            remote: None,
            initiator: true,
        }
    }
}

impl PointToPointConfiguration {
    pub fn new(
        timeout: Option<Duration>,
        max_retries: Option<u32>,
        mut unicast: bool,
        mls_enabled: bool,
    ) -> Self {
        // If mls is enabled and session is not unicast, print a warning
        if mls_enabled && !unicast {
            warn!("MLS on no-unicast sessions is not supported yet. Forcing unicast session.");

            unicast = true;
        }

        PointToPointConfiguration {
            timeout,
            max_retries,
            unicast,
            mls_enabled,
            remote: None,
            initiator: true,
        }
    }

    pub fn with_remote(mut self, remote: Name) -> Self {
        self.remote = Some(remote);
        self
    }
}

impl SessionConfigTrait for PointToPointConfiguration {
    fn replace(&mut self, session_config: &SessionConfig) -> Result<(), SessionError> {
        match session_config {
            SessionConfig::PointToPoint(config) => {
                *self = config.clone();
                Ok(())
            }
            _ => Err(SessionError::ConfigurationError(format!(
                "invalid session config type: expected PointToPoint, got {:?}",
                session_config
            ))),
        }
    }
}

impl std::fmt::Display for PointToPointConfiguration {
    fn fmt(&self, f: &mut std::fmt::Formatter<'_>) -> std::fmt::Result {
        write!(
            f,
            "PointToPointConfiguration: timeout: {} ms, max retries: {}, remote: {}",
            self.timeout.unwrap_or_default().as_millis(),
            self.max_retries.unwrap_or_default(),
            self.remote
                .as_ref()
                .map(|n| n.to_string())
                .unwrap_or_else(|| "<unset>".to_string()),
        )
    }
}

#[derive(Debug, Clone, PartialEq, Default)]
enum UnicastSessionStatus {
    #[default]
    Uninitialized,
    Discovering,
    Established,
}

/// Message types for internal PointToPoint communication
#[allow(clippy::large_enum_variant)]
enum InternalMessage {
    OnMessage {
        message: Message,
        direction: MessageDirection,
    },
    SetConfig {
        config: PointToPointConfiguration,
    },
    TimerTimeout {
        message_id: u32,
        timeouts: u32,
        ack: bool, // true: ack timer, false: rtx timer
    },
    TimerFailure {
        message_id: u32,
        timeouts: u32,
        ack: bool, // true: ack timer, false: rtx timer
    },
}

struct SenderState {
    // buffer with packets coming from the application
    buffer: ProducerBuffer,
    // next packet id
    next_id: u32,
    // list of pending acks with timers and messages to resend
    pending_acks: HashMap<u32, (timer::Timer, Message)>,
}

struct ReceiverState {
    // buffer with received packets
    buffer: ReceiverBuffer,
    // list of pending RTX requestss
    pending_rtxs: HashMap<u32, (timer::Timer, Message)>,
}

struct PointToPointState<P, V, T>
where
    P: TokenProvider + Send + Sync + Clone + 'static,
    V: Verifier + Send + Sync + Clone + 'static,
    T: Transmitter + Send + Sync + Clone + 'static,
{
    session_id: u32,
    source: Name,
    tx: T,
    config: PointToPointConfiguration,
<<<<<<< HEAD
    unicast_name: Option<Name>,
    unicast_connection: Option<u64>,
    unicast_session_status: UnicastSessionStatus,
    unicast_buffer: VecDeque<Message>,
    sender_state: SenderState,     // send packets with sequential ids
    receiver_state: ReceiverState, // to be used only in case of unicast session
=======
    timers: HashMap<u32, (timer::Timer, Message)>,
    dst: Arc<RwLock<Option<Name>>>,
    sticky_name: Option<Name>,
    sticky_connection: Option<u64>,
    sticky_session_status: StickySessionStatus,
    sticky_buffer: VecDeque<Message>,
>>>>>>> 787d111d
    channel_endpoint: ChannelEndpoint<P, V, T>,
}

// need two observers in order to distinguish RTX from ACK timers
struct RtxTimerObserver {
    tx: Sender<InternalMessage>,
}

struct AckTimerObserver {
    tx: Sender<InternalMessage>,
}

/// The internal part of the Point to Point session that handles message processing
struct PointToPointProcessor<P, V, T>
where
    P: TokenProvider + Send + Sync + Clone + 'static,
    V: Verifier + Send + Sync + Clone + 'static,
    T: Transmitter + Send + Sync + Clone + 'static,
{
    state: PointToPointState<P, V, T>,
    ack_timer_observer: Arc<AckTimerObserver>,
    rtx_timer_observer: Arc<RtxTimerObserver>,
    rx: Receiver<InternalMessage>,
    cancellation_token: CancellationToken,
}

#[async_trait]
impl timer::TimerObserver for AckTimerObserver {
    async fn on_timeout(&self, message_id: u32, timeouts: u32) {
        self.tx
            .send(InternalMessage::TimerTimeout {
                message_id,
                timeouts,
                ack: true,
            })
            .await
            .expect("failed to send timer timeout");
    }

    async fn on_failure(&self, message_id: u32, timeouts: u32) {
        // remove the state for the lost message
        self.tx
            .send(InternalMessage::TimerFailure {
                message_id,
                timeouts,
                ack: true,
            })
            .await
            .expect("failed to send timer failure");
    }

    async fn on_stop(&self, message_id: u32) {
        debug!("timer stopped: {}", message_id);
    }
}

#[async_trait]
impl timer::TimerObserver for RtxTimerObserver {
    async fn on_timeout(&self, message_id: u32, timeouts: u32) {
        self.tx
            .send(InternalMessage::TimerTimeout {
                message_id,
                timeouts,
                ack: false,
            })
            .await
            .expect("failed to send timer timeout");
    }

    async fn on_failure(&self, message_id: u32, timeouts: u32) {
        // remove the state for the lost message
        self.tx
            .send(InternalMessage::TimerFailure {
                message_id,
                timeouts,
                ack: false,
            })
            .await
            .expect("failed to send timer failure");
    }

    async fn on_stop(&self, message_id: u32) {
        debug!("timer stopped: {}", message_id);
    }
}

impl<P, V, T> PointToPointProcessor<P, V, T>
where
    P: TokenProvider + Send + Sync + Clone + 'static,
    V: Verifier + Send + Sync + Clone + 'static,
    T: Transmitter + Send + Sync + Clone + 'static,
{
    fn new(
        state: PointToPointState<P, V, T>,
        tx: Sender<InternalMessage>,
        rx: Receiver<InternalMessage>,
        cancellation_token: CancellationToken,
    ) -> Self {
        PointToPointProcessor {
            state,
            ack_timer_observer: Arc::new(AckTimerObserver { tx: tx.clone() }),
            rtx_timer_observer: Arc::new(RtxTimerObserver { tx: tx.clone() }),
            rx,
            cancellation_token,
        }
    }

    async fn process_loop(mut self) {
        debug!("Starting PointToPointProcessor loop");

        // set timer for mls key rotation if it is enabled
        let sleep = time::sleep(Duration::from_secs(3600));
        tokio::pin!(sleep);

        loop {
            tokio::select! {
                next = self.rx.recv() => {
                    match next {
                        Some(message) => match message {
                            InternalMessage::OnMessage { message, direction } => {
                                let result = match direction {
                                    MessageDirection::North => self.handle_message_to_app(message).await,
                                    MessageDirection::South => self.handle_message_to_slim(message).await,
                                };

                                if let Err(e) = result {
                                    error!("error processing message: {}", e);
                                }
                            }
                            InternalMessage::SetConfig { config } => {
                                debug!("setting point and point session config: {}", config);
                                self.state.config = config;
                            }
                            InternalMessage::TimerTimeout {
                                message_id,
                                timeouts,
                                ack,
                            } => {
                                debug!("timer timeout for message id {}: {}", message_id, timeouts);
                                self.handle_timer_timeout(message_id, ack).await;
                            }
                            InternalMessage::TimerFailure {
                                message_id,
                                timeouts,
                                ack,
                            } => {
                                debug!("timer failure for message id {}: {}", message_id, timeouts);
                                self.handle_timer_failure(message_id, ack).await;
                            }
                        },
                        None => {
                            debug!("ff session {} channel closed", self.state.session_id);
                            break;
                        }
                    }
                }
                () = &mut sleep, if self.state.config.mls_enabled => {
                        let _ = self.state.channel_endpoint.update_mls_keys().await;
                        sleep.as_mut().reset(Instant::now() + Duration::from_secs(3600));
                }
                _ = self.cancellation_token.cancelled() => {
                    debug!("ff session {} deleted", self.state.session_id);
                    break;
                }
            }
        }

        // Clean up any remaining timers
        for (_, (mut timer, _)) in self.state.sender_state.pending_acks.drain() {
            timer.stop();
        }
        for (_, (mut timer, _)) in self.state.receiver_state.pending_rtxs.drain() {
            timer.stop();
        }

        debug!("PointToPointProcessor loop exited");
    }

    async fn handle_timer_timeout(&mut self, message_id: u32, ack: bool) {
        let message = if ack {
            match self.state.sender_state.pending_acks.get(&message_id) {
                Some((_t, msg)) => msg.clone(),
                None => {
                    warn!("the timer does not exists, ignore timeout");
                    return;
                }
            }
        } else {
            match self.state.receiver_state.pending_rtxs.get(&message_id) {
                Some((_t, msg)) => msg.clone(),
                None => {
                    warn!("the timer does not exists, ignore timeout");
                    return;
                }
            }
        };

        // if RTX check if we need to send it or just remove the timer
        if !ack
            && self
                .state
                .receiver_state
                .buffer
                .message_already_received(message_id as usize)
        {
            // the message was already received, no need to send RTX
            if let Some((mut t, _m)) = self.state.receiver_state.pending_rtxs.remove(&message_id) {
                t.stop();
                return;
            }
        }

        let _ = self
            .state
            .tx
            .send_to_slim(Ok(message))
            .await
            .map_err(|e| SessionError::AppTransmission(e.to_string()));
    }

    async fn handle_timer_failure(&mut self, message_id: u32, ack: bool) {
        // Remove the state for the lost message
<<<<<<< HEAD
        let message = if ack {
            match self.state.sender_state.pending_acks.remove(&message_id) {
                Some((_timer, message)) => message,
                None => {
                    warn!(
                        "No pending ack found for message_id {} in timer failure",
                        message_id
                    );
                    return;
                }
            }
        } else {
            match self.state.receiver_state.pending_rtxs.remove(&message_id) {
                Some((_timer, message)) => message,
                None => {
                    warn!(
                        "No pending rtx found for message_id {} in timer failure",
                        message_id
                    );
                    return;
                }
            }
        };

        let _ = self
            .state
            .tx
            .send_to_app(Err(SessionError::Timeout {
                session_id: self.state.session_id,
                message_id,
                message: Box::new(SessionMessage::from(message.clone())),
            }))
            .await
            .map_err(|e| SessionError::AppTransmission(e.to_string()));
=======
        if let Some((_timer, message)) = self.state.timers.remove(&message_id) {
            let _ = self
                .state
                .tx
                .send_to_app(Err(SessionError::Timeout {
                    session_id: self.state.session_id,
                    message_id,
                    message: Box::new(message),
                }))
                .await
                .map_err(|e| SessionError::AppTransmission(e.to_string()));
        }
>>>>>>> 787d111d
    }

    async fn start_unicast_session_discovery(&mut self, name: &Name) -> Result<(), SessionError> {
        debug!("starting unicast session discovery");
        // Set payload
        let payload = bincode::encode_to_vec(&self.state.source, bincode::config::standard())
            .map_err(|e| SessionError::Processing(e.to_string()))?;

        // Create a probe message to discover the unicast session
        let mut probe_message = Message::new_publish(
            &self.state.source,
            name,
            None,
            "unicast_session_discovery",
            payload,
        );

        let session_header = probe_message.get_session_header_mut();
        session_header.set_session_type(ProtoSessionType::SessionPointToPoint);
        session_header.set_session_message_type(ProtoSessionMessageType::ChannelDiscoveryRequest);
        session_header.set_session_id(self.state.session_id);
        session_header.set_message_id(rand::rng().random_range(0..u32::MAX));

        self.state.unicast_session_status = UnicastSessionStatus::Discovering;

        self.state.channel_endpoint.on_message(probe_message).await
    }

    async fn handle_channel_discovery_reply(
        &mut self,
        message: Message,
    ) -> Result<(), SessionError> {
        self.state.channel_endpoint.on_message(message).await
    }

    async fn handle_channel_join_request(&mut self, message: Message) -> Result<(), SessionError> {
        // Save source and incoming connection
        let source = message.get_source();
        let incoming_conn = message.get_incoming_conn();

        // pass the message to the channel endpoint
        self.state.channel_endpoint.on_message(message).await?;

<<<<<<< HEAD
        // No error - this session is unicast
        self.state.unicast_name = Some(source);
        self.state.unicast_connection = Some(incoming_conn);
        self.state.unicast_session_status = UnicastSessionStatus::Established;
=======
        // No error - this session is sticky
        *self.state.dst.write() = Some(source.clone());
        self.state.sticky_name = Some(source);
        self.state.sticky_connection = Some(incoming_conn);
        self.state.sticky_session_status = StickySessionStatus::Established;
>>>>>>> 787d111d

        Ok(())
    }

<<<<<<< HEAD
    async fn handle_channel_join_reply(
        &mut self,
        message: SessionMessage,
    ) -> Result<(), SessionError> {
        // Check if the unicast session is established
        let source = message.message.get_source();
        let incoming_conn = message.message.get_incoming_conn();
        let status = self.state.unicast_session_status.clone();
=======
    async fn handle_channel_join_reply(&mut self, message: Message) -> Result<(), SessionError> {
        // Check if the sticky session is established
        let source = message.get_source();
        let incoming_conn = message.get_incoming_conn();
        let status = self.state.sticky_session_status.clone();
>>>>>>> 787d111d

        debug!(
            "received unicast session discovery reply from {} and incoming conn {}",
            source,
            message.get_incoming_conn()
        );

        // send message to channel endpoint
        self.state.channel_endpoint.on_message(message).await?;

        match status {
            UnicastSessionStatus::Discovering => {
                debug!("unicast session discovery established with {}", source);

<<<<<<< HEAD
                // If we are still discovering, set the unicast name
                self.state.unicast_name = Some(source);
                self.state.unicast_connection = Some(incoming_conn);
                self.state.unicast_session_status = UnicastSessionStatus::Established;
=======
                // If we are still discovering, set the sticky name
                *self.state.dst.write() = Some(source.clone());
                self.state.sticky_name = Some(source);
                self.state.sticky_connection = Some(incoming_conn);
                self.state.sticky_session_status = StickySessionStatus::Established;
>>>>>>> 787d111d

                // If MLS is not enabled, send all buffered messages
                if !self.state.config.mls_enabled {
                    // Collect messages first to avoid multiple mutable borrows
                    let messages: Vec<Message> = self.state.unicast_buffer.drain(..).collect();

                    // Send all buffered messages to the unicast name
                    for msg in messages {
                        self.send_message(msg, None).await?;
                    }
                }

                Ok(())
            }
            _ => {
                debug!("unicast session discovery reply received, but already established");

                // Check if the unicast name is already set, and if it's different from the source
                if let Some(name) = &self.state.unicast_name {
                    let message = if name != &source {
                        format!(
                            "unicast session already established with a different name: {}, received: {}",
                            name, source
                        )
                    } else {
                        "unicast session already established".to_string()
                    };

                    return Err(SessionError::AppTransmission(message));
                }

                Ok(())
            }
        }
    }

    async fn send_message(
        &mut self,
        mut message: Message,
        message_id: Option<u32>,
    ) -> Result<(), SessionError> {
        // Set the message id
        let message_id = match message_id {
            Some(id) => id,
            None => {
                let next = self.state.sender_state.next_id;
                self.state.sender_state.next_id += 1;
                next
            }
        };
        // Get a mutable reference to the message header
        let header = message.get_session_header_mut();

        // Set the session id and message id
        header.set_message_id(message_id);
        header.set_session_id(self.state.session_id);

        // If we have a unicast name, set the destination to use the ID in the unicast name
        // and force the message to be sent to the unicast connection
        if let Some(ref name) = self.state.unicast_name {
            let mut new_name = message.get_dst();
            new_name.set_id(name.id());
            message.get_slim_header_mut().set_destination(&new_name);

            message
                .get_slim_header_mut()
                .set_forward_to(self.state.unicast_connection);
        }

        // add the message to the sender buffer
        self.state.sender_state.buffer.push(message.clone());

        if let Some(timeout_duration) = self.state.config.timeout {
            // Create timer
            let message_id = message.get_id();
            let timer = timer::Timer::new(
                message_id,
                timer::TimerType::Constant,
                timeout_duration,
                None,
                self.state.config.max_retries,
            );

            // start timer
            timer.start(self.ack_timer_observer.clone());

            // Store timer and message
            self.state
                .sender_state
                .pending_acks
                .insert(message_id, (timer, message.clone()));
        }

        // Send message
        self.state
            .tx
            .send_to_slim(Ok(message))
            .await
            .map_err(|e| SessionError::SlimTransmission(e.to_string()))
    }

    pub(crate) async fn handle_message_to_slim(
        &mut self,
        mut message: Message,
    ) -> Result<(), SessionError> {
        // Set the session type
        let header = message.get_session_header_mut();
        header.set_session_type(ProtoSessionType::SessionPointToPoint);
        if self.state.config.timeout.is_some() {
            header.set_session_message_type(ProtoSessionMessageType::P2PReliable);
        } else {
            header.set_session_message_type(ProtoSessionMessageType::P2PMsg);
        }

        // If session is unicast, and we have a unicast name, set the destination
        // to use the ID in the unicast name
        if self.state.config.unicast {
            match self.state.unicast_name {
                Some(ref name) => {
                    let mut new_name = message.get_dst();
                    new_name.set_id(name.id());
                    message.get_slim_header_mut().set_destination(&new_name);
                    message
                        .get_slim_header_mut()
                        .set_forward_to(self.state.unicast_connection);
                }
                None => {
<<<<<<< HEAD
                    let ret = match self.state.unicast_session_status {
                        UnicastSessionStatus::Uninitialized => {
                            self.start_unicast_session_discovery(
                                &message.message.get_slim_header().get_dst(),
                            )
                            .await?;

                            self.state.unicast_buffer.push_back(message.message);
=======
                    let ret = match self.state.sticky_session_status {
                        StickySessionStatus::Uninitialized => {
                            self.start_sticky_session_discovery(
                                &message.get_slim_header().get_dst(),
                            )
                            .await?;

                            self.state.sticky_buffer.push_back(message);
>>>>>>> 787d111d

                            Ok(())
                        }
                        UnicastSessionStatus::Established => {
                            // This should not happen, as we should have a unicast name
                            Err(SessionError::AppTransmission(
                                "unicast session already established".to_string(),
                            ))
                        }
<<<<<<< HEAD
                        UnicastSessionStatus::Discovering => {
                            // Still discovering the unicast session. Store message in a buffer and send it later
                            // when the unicast session is established
                            self.state.unicast_buffer.push_back(message.message);
=======
                        StickySessionStatus::Discovering => {
                            // Still discovering the sticky session. Store message in a buffer and send it later
                            // when the sticky session is established
                            self.state.sticky_buffer.push_back(message);
>>>>>>> 787d111d
                            Ok(())
                        }
                    };

                    return ret;
                }
            }
        }

        self.send_message(message, None).await
    }

    pub(crate) async fn handle_message_to_app(
        &mut self,
        message: Message,
    ) -> Result<(), SessionError> {
        let message_id = message.get_session_header().get_message_id();
        let source = message.get_source();
        debug!(
            %source, %message_id, "received message from slim",
        );

        // If session is unicast, check if the source matches the unicast name
        if self.state.config.unicast
            && let Some(name) = &self.state.unicast_name
        {
            let source = message.get_source();
            if *name != source {
                return Err(SessionError::AppTransmission(format!(
                    "message source {} does not match unicast name {}",
                    source, name
                )));
            }
        }

        match message.get_session_message_type() {
            ProtoSessionMessageType::P2PMsg => {
                // Simply send the message to the application
                self.send_message_to_app(message).await
            }
            ProtoSessionMessageType::P2PReliable => {
                // Send an ack back as reply and forward the incoming message to the app
                // Create ack message
<<<<<<< HEAD
                let ack = self.create_ack(&message);
=======
                let src = message.get_source();
                let slim_header = Some(SlimHeader::new(
                    &self.state.source,
                    &src,
                    Some(SlimHeaderFlags::default().with_forward_to(message.get_incoming_conn())),
                ));

                let session_header = Some(SessionHeader::new(
                    ProtoSessionType::SessionPointToPoint.into(),
                    ProtoSessionMessageType::P2PAck.into(),
                    message.get_session_header().get_session_id(),
                    message_id,
                    &None,
                    &None,
                ));

                let ack =
                    Message::new_publish_with_headers(slim_header, session_header, "", vec![]);
>>>>>>> 787d111d

                // Forward the message to the app
                self.send_message_to_app(message).await?;

                // Send the ack
                self.state
                    .tx
                    .send_to_slim(Ok(ack))
                    .await
                    .map_err(|e| SessionError::SlimTransmission(e.to_string()))
            }
            ProtoSessionMessageType::P2PAck => {
                // Remove the timer and drop the message
                self.stop_and_remove_timer(message_id, true)
            }
            ProtoSessionMessageType::ChannelDiscoveryReply => {
                // Handle unicast session discovery
                self.handle_channel_discovery_reply(message).await
            }
            ProtoSessionMessageType::ChannelJoinRequest => {
                // Handle unicast session discovery
                self.handle_channel_join_request(message).await
            }
            ProtoSessionMessageType::ChannelJoinReply => {
                // Handle unicast session discovery reply
                self.handle_channel_join_reply(message).await
            }
            ProtoSessionMessageType::ChannelLeaveRequest
            | ProtoSessionMessageType::ChannelLeaveReply
            | ProtoSessionMessageType::ChannelMlsWelcome
            | ProtoSessionMessageType::ChannelMlsCommit
            | ProtoSessionMessageType::ChannelMlsProposal
            | ProtoSessionMessageType::ChannelMlsAck => {
                // Handle mls stuff
                self.state.channel_endpoint.on_message(message).await?;

                // Flush the unicast buffer if MLS is enabled
                if self.state.channel_endpoint.is_mls_up()? {
                    // If MLS is up, send all buffered messages
                    let messages: Vec<Message> = self.state.unicast_buffer.drain(..).collect();

                    for msg in messages {
                        self.send_message(msg, None).await?;
                    }
                }

                Ok(())
            }
            ProtoSessionMessageType::RtxRequest => {
                // Received an RTX request, try to reply
                self.process_incoming_rtx_request(message).await
            }
            ProtoSessionMessageType::RtxReply => {
                // Received an RTX reply, process it
                self.process_incoming_rtx_reply(message).await
            }
            _ => {
                // Unexpected header
                Err(SessionError::AppTransmission(format!(
                    "invalid session header {}",
                    message.get_session_message_type() as u32
                )))
            }
        }
    }

<<<<<<< HEAD
    async fn process_incoming_rtx_request(
        &mut self,
        message: SessionMessage,
    ) -> Result<(), SessionError> {
        let msg_rtx_id = message.message.get_id();
        let pkt_src = message.message.get_source();
        let pkt_dst = message.message.get_dst();
        let incoming_conn = message.message.get_incoming_conn();
        let session_id = message.message.get_session_header().session_id;

        let rtx_pub = match self.state.sender_state.buffer.get(msg_rtx_id as usize) {
            Some(packet) => {
                debug!(
                    "packet {} exists in the producer buffer, create rtx reply",
                    msg_rtx_id
                );

                // the packet exists, send it to the source of the RTX
                let payload = match packet.get_payload() {
                    Some(p) => p,
                    None => {
                        error!("unable to get the payload from the packet, do not send packet");
                        return Err(SessionError::MessageLost(msg_rtx_id.to_string()));
                    }
                };

                let flags = SlimHeaderFlags::default()
                    .with_forward_to(incoming_conn)
                    .with_fanout(1);

                let slim_header = Some(SlimHeader::new(&pkt_dst, &pkt_src, Some(flags)));

                let session_header = Some(SessionHeader::new(
                    ProtoSessionType::SessionPointToPoint.into(),
                    ProtoSessionMessageType::RtxReply.into(),
                    session_id,
                    msg_rtx_id,
                    &Some(self.state.source.clone()),
                    &Some(self.state.unicast_name.as_ref().unwrap_or(&pkt_dst).clone()),
                ));

                Message::new_publish_with_headers(
                    slim_header,
                    session_header,
                    "",
                    payload.blob.to_vec(),
                )
            }
            None => {
                // the packet does not exist return an empty RtxReply with the error flag set
                debug!(
                    "received an RTX messages for an old packet on session {}",
                    session_id
                );

                let flags = SlimHeaderFlags::default()
                    .with_forward_to(incoming_conn)
                    .with_error(true);

                let slim_header = Some(SlimHeader::new(&pkt_dst, &pkt_src, Some(flags)));

                // no need to set source and destiona here
                let session_header = Some(SessionHeader::new(
                    ProtoSessionType::SessionMulticast.into(),
                    ProtoSessionMessageType::RtxReply.into(),
                    session_id,
                    msg_rtx_id,
                    &None,
                    &None,
                ));

                Message::new_publish_with_headers(slim_header, session_header, "", vec![])
            }
        };

        self.state.tx.send_to_slim(Ok(rtx_pub)).await
    }

    async fn process_incoming_rtx_reply(
        &mut self,
        message: SessionMessage,
    ) -> Result<(), SessionError> {
        // Remove RTX timer
        let msg_id = message.message.get_session_header().get_message_id();
        self.stop_and_remove_timer(msg_id, false)?;

        let ack = self.create_ack(&message);

        // Forward the message to the app
        self.send_message_to_app(message).await?;

        // Send the ack
=======
    /// Helper function to send a message to the application.
    /// This is used by both the P2p and F2pReliable message handlers.
    async fn send_message_to_app(&mut self, message: Message) -> Result<(), SessionError> {
>>>>>>> 787d111d
        self.state
            .tx
            .send_to_slim(Ok(ack))
            .await
            .map_err(|e| SessionError::SlimTransmission(e.to_string()))
    }

    fn create_ack(&self, message: &SessionMessage) -> Message {
        let src = message.message.get_source();
        let message_id = message.message.get_session_header().message_id;
        let slim_header = Some(SlimHeader::new(
            &self.state.source,
            &src,
            Some(SlimHeaderFlags::default().with_forward_to(message.message.get_incoming_conn())),
        ));

        let session_header = Some(SessionHeader::new(
            ProtoSessionType::SessionPointToPoint.into(),
            ProtoSessionMessageType::P2PAck.into(),
            message.info.id,
            message_id,
            &None,
            &None,
        ));

        Message::new_publish_with_headers(slim_header, session_header, "", vec![])
    }

    /// Helper function to send a message to the application.
    /// This is used by both the P2p and F2pReliable message handlers.
    async fn send_message_to_app(&mut self, message: SessionMessage) -> Result<(), SessionError> {
        // if the session is not reliable or is not unicast we can accept holes in the
        // sequence of the received messages and so we send this packets to the application
        // immediately without reordering. notice that an anycast reliable session is possible
        // and the packet are re-send by the sender if acks are not received
        if message.message.get_session_message_type() == ProtoSessionMessageType::P2PMsg
            || (!self.state.config.mls_enabled && !self.state.config.unicast)
        {
            // this is an anycast session so simply send the message to the app
            return self
                .state
                .tx
                .send_to_app(Ok(message))
                .await
                .map_err(|e| SessionError::SlimTransmission(e.to_string()));
        }

        // here we need to reorder the messages if needed
        let session_id = message.info.id;

        let recv;
        let mut rtx = Vec::new();
        if message.message.get_session_message_type() == ProtoSessionMessageType::RtxReply
            && message.message.get_error().is_some()
            && message.message.get_error().unwrap()
        {
            // this is a packet that cannot be recovered anymore
            recv = self
                .state
                .receiver_state
                .buffer
                .on_lost_message(message.message.get_session_header().get_message_id());
        } else {
            let (r, rtx_vec) = self
                .state
                .receiver_state
                .buffer
                .on_received_message(message.message);
            recv = r;
            rtx = rtx_vec;
        }

        for opt in recv {
            match opt {
                Some(m) => {
                    let info = Info::from(&m);
                    let session_msg = SessionMessage::new(m, info);
                    // send message to the app
                    if self.state.tx.send_to_app(Ok(session_msg)).await.is_err() {
                        error!("error sending packet to app on session {}", session_id);
                    };
                }
                None => {
                    warn!("a message was definitely lost in session {}", session_id);
                    if self
                        .state
                        .tx
                        .send_to_app(Err(SessionError::MessageLost(session_id.to_string())))
                        .await
                        .is_err()
                    {
                        error!("error notifiyng missing packet to session {}", session_id);
                    };
                }
            }
        }

        // if rtx is not empty we detected at least one missing packet.
        // the packet may be in flight (the sender keeps sending packet if no ack is received,
        // however the max retransmission number can be hit). So avoid, to get stuck and do not
        // send any packet to the application the receiver can also ask for retransmissions.
        // doing so if a packet is available in the sender buffer it will be receoverd.

        let destination = match &self.state.unicast_name {
            Some(d) => d,
            None => {
                warn!("cannot send rtx messages, destination name is missing");
                return Err(SessionError::MessageLost(session_id.to_string()));
            }
        };

        let connection = match self.state.unicast_connection {
            Some(c) => c,
            None => {
                warn!("cannot send rtx messages, incoming connection is missing");
                return Err(SessionError::MessageLost(session_id.to_string()));
            }
        };

        if !rtx.is_empty() {
            for msg_id in rtx {
                //let timer_duration = self.state.config.timeout.unwrap_or(Duration::from_secs(1)); //TODO how do we set this timer?
                let timer_duration = Duration::from_secs(1);
                let timer = timer::Timer::new(
                    msg_id,
                    timer::TimerType::Constant,
                    timer_duration,
                    None,
                    self.state.config.max_retries,
                );

                // create RTX packet
                let slim_header = Some(SlimHeader::new(
                    &self.state.source,
                    destination,
                    Some(SlimHeaderFlags::default().with_forward_to(connection)),
                ));

                let session_header = Some(SessionHeader::new(
                    ProtoSessionType::SessionPointToPoint.into(),
                    ProtoSessionMessageType::RtxRequest.into(),
                    self.state.session_id,
                    msg_id,
                    &None,
                    &None,
                ));

                let rtx =
                    Message::new_publish_with_headers(slim_header, session_header, "", vec![]);

                // start timer
                timer.start(self.rtx_timer_observer.clone());

                // Store timer and message
                self.state
                    .receiver_state
                    .pending_rtxs
                    .insert(msg_id, (timer, rtx));
            }
        }

        Ok(())
    }

    /// Helper function to stop and remove a timer by message ID.
    /// Returns Ok(()) if the timer was found and stopped, or an appropriate error if not.
    fn stop_and_remove_timer(&mut self, message_id: u32, ack: bool) -> Result<(), SessionError> {
        if ack {
            match self.state.sender_state.pending_acks.remove(&message_id) {
                Some((mut timer, _message)) => {
                    // Stop the timer
                    timer.stop();
                    Ok(())
                }
                None => Err(SessionError::AppTransmission(format!(
                    "timer not found for message id {}",
                    message_id
                ))),
            }
        } else {
            match self.state.receiver_state.pending_rtxs.remove(&message_id) {
                Some((mut timer, _message)) => {
                    // Stop the timer
                    timer.stop();
                    Ok(())
                }
                None => Err(SessionError::AppTransmission(format!(
                    "timer not found for message id {}",
                    message_id
                ))),
            }
        }
    }
}

/// The interface for the point to point session
#[derive(Debug)]
pub(crate) struct PointToPoint<P, V, T>
where
    P: TokenProvider + Send + Sync + Clone + 'static,
    V: Verifier + Send + Sync + Clone + 'static,
    T: Transmitter + Send + Sync + Clone + 'static,
{
    common: Common<P, V, T>,
    tx: Sender<InternalMessage>,
    cancellation_token: CancellationToken,
}
impl<P, V, T> PointToPoint<P, V, T>
where
    P: TokenProvider + Send + Sync + Clone + 'static,
    V: Verifier + Send + Sync + Clone + 'static,
    T: Transmitter + Send + Sync + Clone + 'static,
{
    #[allow(clippy::too_many_arguments)]
    pub(crate) fn new(
        id: Id,
        session_config: PointToPointConfiguration,
        name: Name,
        tx_slim_app: T,
        identity_provider: P,
        identity_verifier: V,
        storage_path: std::path::PathBuf,
    ) -> Self {
        let (tx, rx) = mpsc::channel(128);

        // Common session stuff
        let common = Common::new(
            id,
            SessionConfig::PointToPoint(session_config.clone()),
            name,
            tx_slim_app.clone(),
            identity_provider,
            identity_verifier,
            session_config.mls_enabled,
            storage_path,
        );

        if let Some(remote) = session_config.remote.clone() {
            common.set_dst(remote);
        }

        // Create mls state if needed
        let mls = common
            .mls()
            .map(|mls| MlsState::new(mls).expect("failed to create MLS state"));

        // Create channel endpoint to handle unicast sessions and encryption
        let channel_endpoint = match session_config.initiator {
            true => {
                let cm = ChannelModerator::new(
                    common.source().clone(),
                    common.source().clone(),
                    id,
                    ProtoSessionType::SessionPointToPoint,
                    60,
                    Duration::from_secs(1),
                    mls,
                    tx_slim_app.clone(),
                );
                ChannelEndpoint::ChannelModerator(cm)
            }
            false => {
                let cp = ChannelParticipant::new(
                    common.source().clone(),
                    common.source().clone(),
                    id,
                    ProtoSessionType::SessionPointToPoint,
                    60,
                    Duration::from_secs(1),
                    mls,
                    tx_slim_app.clone(),
                );
                ChannelEndpoint::ChannelParticipant(cp)
            }
        };

        // PointToPoint internal state
        let state = PointToPointState {
            session_id: id,
            source: common.source().clone(),
            tx: tx_slim_app.clone(),
            config: session_config,
<<<<<<< HEAD
            unicast_name: None,
            unicast_connection: None,
            unicast_session_status: UnicastSessionStatus::Uninitialized,
            unicast_buffer: VecDeque::new(),
=======
            timers: HashMap::new(),
            dst: common.dst_arc(),
            sticky_name: None,
            sticky_connection: None,
            sticky_session_status: StickySessionStatus::Uninitialized,
            sticky_buffer: VecDeque::new(),
>>>>>>> 787d111d
            channel_endpoint,
            sender_state: SenderState {
                buffer: ProducerBuffer::with_capacity(500),
                next_id: 0,
                pending_acks: HashMap::new(),
            },
            receiver_state: ReceiverState {
                buffer: ReceiverBuffer::default(),
                pending_rtxs: HashMap::new(),
            },
        };

        // Cancellation token
        let cancellation_token = CancellationToken::new();

        // Create the processor
        let processor =
            PointToPointProcessor::new(state, tx.clone(), rx, cancellation_token.clone());

        // Start the processor loop
        tokio::spawn(processor.process_loop());

        PointToPoint {
            common,
            tx,
            cancellation_token,
        }
    }

    pub fn with_dst<R>(&self, f: impl FnOnce(Option<&Name>) -> R) -> R {
        self.common.with_dst(f)
    }
}

#[async_trait]
impl<P, V, T> CommonSession<P, V, T> for PointToPoint<P, V, T>
where
    P: TokenProvider + Send + Sync + Clone + 'static,
    V: Verifier + Send + Sync + Clone + 'static,
    T: Transmitter + Send + Sync + Clone + 'static,
{
    fn id(&self) -> Id {
        // concat the token stream
        self.common.id()
    }

    fn state(&self) -> &State {
        self.common.state()
    }

    fn session_config(&self) -> SessionConfig {
        self.common.session_config()
    }

    fn set_session_config(&self, session_config: &SessionConfig) -> Result<(), SessionError> {
        self.common.set_session_config(session_config)?;

        // Also set the config in the processor
        let tx = self.tx.clone();
        let config = match session_config {
            SessionConfig::PointToPoint(config) => config.clone(),
            _ => {
                return Err(SessionError::ConfigurationError(
                    "invalid session config type".to_string(),
                ));
            }
        };

        tokio::spawn(async move {
            let res = tx.send(InternalMessage::SetConfig { config }).await;
            if let Err(e) = res {
                error!("failed to send config update: {}", e);
            }
        });

        Ok(())
    }

    fn source(&self) -> &Name {
        self.common.source()
    }

    fn dst(&self) -> Option<Name> {
        self.common.dst()
    }

    fn dst_arc(&self) -> Arc<RwLock<Option<Name>>> {
        self.common.dst_arc()
    }

    fn identity_provider(&self) -> P {
        self.common.identity_provider().clone()
    }

    fn identity_verifier(&self) -> V {
        self.common.identity_verifier().clone()
    }

    fn tx(&self) -> T {
        self.common.tx().clone()
    }

    fn tx_ref(&self) -> &T {
        self.common.tx_ref()
    }

    fn set_dst(&self, dst: Name) {
        self.common.set_dst(dst)
    }
}

impl<P, V, T> Drop for PointToPoint<P, V, T>
where
    P: TokenProvider + Send + Sync + Clone + 'static,
    V: Verifier + Send + Sync + Clone + 'static,
    T: Transmitter + Send + Sync + Clone + 'static,
{
    fn drop(&mut self) {
        // Signal the processor to stop
        self.cancellation_token.cancel();
    }
}

#[async_trait]
impl<P, V, T> MessageHandler for PointToPoint<P, V, T>
where
    P: TokenProvider + Send + Sync + Clone + 'static,
    V: Verifier + Send + Sync + Clone + 'static,
    T: Transmitter + Send + Sync + Clone + 'static,
{
    async fn on_message(
        &self,
        message: Message,
        direction: MessageDirection,
    ) -> Result<(), SessionError> {
        self.tx
            .send(InternalMessage::OnMessage { message, direction })
            .await
            .map_err(|e| SessionError::SessionClosed(e.to_string()))
    }
}

#[cfg(test)]
mod tests {
    use parking_lot::RwLock;
    use slim_auth::shared_secret::SharedSecret;
    use std::time::Duration;
    use tracing_test::traced_test;

    use super::*;
    use crate::session::{
        channel_endpoint::handle_channel_discovery_message, transmitter::SessionTransmitter,
    };
    use slim_datapath::{api::ProtoMessage, messages::Name};

    #[tokio::test]
    async fn test_point_to_point_create() {
        let (tx_slim, _) = tokio::sync::mpsc::channel(1);
        let (tx_app, _) = tokio::sync::mpsc::channel(1);

        let tx = SessionTransmitter::new(tx_app, tx_slim);

        let source = Name::from_strings(["cisco", "default", "local"]).with_id(0);

        let session = PointToPoint::new(
            0,
            PointToPointConfiguration::default(),
            source.clone(),
            tx,
            SharedSecret::new("a", "group"),
            SharedSecret::new("a", "group"),
            std::path::PathBuf::from("/tmp/test_session"),
        );

        assert_eq!(session.id(), 0);
        assert_eq!(session.state(), &State::Active);
        assert_eq!(
            session.session_config(),
            SessionConfig::PointToPoint(PointToPointConfiguration::default())
        );
    }

    #[tokio::test]
    async fn test_point_to_point_create_with_remote_dst() {
        let (tx_slim, _) = tokio::sync::mpsc::channel(1);
        let (tx_app, _) = tokio::sync::mpsc::channel(1);

        let tx = SessionTransmitter::new(tx_app, tx_slim);

        let source = Name::from_strings(["cisco", "default", "local"]).with_id(0);
        let remote = Name::from_strings(["cisco", "default", "remote"]).with_id(999);

        let config = PointToPointConfiguration::default().with_remote(remote.clone());

        let session = PointToPoint::new(
            0,
            config,
            source.clone(),
            tx,
            SharedSecret::new("a", "group"),
            SharedSecret::new("a", "group"),
            std::path::PathBuf::from("/tmp/test_session"),
        );

        assert_eq!(session.dst(), Some(remote));
    }

    #[tokio::test]
    async fn test_point_to_point_on_message() {
        let (tx_slim, _rx_slim) = tokio::sync::mpsc::channel(1);
        let (tx_app, mut rx_app) = tokio::sync::mpsc::channel(1);

        // SessionTransmitter::new expects (slim_tx, app_tx)
        let tx = SessionTransmitter::new(tx_slim, tx_app);

        let source = Name::from_strings(["cisco", "default", "local"]).with_id(0);

        let session = PointToPoint::new(
            0,
            PointToPointConfiguration::default(),
            source.clone(),
            tx,
            SharedSecret::new("a", "group"),
            SharedSecret::new("a", "group"),
            std::path::PathBuf::from("/tmp/test_session"),
        );

        let mut message = ProtoMessage::new_publish(
            &source,
            &Name::from_strings(["cisco", "default", "remote"]).with_id(0),
            None,
            "msg",
            vec![0x1, 0x2, 0x3, 0x4],
        );

        // set the session id in the message (session created with id 0)
        let header = message.get_session_header_mut();
        header.session_id = 0;
        header.set_session_message_type(ProtoSessionMessageType::P2PMsg);

        let res = session
            .on_message(message.clone(), MessageDirection::North)
            .await;
        assert!(res.is_ok());

        let msg = rx_app
            .recv()
            .await
            .expect("no message received")
            .expect("error");
        assert_eq!(msg, message);
        assert_eq!(msg.get_session_header().get_message_id(), 0);
    }

    #[tokio::test]
    async fn test_point_to_point_on_message_with_ack() {
        let (tx_slim, mut rx_slim) = tokio::sync::mpsc::channel(1);
        let (tx_app, mut rx_app) = tokio::sync::mpsc::channel(1);

        let tx = SessionTransmitter::new(tx_slim, tx_app);

        let source = Name::from_strings(["cisco", "default", "local"]).with_id(0);

        let session = PointToPoint::new(
            0,
            PointToPointConfiguration::default(),
            source.clone(),
            tx,
            SharedSecret::new("a", "group"),
            SharedSecret::new("a", "group"),
            std::path::PathBuf::from("/tmp/test_session"),
        );

        let mut message = ProtoMessage::new_publish(
            &source,
            &Name::from_strings(["cisco", "default", "remote"]).with_id(0),
            Some(SlimHeaderFlags::default().with_incoming_conn(0)),
            "msg",
            vec![0x1, 0x2, 0x3, 0x4],
        );

        // set the session id in the message
        let header = message.get_session_header_mut();
        header.session_id = 0;
        header.message_id = 12345;
        header.set_session_message_type(ProtoSessionMessageType::P2PReliable);

        let res = session
            .on_message(message.clone(), MessageDirection::North)
            .await;
        assert!(res.is_ok());

        let msg = rx_app
            .recv()
            .await
            .expect("no message received")
            .expect("error");
        assert_eq!(msg, message);
        assert_eq!(msg.get_session_header().get_message_id(), 12345);
        assert_eq!(msg.get_session_header().get_session_id(), 0);

        let msg = rx_slim
            .recv()
            .await
            .expect("no message received")
            .expect("error");

        let header = msg.get_session_header();
        assert_eq!(
            header.session_message_type(),
            ProtoSessionMessageType::P2PAck
        );
        assert_eq!(header.get_message_id(), 12345);
    }

    #[tokio::test]
    async fn test_point_to_point_timers_until_error() {
        let (tx_slim, mut rx_slim) = tokio::sync::mpsc::channel(1);
        let (tx_app, mut rx_app) = tokio::sync::mpsc::channel(1);

        // SessionTransmitter::new expects (slim_tx, app_tx)
        let tx = SessionTransmitter::new(tx_slim, tx_app);

        let source = Name::from_strings(["cisco", "default", "local"]).with_id(0);

        let session = PointToPoint::new(
            0,
            PointToPointConfiguration {
                timeout: Some(Duration::from_millis(500)),
                max_retries: Some(5),
                unicast: false,
                mls_enabled: false,
                remote: None,
                initiator: true,
            },
            source.clone(),
            tx,
            SharedSecret::new("a", "group"),
            SharedSecret::new("a", "group"),
            std::path::PathBuf::from("/tmp/test_session"),
        );

        let mut message = ProtoMessage::new_publish(
            &source,
            &Name::from_strings(["cisco", "default", "remote"]).with_id(0),
            None,
            "msg",
            vec![0x1, 0x2, 0x3, 0x4],
        );

        let res = session
            .on_message(message.clone(), MessageDirection::South)
            .await;
        assert!(res.is_ok());

        // set the session id in the message for the comparison inside the for loop
        let header = message.get_session_header_mut();
        header.session_id = 0;
        header.set_session_message_type(ProtoSessionMessageType::P2PReliable);
        header.set_session_type(ProtoSessionType::SessionPointToPoint);

        for _i in 0..6 {
            let mut msg = rx_slim
                .recv()
                .await
                .expect("no message received")
                .expect("error");

            // msg must be the same as message, except for the random message_id
            let header = msg.get_session_header_mut();
            header.message_id = 0;
            assert_eq!(msg, message);
        }

        let msg = rx_app.recv().await.expect("no message received");
        assert!(msg.is_err());
    }

    #[tokio::test]
    async fn test_point_to_point_timers_and_ack() {
        let (tx_slim_sender, mut rx_slim_sender) = tokio::sync::mpsc::channel(1);
        let (tx_app_sender, _rx_app_sender) = tokio::sync::mpsc::channel(1);

        let tx_sender = SessionTransmitter::new(tx_slim_sender, tx_app_sender);

        let (tx_slim_receiver, mut rx_slim_receiver) = tokio::sync::mpsc::channel(1);
        let (tx_app_receiver, mut rx_app_receiver) = tokio::sync::mpsc::channel(1);

        let tx_receiver = SessionTransmitter::new(tx_slim_receiver, tx_app_receiver);

        let local = Name::from_strings(["cisco", "default", "local"]).with_id(0);
        let remote = Name::from_strings(["cisco", "default", "remote"]).with_id(0);

        let session_sender = PointToPoint::new(
            0,
            PointToPointConfiguration {
                timeout: Some(Duration::from_millis(500)),
                max_retries: Some(5),
                unicast: false,
                mls_enabled: false,
                remote: None,
                initiator: true,
            },
            local.clone(),
            tx_sender,
            SharedSecret::new("a", "group"),
            SharedSecret::new("a", "group"),
            std::path::PathBuf::from("/tmp/test_session"),
        );

        // this can be a standard p2p session
        let session_recv = PointToPoint::new(
            0,
            PointToPointConfiguration::default(),
            remote.clone(),
            tx_receiver,
            SharedSecret::new("a", "group"),
            SharedSecret::new("a", "group"),
            std::path::PathBuf::from("/tmp/test_session"),
        );

        let mut message = ProtoMessage::new_publish(
            &local,
            &Name::from_strings(["cisco", "default", "remote"]).with_id(0),
            Some(SlimHeaderFlags::default().with_incoming_conn(0)),
            "msg",
            vec![0x1, 0x2, 0x3, 0x4],
        );

        // set the session id in the message
        let header = message.get_session_header_mut();
        header.set_session_id(0);
        header.set_session_type(ProtoSessionType::SessionPointToPoint);
        header.set_session_message_type(ProtoSessionMessageType::P2PReliable);

        let res = session_sender
            .on_message(message.clone(), MessageDirection::South)
            .await;
        assert!(res.is_ok());

        // get one message and drop it to kick in the timers
        let mut msg = rx_slim_sender
            .recv()
            .await
            .expect("no message received")
            .expect("error");
        // msg must be the same as message, except for the rundom message_id
        let header = msg.get_session_header_mut();
        header.set_message_id(0);
        assert_eq!(msg, message);

        // this is the first RTX
        let msg = rx_slim_sender
            .recv()
            .await
            .expect("no message received")
            .expect("error");

        // this second message is received by the receiver
        let res = session_recv
            .on_message(msg.clone(), MessageDirection::North)
            .await;
        assert!(res.is_ok());

        // the message should be delivered to the app
        let mut msg = rx_app_receiver
            .recv()
            .await
            .expect("no message received")
            .expect("error");
        // msg must be the same as message, except for the random message_id
        let header = msg.get_session_header_mut();
        header.set_message_id(0);
        assert_eq!(msg, message);

        // the session layer should generate an ack
        let ack = rx_slim_receiver
            .recv()
            .await
            .expect("no message received")
            .expect("error");

        let header = ack.get_session_header();
        assert_eq!(
            header.session_message_type(),
            ProtoSessionMessageType::P2PAck
        );

        // Check that the ack is sent back to the sender
        assert_eq!(message.get_source(), ack.get_dst());

        // deliver the ack to the sender
        let res = session_sender
            .on_message(ack.clone(), MessageDirection::North)
            .await;
        assert!(res.is_ok());
    }

    #[tokio::test]
    #[traced_test]
    async fn test_session_delete() {
        let (tx_slim, _) = tokio::sync::mpsc::channel(1);
        let (tx_app, _) = tokio::sync::mpsc::channel(1);

        let tx = SessionTransmitter::new(tx_app, tx_slim);

        let source = Name::from_strings(["cisco", "default", "local"]).with_id(0);

        {
            let _session = PointToPoint::new(
                0,
                PointToPointConfiguration::default(),
                source.clone(),
                tx,
                SharedSecret::new("a", "group"),
                SharedSecret::new("a", "group"),
                std::path::PathBuf::from("/tmp/test_session"),
            );
        }

        // sleep for a bit to let the session drop
        tokio::time::sleep(Duration::from_millis(1000)).await;
    }

    async fn template_test_point_to_point_unicast_session(mls_enabled: bool) {
        let (sender_tx_slim, mut sender_rx_slim) = tokio::sync::mpsc::channel(1);
        let (sender_tx_app, _sender_rx_app) = tokio::sync::mpsc::channel(1);

        let sender_tx = SessionTransmitter {
            slim_tx: sender_tx_slim,
            app_tx: sender_tx_app,
            interceptors: Arc::new(RwLock::new(Vec::new())),
        };

        let (receiver_tx_slim, mut receiver_rx_slim) = tokio::sync::mpsc::channel(1);
        let (receiver_tx_app, mut receiver_rx_app) = tokio::sync::mpsc::channel(1);

        let receiver_tx = SessionTransmitter {
            slim_tx: receiver_tx_slim,
            app_tx: receiver_tx_app,
            interceptors: Arc::new(RwLock::new(Vec::new())),
        };

        let local = Name::from_strings(["cisco", "default", "local"]).with_id(0);
        let remote = Name::from_strings(["cisco", "default", "remote"]).with_id(0);

        let sender_session = PointToPoint::new(
            0,
            PointToPointConfiguration {
                timeout: Some(Duration::from_millis(500)),
                max_retries: Some(5),
                unicast: true,
                mls_enabled,
                remote: None,
                initiator: true,
            },
            local.clone(),
            sender_tx,
            SharedSecret::new("a", "group"),
            SharedSecret::new("a", "group"),
            std::path::PathBuf::from("/tmp/test_sender"),
        );

        let receiver_session = PointToPoint::new(
            0,
            PointToPointConfiguration {
                timeout: Some(Duration::from_millis(500)),
                max_retries: Some(5),
                unicast: false,
                mls_enabled,
                remote: None,
                initiator: false,
            },
            remote.clone(),
            receiver_tx,
            SharedSecret::new("b", "group"),
            SharedSecret::new("b", "group"),
            std::path::PathBuf::from("/tmp/test_receiver"),
        );

        // Create a message to send
        let mut message = ProtoMessage::new_publish(
            &local,
            &Name::from_strings(["cisco", "default", "remote"]).with_id(0),
            None,
            "msg",
            vec![0x1, 0x2, 0x3, 0x4],
        );

        // set the session id in the message
        let header = message.get_session_header_mut();
        header.set_session_id(0);
        header.set_session_message_type(ProtoSessionMessageType::P2PReliable);

        // set a fake incoming connection id
        let slim_header = message.get_slim_header_mut();
        slim_header.set_incoming_conn(Some(0));

        // Send the message
        sender_session
            .on_message(message.clone(), MessageDirection::South)
            .await
            .expect("failed to send message");

        // We should now get a unicast session discovery message
        let mut msg = sender_rx_slim
            .recv()
            .await
            .expect("no message received")
            .expect("error");

        // Set fake incoming connection id
        msg.set_incoming_conn(Some(0));

        let header = msg.get_session_header_mut();
        header.set_session_message_type(ProtoSessionMessageType::ChannelDiscoveryRequest);

        // assert something
        assert_eq!(
            header.session_message_type(),
            ProtoSessionMessageType::ChannelDiscoveryRequest,
        );

        assert_eq!(
            msg.get_session_type(),
            ProtoSessionType::SessionPointToPoint
        );

        // create a discovery reply message. this is normally originated by the session layer
        let mut discovery_reply = handle_channel_discovery_message(
            &msg,
            &remote,
            receiver_session.id(),
            ProtoSessionType::SessionPointToPoint,
        );
        discovery_reply.set_incoming_conn(Some(0));

        // Pass discovery reply message to the sender session
        sender_session
            .on_message(discovery_reply, MessageDirection::North)
            .await
            .expect("failed to handle discovery reply");

        // Sender should now issue a subscribe and a set route message - ignore them
        let _ = sender_rx_slim
            .recv()
            .await
            .expect("no message received")
            .expect("error");

        let _ = sender_rx_slim
            .recv()
            .await
            .expect("no message received")
            .expect("error");

        // Sender should then issue a channel join request message
        let mut msg = sender_rx_slim
            .recv()
            .await
            .expect("no message received")
            .expect("error");

        let header = msg.get_session_header();

        assert_eq!(
            header.session_message_type(),
            ProtoSessionMessageType::ChannelJoinRequest
        );

        assert_eq!(header.session_type(), ProtoSessionType::SessionPointToPoint);

        // Set a fake incoming connection id
        msg.set_incoming_conn(Some(0));

        // Pass the channel join request message to the receiver session
        receiver_session
            .on_message(msg.clone(), MessageDirection::North)
            .await
            .expect("failed to handle channel join request");

        // We should get first the set route message
        let _ = receiver_rx_slim
            .recv()
            .await
            .expect("no message received")
            .expect("error");

        // And then the channel join reply message
        let mut msg = receiver_rx_slim
            .recv()
            .await
            .expect("no message received")
            .expect("error");

        let header = msg.get_session_header();

        assert_eq!(
            header.session_message_type(),
            ProtoSessionMessageType::ChannelJoinReply
        );

        assert_eq!(header.session_type(), ProtoSessionType::SessionPointToPoint);

        // Pass the channel join reply message to the sender session
        msg.set_incoming_conn(Some(0));
        sender_session
            .on_message(msg, MessageDirection::North)
            .await
            .expect("failed to handle channel join reply");

        // wait one moment
        tokio::time::sleep(Duration::from_millis(100)).await;

        // After channel join reply only the sender (initiator, sticky) should have dst set
        assert_eq!(sender_session.dst(), Some(remote.clone()));
        assert_eq!(receiver_session.dst(), Some(local.clone()));

        // Check the payload
        if mls_enabled {
            // If MLS is enabled, the sender session should now send an MlsWelcome message
            let mut msg = sender_rx_slim
                .recv()
                .await
                .expect("no message received")
                .expect("error");

            let header = msg.get_session_header();

            assert_eq!(
                header.session_message_type(),
                ProtoSessionMessageType::ChannelMlsWelcome
            );

            assert_eq!(header.session_type(), ProtoSessionType::SessionPointToPoint);

            // Set a fake incoming connection id
            msg.set_incoming_conn(Some(0));

            // Pass the MlsWelcome message to the receiver session
            receiver_session
                .on_message(msg, MessageDirection::North)
                .await
                .expect("failed to handle mls welcome");

            // We should now get an ack message back
            let mut msg = receiver_rx_slim
                .recv()
                .await
                .expect("no message received")
                .expect("error");

            let header = msg.get_session_header();
            assert_eq!(
                header.session_message_type(),
                ProtoSessionMessageType::ChannelMlsAck
            );

            assert_eq!(header.session_type(), ProtoSessionType::SessionPointToPoint);

            // Send the ack to the sender session
            msg.set_incoming_conn(Some(0));
            sender_session
                .on_message(msg, MessageDirection::North)
                .await
                .expect("failed to handle mls ack");

            // Now we should get the original message
            let mut msg = sender_rx_slim
                .recv()
                .await
                .expect("no message received")
                .expect("error");

            let header = msg.get_session_header();

            assert_eq!(
                header.session_message_type(),
                ProtoSessionMessageType::P2PReliable
            );

            assert_eq!(header.session_type(), ProtoSessionType::SessionPointToPoint);

            // As MLS is enabled, the payload should be encrypted
            tracing::info!(
                "Checking if payload is encrypted {}",
                msg.get_payload().unwrap().blob.len()
            );
            assert!(!msg.get_payload().unwrap().blob.is_empty());
            assert_ne!(msg.get_payload(), message.get_payload());

            // Pass message to the receiver session
            msg.set_incoming_conn(Some(0));
            receiver_session
                .on_message(msg, MessageDirection::North)
                .await
                .expect("failed to handle message");

            // Get message from the receiver app
            let msg = receiver_rx_app
                .recv()
                .await
                .expect("no message received")
                .expect("error");
            assert_eq!(msg.get_payload(), message.get_payload());
        } else {
            // The sender session should now send the original message to the receiver
            let mut msg = sender_rx_slim
                .recv()
                .await
                .expect("no message received")
                .expect("error");
            let header = msg.get_session_header();
            assert_eq!(
                header.session_message_type(),
                ProtoSessionMessageType::P2PReliable
            );

            msg.set_incoming_conn(Some(0));

            assert_eq!(msg.get_payload(), message.get_payload());
        }
    }

    #[tokio::test]
    #[traced_test]
    async fn test_point_to_point_unicast_session_no_mls() {
        template_test_point_to_point_unicast_session(false).await;
    }

    #[tokio::test]
    #[traced_test]
    async fn test_point_to_point_unicast_session_mls() {
        template_test_point_to_point_unicast_session(true).await;
    }
}<|MERGE_RESOLUTION|>--- conflicted
+++ resolved
@@ -22,7 +22,6 @@
 use slim_datapath::messages::Name;
 use slim_datapath::messages::utils::SlimHeaderFlags;
 
-use crate::session::Info;
 use crate::session::producer_buffer::ProducerBuffer;
 use crate::session::receiver_buffer::ReceiverBuffer;
 // Local crate
@@ -176,21 +175,13 @@
     source: Name,
     tx: T,
     config: PointToPointConfiguration,
-<<<<<<< HEAD
+    dst: Arc<RwLock<Option<Name>>>,
     unicast_name: Option<Name>,
     unicast_connection: Option<u64>,
     unicast_session_status: UnicastSessionStatus,
     unicast_buffer: VecDeque<Message>,
     sender_state: SenderState,     // send packets with sequential ids
     receiver_state: ReceiverState, // to be used only in case of unicast session
-=======
-    timers: HashMap<u32, (timer::Timer, Message)>,
-    dst: Arc<RwLock<Option<Name>>>,
-    sticky_name: Option<Name>,
-    sticky_connection: Option<u64>,
-    sticky_session_status: StickySessionStatus,
-    sticky_buffer: VecDeque<Message>,
->>>>>>> 787d111d
     channel_endpoint: ChannelEndpoint<P, V, T>,
 }
 
@@ -413,7 +404,6 @@
 
     async fn handle_timer_failure(&mut self, message_id: u32, ack: bool) {
         // Remove the state for the lost message
-<<<<<<< HEAD
         let message = if ack {
             match self.state.sender_state.pending_acks.remove(&message_id) {
                 Some((_timer, message)) => message,
@@ -444,24 +434,10 @@
             .send_to_app(Err(SessionError::Timeout {
                 session_id: self.state.session_id,
                 message_id,
-                message: Box::new(SessionMessage::from(message.clone())),
+                message: Box::new(message),
             }))
             .await
             .map_err(|e| SessionError::AppTransmission(e.to_string()));
-=======
-        if let Some((_timer, message)) = self.state.timers.remove(&message_id) {
-            let _ = self
-                .state
-                .tx
-                .send_to_app(Err(SessionError::Timeout {
-                    session_id: self.state.session_id,
-                    message_id,
-                    message: Box::new(message),
-                }))
-                .await
-                .map_err(|e| SessionError::AppTransmission(e.to_string()));
-        }
->>>>>>> 787d111d
     }
 
     async fn start_unicast_session_discovery(&mut self, name: &Name) -> Result<(), SessionError> {
@@ -505,38 +481,20 @@
         // pass the message to the channel endpoint
         self.state.channel_endpoint.on_message(message).await?;
 
-<<<<<<< HEAD
         // No error - this session is unicast
+        *self.state.dst.write() = Some(source.clone());
         self.state.unicast_name = Some(source);
         self.state.unicast_connection = Some(incoming_conn);
         self.state.unicast_session_status = UnicastSessionStatus::Established;
-=======
-        // No error - this session is sticky
-        *self.state.dst.write() = Some(source.clone());
-        self.state.sticky_name = Some(source);
-        self.state.sticky_connection = Some(incoming_conn);
-        self.state.sticky_session_status = StickySessionStatus::Established;
->>>>>>> 787d111d
 
         Ok(())
     }
 
-<<<<<<< HEAD
-    async fn handle_channel_join_reply(
-        &mut self,
-        message: SessionMessage,
-    ) -> Result<(), SessionError> {
+    async fn handle_channel_join_reply(&mut self, message: Message) -> Result<(), SessionError> {
         // Check if the unicast session is established
-        let source = message.message.get_source();
-        let incoming_conn = message.message.get_incoming_conn();
-        let status = self.state.unicast_session_status.clone();
-=======
-    async fn handle_channel_join_reply(&mut self, message: Message) -> Result<(), SessionError> {
-        // Check if the sticky session is established
         let source = message.get_source();
         let incoming_conn = message.get_incoming_conn();
-        let status = self.state.sticky_session_status.clone();
->>>>>>> 787d111d
+        let status = self.state.unicast_session_status.clone();
 
         debug!(
             "received unicast session discovery reply from {} and incoming conn {}",
@@ -551,18 +509,11 @@
             UnicastSessionStatus::Discovering => {
                 debug!("unicast session discovery established with {}", source);
 
-<<<<<<< HEAD
                 // If we are still discovering, set the unicast name
+                *self.state.dst.write() = Some(source.clone());
                 self.state.unicast_name = Some(source);
                 self.state.unicast_connection = Some(incoming_conn);
                 self.state.unicast_session_status = UnicastSessionStatus::Established;
-=======
-                // If we are still discovering, set the sticky name
-                *self.state.dst.write() = Some(source.clone());
-                self.state.sticky_name = Some(source);
-                self.state.sticky_connection = Some(incoming_conn);
-                self.state.sticky_session_status = StickySessionStatus::Established;
->>>>>>> 787d111d
 
                 // If MLS is not enabled, send all buffered messages
                 if !self.state.config.mls_enabled {
@@ -690,25 +641,14 @@
                         .set_forward_to(self.state.unicast_connection);
                 }
                 None => {
-<<<<<<< HEAD
                     let ret = match self.state.unicast_session_status {
                         UnicastSessionStatus::Uninitialized => {
                             self.start_unicast_session_discovery(
-                                &message.message.get_slim_header().get_dst(),
-                            )
-                            .await?;
-
-                            self.state.unicast_buffer.push_back(message.message);
-=======
-                    let ret = match self.state.sticky_session_status {
-                        StickySessionStatus::Uninitialized => {
-                            self.start_sticky_session_discovery(
                                 &message.get_slim_header().get_dst(),
                             )
                             .await?;
 
-                            self.state.sticky_buffer.push_back(message);
->>>>>>> 787d111d
+                            self.state.unicast_buffer.push_back(message);
 
                             Ok(())
                         }
@@ -718,17 +658,10 @@
                                 "unicast session already established".to_string(),
                             ))
                         }
-<<<<<<< HEAD
                         UnicastSessionStatus::Discovering => {
                             // Still discovering the unicast session. Store message in a buffer and send it later
                             // when the unicast session is established
-                            self.state.unicast_buffer.push_back(message.message);
-=======
-                        StickySessionStatus::Discovering => {
-                            // Still discovering the sticky session. Store message in a buffer and send it later
-                            // when the sticky session is established
-                            self.state.sticky_buffer.push_back(message);
->>>>>>> 787d111d
+                            self.state.unicast_buffer.push_back(message);
                             Ok(())
                         }
                     };
@@ -772,28 +705,7 @@
             ProtoSessionMessageType::P2PReliable => {
                 // Send an ack back as reply and forward the incoming message to the app
                 // Create ack message
-<<<<<<< HEAD
                 let ack = self.create_ack(&message);
-=======
-                let src = message.get_source();
-                let slim_header = Some(SlimHeader::new(
-                    &self.state.source,
-                    &src,
-                    Some(SlimHeaderFlags::default().with_forward_to(message.get_incoming_conn())),
-                ));
-
-                let session_header = Some(SessionHeader::new(
-                    ProtoSessionType::SessionPointToPoint.into(),
-                    ProtoSessionMessageType::P2PAck.into(),
-                    message.get_session_header().get_session_id(),
-                    message_id,
-                    &None,
-                    &None,
-                ));
-
-                let ack =
-                    Message::new_publish_with_headers(slim_header, session_header, "", vec![]);
->>>>>>> 787d111d
 
                 // Forward the message to the app
                 self.send_message_to_app(message).await?;
@@ -860,16 +772,12 @@
         }
     }
 
-<<<<<<< HEAD
-    async fn process_incoming_rtx_request(
-        &mut self,
-        message: SessionMessage,
-    ) -> Result<(), SessionError> {
-        let msg_rtx_id = message.message.get_id();
-        let pkt_src = message.message.get_source();
-        let pkt_dst = message.message.get_dst();
-        let incoming_conn = message.message.get_incoming_conn();
-        let session_id = message.message.get_session_header().session_id;
+    async fn process_incoming_rtx_request(&mut self, message: Message) -> Result<(), SessionError> {
+        let msg_rtx_id = message.get_id();
+        let pkt_src = message.get_source();
+        let pkt_dst = message.get_dst();
+        let incoming_conn = message.get_incoming_conn();
+        let session_id = message.get_session_header().session_id;
 
         let rtx_pub = match self.state.sender_state.buffer.get(msg_rtx_id as usize) {
             Some(packet) => {
@@ -939,12 +847,9 @@
         self.state.tx.send_to_slim(Ok(rtx_pub)).await
     }
 
-    async fn process_incoming_rtx_reply(
-        &mut self,
-        message: SessionMessage,
-    ) -> Result<(), SessionError> {
+    async fn process_incoming_rtx_reply(&mut self, message: Message) -> Result<(), SessionError> {
         // Remove RTX timer
-        let msg_id = message.message.get_session_header().get_message_id();
+        let msg_id = message.get_session_header().get_message_id();
         self.stop_and_remove_timer(msg_id, false)?;
 
         let ack = self.create_ack(&message);
@@ -953,11 +858,6 @@
         self.send_message_to_app(message).await?;
 
         // Send the ack
-=======
-    /// Helper function to send a message to the application.
-    /// This is used by both the P2p and F2pReliable message handlers.
-    async fn send_message_to_app(&mut self, message: Message) -> Result<(), SessionError> {
->>>>>>> 787d111d
         self.state
             .tx
             .send_to_slim(Ok(ack))
@@ -965,19 +865,19 @@
             .map_err(|e| SessionError::SlimTransmission(e.to_string()))
     }
 
-    fn create_ack(&self, message: &SessionMessage) -> Message {
-        let src = message.message.get_source();
-        let message_id = message.message.get_session_header().message_id;
+    fn create_ack(&self, message: &Message) -> Message {
+        let src = message.get_source();
+        let message_id = message.get_session_header().message_id;
         let slim_header = Some(SlimHeader::new(
             &self.state.source,
             &src,
-            Some(SlimHeaderFlags::default().with_forward_to(message.message.get_incoming_conn())),
+            Some(SlimHeaderFlags::default().with_forward_to(message.get_incoming_conn())),
         ));
 
         let session_header = Some(SessionHeader::new(
             ProtoSessionType::SessionPointToPoint.into(),
             ProtoSessionMessageType::P2PAck.into(),
-            message.info.id,
+            message.get_session_header().session_id,
             message_id,
             &None,
             &None,
@@ -988,12 +888,12 @@
 
     /// Helper function to send a message to the application.
     /// This is used by both the P2p and F2pReliable message handlers.
-    async fn send_message_to_app(&mut self, message: SessionMessage) -> Result<(), SessionError> {
+    async fn send_message_to_app(&mut self, message: Message) -> Result<(), SessionError> {
         // if the session is not reliable or is not unicast we can accept holes in the
         // sequence of the received messages and so we send this packets to the application
         // immediately without reordering. notice that an anycast reliable session is possible
         // and the packet are re-send by the sender if acks are not received
-        if message.message.get_session_message_type() == ProtoSessionMessageType::P2PMsg
+        if message.get_session_message_type() == ProtoSessionMessageType::P2PMsg
             || (!self.state.config.mls_enabled && !self.state.config.unicast)
         {
             // this is an anycast session so simply send the message to the app
@@ -1006,26 +906,26 @@
         }
 
         // here we need to reorder the messages if needed
-        let session_id = message.info.id;
+        let session_id = message.get_session_header().session_id;
 
         let recv;
         let mut rtx = Vec::new();
-        if message.message.get_session_message_type() == ProtoSessionMessageType::RtxReply
-            && message.message.get_error().is_some()
-            && message.message.get_error().unwrap()
+        if message.get_session_message_type() == ProtoSessionMessageType::RtxReply
+            && message.get_error().is_some()
+            && message.get_error().unwrap()
         {
             // this is a packet that cannot be recovered anymore
             recv = self
                 .state
                 .receiver_state
                 .buffer
-                .on_lost_message(message.message.get_session_header().get_message_id());
+                .on_lost_message(message.get_session_header().get_message_id());
         } else {
             let (r, rtx_vec) = self
                 .state
                 .receiver_state
                 .buffer
-                .on_received_message(message.message);
+                .on_received_message(message);
             recv = r;
             rtx = rtx_vec;
         }
@@ -1033,10 +933,8 @@
         for opt in recv {
             match opt {
                 Some(m) => {
-                    let info = Info::from(&m);
-                    let session_msg = SessionMessage::new(m, info);
                     // send message to the app
-                    if self.state.tx.send_to_app(Ok(session_msg)).await.is_err() {
+                    if self.state.tx.send_to_app(Ok(m)).await.is_err() {
                         error!("error sending packet to app on session {}", session_id);
                     };
                 }
@@ -1079,8 +977,7 @@
 
         if !rtx.is_empty() {
             for msg_id in rtx {
-                //let timer_duration = self.state.config.timeout.unwrap_or(Duration::from_secs(1)); //TODO how do we set this timer?
-                let timer_duration = Duration::from_secs(1);
+                let timer_duration = self.state.config.timeout.unwrap_or(Duration::from_secs(1));
                 let timer = timer::Timer::new(
                     msg_id,
                     timer::TimerType::Constant,
@@ -1240,19 +1137,11 @@
             source: common.source().clone(),
             tx: tx_slim_app.clone(),
             config: session_config,
-<<<<<<< HEAD
+            dst: common.dst_arc(),
             unicast_name: None,
             unicast_connection: None,
             unicast_session_status: UnicastSessionStatus::Uninitialized,
             unicast_buffer: VecDeque::new(),
-=======
-            timers: HashMap::new(),
-            dst: common.dst_arc(),
-            sticky_name: None,
-            sticky_connection: None,
-            sticky_session_status: StickySessionStatus::Uninitialized,
-            sticky_buffer: VecDeque::new(),
->>>>>>> 787d111d
             channel_endpoint,
             sender_state: SenderState {
                 buffer: ProducerBuffer::with_capacity(500),
