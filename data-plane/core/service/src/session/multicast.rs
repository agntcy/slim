// Copyright AGNTCY Contributors (https://github.com/agntcy)
// SPDX-License-Identifier: Apache-2.0

// Standard library imports
use parking_lot::RwLock;
use std::{collections::HashMap, sync::Arc, time::Duration};

// Third-party crates
use async_trait::async_trait;
use tokio::{
    sync::mpsc,
    time::{self, Instant},
};
use tracing::{debug, error, trace, warn};

use slim_auth::traits::{TokenProvider, Verifier};
use slim_datapath::{
    Status,
    api::{
        ProtoMessage as Message, ProtoSessionMessageType, ProtoSessionType, SessionHeader,
        SlimHeader,
    },
    messages::{Name, utils::SlimHeaderFlags},
};

// Local crate
use crate::session::{
    Common, CommonSession, Id, MessageDirection, MessageHandler, SessionConfig, SessionConfigTrait,
    State, Transmitter,
    channel_endpoint::{
        ChannelEndpoint, ChannelModerator, ChannelParticipant, MlsEndpoint, MlsState,
    },
    errors::SessionError,
    producer_buffer, receiver_buffer, timer,
};
use producer_buffer::ProducerBuffer;
use receiver_buffer::ReceiverBuffer;

// this must be a number > 1
const STREAM_BROADCAST: u32 = 50;

/// Configuration for the Multicast session
#[derive(Debug, Clone, PartialEq)]
pub struct MulticastConfiguration {
    pub channel_name: Name,
    pub max_retries: u32,
    pub timeout: std::time::Duration,
    pub mls_enabled: bool,
<<<<<<< HEAD
    pub metadata: HashMap<String, String>,
=======
    pub(crate) initiator: bool,
>>>>>>> 464d5232
}

impl SessionConfigTrait for MulticastConfiguration {
    fn replace(&mut self, session_config: &SessionConfig) -> Result<(), SessionError> {
        match session_config {
            SessionConfig::Multicast(config) => {
                *self = config.clone();
                Ok(())
            }
            _ => Err(SessionError::ConfigurationError(format!(
                "invalid session config type: expected Multicast, got {:?}",
                session_config
            ))),
        }
    }
}

impl Default for MulticastConfiguration {
    fn default() -> Self {
        MulticastConfiguration {
            channel_name: Name::from_strings(["agntcy", "ns", "mulitcast"]),
            max_retries: 10,
            timeout: std::time::Duration::from_millis(1000),
            mls_enabled: false,
<<<<<<< HEAD
            metadata: HashMap::new(),
=======
            initiator: true,
>>>>>>> 464d5232
        }
    }
}

impl std::fmt::Display for MulticastConfiguration {
    fn fmt(&self, f: &mut std::fmt::Formatter<'_>) -> std::fmt::Result {
        write!(
            f,
            "MulticastConfiguration: channel_name: {}, initiator: {}, max_retries: {}, timeout: {} ms",
            self.channel_name,
            self.initiator,
            self.max_retries,
            self.timeout.as_millis(),
        )
    }
}

impl MulticastConfiguration {
    pub fn new(
        channel_name: Name,
        max_retries: Option<u32>,
        timeout: Option<std::time::Duration>,
        mls_enabled: bool,
        metadata: HashMap<String, String>,
    ) -> Self {
        MulticastConfiguration {
            channel_name,
            max_retries: max_retries.unwrap_or(0),
            timeout: timeout.unwrap_or(std::time::Duration::from_millis(0)),
            mls_enabled,
<<<<<<< HEAD
            metadata,
=======
            initiator: true,
        }
    }

    #[cfg(test)]
    pub(crate) fn new_with_initiator(
        channel_name: Name,
        max_retries: Option<u32>,
        timeout: Option<std::time::Duration>,
        mls_enabled: bool,
        initiator: bool,
    ) -> Self {
        Self {
            channel_name,
            max_retries: max_retries.unwrap_or(0),
            timeout: timeout.unwrap_or(std::time::Duration::from_millis(0)),
            mls_enabled,
            initiator,
>>>>>>> 464d5232
        }
    }
}

struct RtxTimerObserver {
    producer_name: Name,
    channel: mpsc::Sender<Result<(u32, bool, Name), Status>>,
}

#[async_trait]
impl timer::TimerObserver for RtxTimerObserver {
    async fn on_timeout(&self, timer_id: u32, timeouts: u32) {
        trace!("timeout number {} for rtx {}, retry", timeouts, timer_id);

        // notify the process loop
        if self
            .channel
            .send(Ok((timer_id, true, self.producer_name.clone())))
            .await
            .is_err()
        {
            error!("error notifying the process loop - rtx timer");
        }
    }

    async fn on_failure(&self, timer_id: u32, timeouts: u32) {
        trace!(
            "timeout number {} for rtx {}, stop retry",
            timeouts, timer_id
        );

        // notify the process loop
        if self
            .channel
            .send(Ok((timer_id, false, self.producer_name.clone())))
            .await
            .is_err()
        {
            error!("error notifying the process loop - rtx timer failure");
        }
    }

    async fn on_stop(&self, timer_id: u32) {
        trace!("timer for rtx {} cancelled", timer_id);
        // nothing to do
    }
}

struct ProducerTimerObserver {
    channel: mpsc::Sender<Result<(), Status>>,
}

#[async_trait]
impl timer::TimerObserver for ProducerTimerObserver {
    async fn on_timeout(&self, _timer_id: u32, timeouts: u32) {
        trace!(
            "timeout number {} for producer timer, send beacon",
            timeouts
        );

        // notify the process loop
        if self.channel.send(Ok(())).await.is_err() {
            error!("error notifying the process loop - producer timer");
        }
    }

    async fn on_failure(&self, _timer_id: u32, _timeouts: u32) {
        panic!("received on failure event on producer timer",);
    }

    async fn on_stop(&self, _timer_id: u32) {
        trace!("producer timer cancelled");
        // nothing to do
    }
}

struct ProducerState {
    buffer: ProducerBuffer,
    next_id: u32,
    timer_observer: Arc<ProducerTimerObserver>,
    timer: timer::Timer,
}

struct Receiver {
    buffer: ReceiverBuffer,
    timer_observer: Arc<RtxTimerObserver>,
    rtx_map: HashMap<u32, Message>,
    timers_map: HashMap<u32, timer::Timer>,
}

struct ReceiverState {
    buffers: HashMap<Name, Receiver>,
}

#[derive(Debug)]
pub(crate) struct Multicast<P, V, T>
where
    P: TokenProvider + Send + Sync + Clone + 'static,
    V: Verifier + Send + Sync + Clone + 'static,
    T: Transmitter + Send + Sync + Clone + 'static,
{
    common: Common<P, V, T>,
    tx: mpsc::Sender<Result<(Message, MessageDirection), Status>>,
}

impl<P, V, T> Multicast<P, V, T>
where
    P: TokenProvider + Send + Sync + Clone + 'static,
    V: Verifier + Send + Sync + Clone + 'static,
    T: Transmitter + Send + Sync + Clone + 'static,
{
    #[allow(clippy::too_many_arguments)]
    pub(crate) fn new(
        id: Id,
        session_config: MulticastConfiguration,
        name: Name,
        tx_slim_app: T,
        identity_provider: P,
        identity_verifier: V,
        storage_path: std::path::PathBuf,
    ) -> Self {
        let (tx, rx) = mpsc::channel(128);

        let common = Common::new(
            id,
            SessionConfig::Multicast(session_config.clone()),
            name.clone(),
            tx_slim_app.clone(),
            identity_provider,
            identity_verifier,
            session_config.mls_enabled,
            storage_path,
        );

        common.set_dst(session_config.channel_name);

        let session = Multicast { common, tx };
        session.process_message(rx);
        session
    }

    fn process_message(&self, mut rx: mpsc::Receiver<Result<(Message, MessageDirection), Status>>) {
        let session_id = self.common.id();

        let (max_retries, timeout) = match self.common.session_config() {
            SessionConfig::Multicast(multicast_configuration) => (
                multicast_configuration.max_retries,
                multicast_configuration.timeout,
            ),
            _ => {
                panic!("unable to parse multicast configuration");
            }
        };

        let (rtx_timer_tx, mut rtx_timer_rx) = mpsc::channel(128);
        let (prod_timer_tx, mut prod_timer_rx) = mpsc::channel(128);

        let mut producer = ProducerState {
            buffer: ProducerBuffer::with_capacity(500),
            timer_observer: Arc::new(ProducerTimerObserver {
                channel: prod_timer_tx,
            }),
            timer: timer::Timer::new(
                1,
                timer::TimerType::Exponential,
                Duration::from_millis(500),
                Some(Duration::from_secs(30)),
                None,
            ),
            next_id: 0,
        };

        let mut receiver = ReceiverState {
            buffers: HashMap::new(),
        };

        let mut rtx_timer_rx_closed = false;
        let mut prod_timer_rx_closed = false;

        // get session config
        let session_config = match self.common.session_config() {
            SessionConfig::Multicast(config) => config,
            _ => {
                // this shohuld never happen
                unreachable!("invalid session config type: expected Multicast");
            }
        };

        let mls = self.common.mls();
        let tx = self.common.tx();
        let source = self.common.source().clone();
        let id = self.common.id();
        tokio::spawn(async move {
            debug!("starting message processing on session {}", session_id);

            let mls = mls.map(|mls| MlsState::new(mls).expect("failed to create MLS state"));

            let mls_enable = mls.is_some();

            // used to trigger mls key rotation
            let sleep = time::sleep(Duration::from_secs(3600));
            tokio::pin!(sleep);

            // used to send all the messages after the mls is setup
            let mut flushed = false;
            if !mls_enable {
                flushed = true;
            }

            // create the channel endpoint
            let mut channel_endpoint = match session_config.initiator {
                true => {
                    let cm = ChannelModerator::new(
                        source.clone(),
                        session_config.channel_name.clone(),
                        id,
                        ProtoSessionType::SessionMulticast,
                        60,
                        Duration::from_secs(1),
                        mls,
                        tx.clone(),
                        session_config.metadata.clone(),
                    );
                    ChannelEndpoint::ChannelModerator(cm)
                }
                false => {
                    let cp = ChannelParticipant::new(
                        source.clone(),
                        session_config.channel_name.clone(),
                        id,
                        ProtoSessionType::SessionMulticast,
                        60,
                        Duration::from_secs(1),
                        mls,
                        tx.clone(),
                        session_config.metadata.clone(),
                    );
                    ChannelEndpoint::ChannelParticipant(cp)
                }
            };

            loop {
                tokio::select! {
                    next = rx.recv() => {
                        match next {
                            None => {
                                break;
                            }
                            Some(result) => {
                                if result.is_err() {
                                    error!(%session_id, "error receiving a message on session, drop it");
                                    continue;
                                }
                                let (msg, direction) = result.unwrap();

                                tracing::trace!("received message from SLIM {} {}", msg.get_session_message_type().as_str_name(), msg.get_id());

                                // process the messages for the channel endpoint first
                                match msg.get_session_header().session_message_type() {
                                    ProtoSessionMessageType::ChannelLeaveReply => {
                                        // we need to remove the partipicant that was removed from the channel
                                        // also in the list of receiver buffers. the name to search is the
                                        // surce of the ChannelLeaveReply message
                                        let name = msg.get_source();
                                        // try to clean up the receiver buffers
                                        receiver.buffers.remove(&name);

                                        match channel_endpoint.on_message(msg).await {
                                            Ok(_) => {},
                                            Err(e) => {
                                                error!("error processing channel message: {}", e);
                                            },
                                        }
                                        continue;
                                    }
                                    ProtoSessionMessageType::ChannelDiscoveryRequest |
                                    ProtoSessionMessageType::ChannelDiscoveryReply |
                                    ProtoSessionMessageType::ChannelJoinRequest |
                                    ProtoSessionMessageType::ChannelJoinReply |
                                    ProtoSessionMessageType::ChannelLeaveRequest |
                                    ProtoSessionMessageType::ChannelMlsWelcome |
                                    ProtoSessionMessageType::ChannelMlsCommit |
                                    ProtoSessionMessageType::ChannelMlsProposal |
                                    ProtoSessionMessageType::ChannelMlsAck => {
                                        match channel_endpoint.on_message(msg).await {
                                            Ok(_) => {},
                                            Err(e) => {
                                                error!("error processing channel message: {}", e);
                                            },
                                        }

                                        // here the mls state may change, check if is it possible
                                        // to flush the producer buffer
                                        if !flushed && channel_endpoint.is_mls_up().unwrap_or(false) {
                                            // flush the producer buffer
                                            flush_producer_buffer(&mut producer, session_id, &tx).await;
                                            flushed = true;
                                        }

                                        continue;
                                    }
                                    _ => {}
                                }

                                match direction {
                                    MessageDirection::North => {
                                        // in this case the message can be message to send to the app, a rtx request,
                                        // or a channel control message to handle in the channel endpoint
                                        trace!("received message from SLIM on multicast session {}", session_id);
                                        match msg.get_session_header().session_message_type() {
                                            ProtoSessionMessageType::RtxRequest => {
                                                // handle RTX request
                                                process_incoming_rtx_request(msg, session_id, &producer, &source, &tx).await;
                                            }
                                            _ => {
                                                process_message_from_slim(msg, session_id, &mut receiver, &source, max_retries, timeout, &rtx_timer_tx, &tx).await;
                                            }
                                        }
                                    }
                                    MessageDirection::South => {
                                        // received a message from the APP
                                        // if flushed is true send the packet, otherwise keep it in the buffer
                                        process_message_from_app(msg, session_id, &mut producer, flushed, &tx).await;
                                    }
                                };

                            }
                        }
                    }
                    next_rtx_timer = rtx_timer_rx.recv(), if !rtx_timer_rx_closed => {
                        match next_rtx_timer {
                            None => {
                                debug!("no more rtx timers to process");
                                // close the timer channel
                                rtx_timer_rx_closed = true;
                            },
                            Some(result) => {
                                if result.is_err() {
                                    error!("error receiving an RTX timer, skip it");
                                    continue;
                                }

                                let (msg_id, retry, producer_name) = result.unwrap();
                                if retry {
                                    handle_rtx_timeout(&mut receiver, &producer_name, msg_id, session_id, &tx).await;
                                } else {
                                    handle_rtx_failure(&mut receiver, &producer_name, msg_id, session_id, &tx).await;
                                }
                            }
                        }
                    }
                    next_prod_timer = prod_timer_rx.recv(), if !prod_timer_rx_closed => {
                        match next_prod_timer {
                            None => {
                                debug!("no more prod timers to process");
                                // close the timer channel
                                prod_timer_rx_closed = true;
                            },
                            Some(result) => match result {
                                Ok(_) => {
                                    let last_msg_id = producer.next_id - 1;
                                    debug!("received producer timer, last packet = {}", last_msg_id);

                                    send_beacon_msg(&source, producer.buffer.get_destination_name(), ProtoSessionMessageType::BeaconMulticast, last_msg_id, session_id, &tx).await;
                                }
                                Err(_) => {
                                    error!("error receiving a producer timer, skip it");
                                    continue;
                                }
                            },
                        }
                    }
                    () = &mut sleep, if mls_enable => {
                        let _ = channel_endpoint.update_mls_keys().await;
                        sleep.as_mut().reset(Instant::now() + Duration::from_secs(3600));
                    }
                }
            }

            debug!(
                "stopping message processing on multicast session {}",
                session_id
            );
        });
    }

    pub fn with_dst<R>(&self, f: impl FnOnce(Option<&Name>) -> R) -> R {
        self.common.with_dst(f)
    }
}

async fn process_incoming_rtx_request<T>(
    msg: Message,
    session_id: u32,
    producer: &ProducerState,
    source: &Name,
    tx: &T,
) where
    T: Transmitter + Send + Sync + Clone + 'static,
{
    let msg_rtx_id = msg.get_id();

    trace!(
        "received rtx for message {} on producer session {}",
        msg_rtx_id, session_id
    );
    // search the packet in the producer buffer
    let pkt_src = msg.get_source();
    let incoming_conn = msg.get_incoming_conn();

    let rtx_pub = match producer.buffer.get(msg_rtx_id as usize) {
        Some(packet) => {
            trace!(
                "packet {} exists in the producer buffer, create rtx reply",
                msg_rtx_id
            );

            // the packet exists, send it to the source of the RTX
            let payload = match packet.get_payload() {
                Some(p) => p,
                None => {
                    error!("unable to get the payload from the packet");
                    return;
                }
            };

            let slim_header = Some(SlimHeader::new(
                source,
                &pkt_src,
                Some(
                    SlimHeaderFlags::default()
                        .with_forward_to(incoming_conn)
                        .with_fanout(1),
                ),
            ));

            let session_header = Some(SessionHeader::new(
                ProtoSessionType::SessionMulticast.into(),
                ProtoSessionMessageType::RtxReply.into(),
                session_id,
                msg_rtx_id,
                &packet.get_session_header().get_source(),
                &packet.get_session_header().get_destination(),
            ));

            Message::new_publish_with_headers(
                slim_header,
                session_header,
                "",
                payload.blob.to_vec(),
            )
        }
        None => {
            // the packet does not exist return an empty RtxReply with the error flag set
            debug!(
                "received an RTX messages for an old packet on session {}",
                session_id
            );

            let flags = SlimHeaderFlags::default()
                .with_forward_to(incoming_conn)
                .with_error(true);

            let slim_header = Some(SlimHeader::new(source, &pkt_src, Some(flags)));

            // no need to set source and destiona here
            let session_header = Some(SessionHeader::new(
                ProtoSessionType::SessionMulticast.into(),
                ProtoSessionMessageType::RtxReply.into(),
                session_id,
                msg_rtx_id,
                &None,
                &None,
            ));

            Message::new_publish_with_headers(slim_header, session_header, "", vec![])
        }
    };

    trace!("send rtx reply for message {}", msg_rtx_id);
    if tx.send_to_slim(Ok(rtx_pub)).await.is_err() {
        error!("error sending RTX packet to slim on session {}", session_id);
    }
}

async fn flush_producer_buffer<T>(producer: &mut ProducerState, session_id: u32, tx: &T)
where
    T: Transmitter + Send + Sync + Clone + 'static,
{
    debug!("flush producer buffer");
    // flush the prod buffer and check if at least one message was sent
    let mut sent = false;
    for m in producer.buffer.iter() {
        if tx.send_to_slim(Ok(m.clone())).await.is_err() {
            error!(
                "error sending publication packet to slim on session {}",
                session_id
            );
            tx.send_to_app(Err(SessionError::Processing(
                "error sending message to local slim instance".to_string(),
            )))
            .await
            .expect("error notifying app");
        }
        sent = true;
    }

    // set timer for these messages
    if sent {
        producer.timer.reset(producer.timer_observer.clone());
    }
}

async fn process_message_from_app<T>(
    mut msg: Message,
    session_id: u32,
    producer: &mut ProducerState,
    send_msg: bool,
    tx: &T,
) where
    T: Transmitter + Send + Sync + Clone + 'static,
{
    // set the session header, add the message to the buffer and send it
    trace!("received message from the app on session {}", session_id);

    msg.set_session_type(ProtoSessionType::SessionMulticast);
    msg.set_session_message_type(ProtoSessionMessageType::MulticastMsg);
    msg.get_session_header_mut().set_session_id(session_id);

    msg.set_message_id(producer.next_id);
    msg.set_fanout(STREAM_BROADCAST);

    trace!(
        "add message {} to the producer buffer on session {}",
        producer.next_id, session_id
    );
    if !producer.buffer.push(msg.clone()) {
        warn!("cannot add packet to the local buffer");
    }

    trace!(
        "send message {} to the producer buffer on session {}",
        producer.next_id, session_id
    );
    producer.next_id += 1;

    if send_msg {
        if tx.send_to_slim(Ok(msg)).await.is_err() {
            error!(
                "error sending publication packet to slim on session {}",
                session_id
            );
            tx.send_to_app(Err(SessionError::Processing(
                "error sending message to local slim instance".to_string(),
            )))
            .await
            .expect("error notifying app");
        }

        // set timer for this message
        producer.timer.reset(producer.timer_observer.clone());
    }
}

#[allow(clippy::too_many_arguments)]
async fn process_message_from_slim<T>(
    msg: Message,
    session_id: u32,
    receiver_state: &mut ReceiverState,
    source: &Name,
    max_retries: u32,
    timeout: Duration,
    rtx_timer_tx: &mpsc::Sender<Result<(u32, bool, Name), Status>>,
    tx: &T,
) where
    T: Transmitter + Send + Sync + Clone + 'static,
{
    let producer_name = msg.get_source();
    let producer_conn = msg.get_incoming_conn();

    tracing::trace!(
        "received message from SLIM {} {}",
        msg.get_session_message_type().as_str_name(),
        msg.get_id()
    );

    let receiver = match receiver_state.buffers.get_mut(&producer_name) {
        Some(state) => state,
        None => {
            let state = Receiver {
                buffer: ReceiverBuffer::default(),
                timer_observer: Arc::new(RtxTimerObserver {
                    producer_name: producer_name.clone(),
                    channel: rtx_timer_tx.clone(),
                }),
                rtx_map: HashMap::new(),
                timers_map: HashMap::new(),
            };
            // Insert the state into receiver.buffers
            receiver_state.buffers.insert(producer_name.clone(), state);
            // Return a reference to the newly inserted state
            receiver_state
                .buffers
                .get_mut(&producer_name)
                .expect("State should be present")
        }
    };

    let mut recv = Vec::new();
    let mut rtx = Vec::new();
    let header_type = msg.get_session_message_type();
    let msg_id = msg.get_id();

    match header_type {
        ProtoSessionMessageType::MulticastMsg => {
            (recv, rtx) = receiver.buffer.on_received_message(msg);
        }
        ProtoSessionMessageType::RtxReply => {
            if msg.get_error().is_some() && msg.get_error().unwrap() {
                recv = receiver.buffer.on_lost_message(msg_id);
            } else {
                (recv, rtx) = receiver.buffer.on_received_message(msg);
            }

            // try to clean local state
            match receiver.timers_map.get_mut(&msg_id) {
                Some(timer) => {
                    timer.stop();
                    receiver.timers_map.remove(&msg_id);
                    receiver.rtx_map.remove(&msg_id);
                }
                None => {
                    warn!("unable to find the timer associated to the received RTX reply");
                    // try to remove the packet anyway
                    receiver.rtx_map.remove(&msg_id);
                }
            }
        }
        ProtoSessionMessageType::BeaconMulticast => {
            debug!("received multicast beacon for message {}", msg_id);
            rtx = receiver.buffer.on_beacon_message(msg_id);
        }
        _ => {
            error!(
                "received packet with invalid header type {} on session {}",
                i32::from(header_type),
                session_id
            );
            return;
        }
    }

    // send packets to the app
    if !recv.is_empty() {
        send_message_to_app(recv, session_id, tx).await;
    }

    // send RTX
    for r in rtx {
        debug!(
            "packet loss detected on session {}, send RTX for id {}",
            session_id, r
        );

        let slim_header = Some(SlimHeader::new(
            source,
            &producer_name,
            Some(SlimHeaderFlags::default().with_forward_to(producer_conn)),
        ));

        let session_header = Some(SessionHeader::new(
            ProtoSessionType::SessionMulticast.into(),
            ProtoSessionMessageType::RtxRequest.into(),
            session_id,
            r,
            &None,
            &None,
        ));

        let rtx = Message::new_publish_with_headers(slim_header, session_header, "", vec![]);

        // set state for RTX
        let timer = timer::Timer::new(
            r,
            timer::TimerType::Constant,
            timeout,
            None,
            Some(max_retries),
        );
        timer.start(receiver.timer_observer.clone());

        receiver.rtx_map.insert(r, rtx.clone());
        receiver.timers_map.insert(r, timer);

        if tx.send_to_slim(Ok(rtx)).await.is_err() {
            error!("error sending RTX for id {} on session {}", r, session_id);
        }
    }
}

async fn handle_rtx_timeout<T>(
    receiver_state: &mut ReceiverState,
    producer_name: &Name,
    msg_id: u32,
    session_id: u32,
    tx: &T,
) where
    T: Transmitter + Send + Sync + Clone + 'static,
{
    trace!(
        "try to send rtx for packet {} on receiver session {}",
        msg_id, session_id
    );

    let receiver = match receiver_state.buffers.get_mut(producer_name) {
        Some(r) => r,
        None => {
            error!("received a timeout, but there is no state");
            return;
        }
    };

    // send the RTX again
    let rtx = match receiver.rtx_map.get(&msg_id) {
        Some(rtx) => rtx,
        None => {
            error!(
                "rtx message does not exist in the map, skip retransmission and try to stop the timer"
            );
            let timer = match receiver.timers_map.get_mut(&msg_id) {
                Some(t) => t,
                None => {
                    error!("timer not found");
                    return;
                }
            };
            timer.stop();
            return;
        }
    };

    if tx.send_to_slim(Ok(rtx.clone())).await.is_err() {
        error!(
            "error sending RTX for id {} on session {}",
            msg_id, session_id
        );
    }
}

async fn handle_rtx_failure<T>(
    receiver_state: &mut ReceiverState,
    producer_name: &Name,
    msg_id: u32,
    session_id: u32,
    tx: &T,
) where
    T: Transmitter + Send + Sync + Clone + 'static,
{
    trace!("packet {} lost, not retries left", msg_id);

    let receiver = match receiver_state.buffers.get_mut(producer_name) {
        Some(r) => r,
        None => {
            error!("received a timeout, but there is no state");
            return;
        }
    };

    receiver.rtx_map.remove(&msg_id);
    receiver.timers_map.remove(&msg_id);

    send_message_to_app(receiver.buffer.on_lost_message(msg_id), session_id, tx).await;
}

async fn send_beacon_msg<T>(
    source: &Name,
    topic: &Name,
    beacon_type: ProtoSessionMessageType,
    last_msg_id: u32,
    session_id: u32,
    tx: &T,
) where
    T: Transmitter + Send + Sync + Clone + 'static,
{
    let slim_header = Some(SlimHeader::new(
        source,
        topic,
        Some(SlimHeaderFlags::default().with_fanout(STREAM_BROADCAST)),
    ));

    let session_header = Some(SessionHeader::new(
        ProtoSessionType::SessionMulticast.into(),
        beacon_type.into(),
        session_id,
        last_msg_id,
        &None,
        &None,
    ));

    let msg = Message::new_publish_with_headers(slim_header, session_header, "", vec![]);

    trace!("beacon to send {:?}", msg);

    if tx.send_to_slim(Ok(msg)).await.is_err() {
        error!("error sending beacon msg to slim on session {}", session_id);
    }
}

async fn send_message_to_app<T>(messages: Vec<Option<Message>>, session_id: u32, tx: &T)
where
    T: Transmitter + Send + Sync + Clone + 'static,
{
    for opt in messages {
        match opt {
            Some(m) => {
                // send message to the app
                if tx.send_to_app(Ok(m)).await.is_err() {
                    error!("error sending packet to app on session {}", session_id);
                }
            }
            None => {
                warn!("a message was definitely lost in session {}", session_id);
                let _ = tx
                    .send_to_app(Err(SessionError::MessageLost(session_id.to_string())))
                    .await;
            }
        }
    }
}

#[async_trait]
impl<P, V, T> MessageHandler for Multicast<P, V, T>
where
    P: TokenProvider + Send + Sync + Clone + 'static,
    V: Verifier + Send + Sync + Clone + 'static,
    T: Transmitter + Send + Sync + Clone + 'static,
{
    async fn on_message(
        &self,
        message: Message,
        direction: MessageDirection,
    ) -> Result<(), SessionError> {
        self.tx
            .send(Ok((message, direction)))
            .await
            .map_err(|e| SessionError::Processing(e.to_string()))
    }
}

#[async_trait]
impl<P, V, T> CommonSession<P, V, T> for Multicast<P, V, T>
where
    P: TokenProvider + Send + Sync + Clone + 'static,
    V: Verifier + Send + Sync + Clone + 'static,
    T: Transmitter + Send + Sync + Clone + 'static,
{
    fn id(&self) -> Id {
        // concat the token stream
        self.common.id()
    }

    fn state(&self) -> &State {
        self.common.state()
    }

    fn session_config(&self) -> SessionConfig {
        self.common.session_config()
    }

    fn set_session_config(&self, session_config: &SessionConfig) -> Result<(), SessionError> {
        self.common.set_session_config(session_config)
    }

    fn source(&self) -> &Name {
        self.common.source()
    }

    fn dst(&self) -> Option<Name> {
        // multicast sessions do not use dst
        self.common.dst()
    }

    fn dst_arc(&self) -> Arc<RwLock<Option<Name>>> {
        self.common.dst_arc()
    }

    fn identity_provider(&self) -> P {
        self.common.identity_provider().clone()
    }

    fn identity_verifier(&self) -> V {
        self.common.identity_verifier().clone()
    }

    fn tx(&self) -> T {
        self.common.tx().clone()
    }

    fn tx_ref(&self) -> &T {
        self.common.tx_ref()
    }

    fn set_dst(&self, dst: Name) {
        // allow setting on the common even if unused
        self.common.set_dst(dst)
    }
}

#[cfg(test)]
mod tests {
    use std::time::Duration;

    use crate::session::transmitter::SessionTransmitter;

    use super::*;
    use slim_auth::shared_secret::SharedSecret;
    use tokio::time;
    use tracing_test::traced_test;

    use slim_datapath::messages::Name;

    #[tokio::test]
    #[traced_test]
    async fn test_multicast_create() {
        let (tx_slim, _) = tokio::sync::mpsc::channel(1);
        let (tx_app, _) = tokio::sync::mpsc::channel(1);

        let tx = SessionTransmitter {
            slim_tx: tx_slim.clone(),
            app_tx: tx_app.clone(),
            interceptors: Arc::new(parking_lot::RwLock::new(vec![])),
        };

        let source = Name::from_strings(["agntcy", "ns", "local"]).with_id(0);
        let stream = Name::from_strings(["agntcy", "ns", "local_stream"]).with_id(0);

        let session_config: MulticastConfiguration =
<<<<<<< HEAD
            MulticastConfiguration::new(stream.clone(), false, None, None, false, HashMap::new());
=======
            MulticastConfiguration::new_with_initiator(stream.clone(), None, None, false, false);
>>>>>>> 464d5232

        let session = Multicast::new(
            0,
            session_config.clone(),
            source.clone(),
            tx.clone(),
            SharedSecret::new("a", "group"),
            SharedSecret::new("a", "group"),
            std::path::PathBuf::from("/tmp/test_session"),
        );

        assert_eq!(session.id(), 0);
        assert_eq!(session.state(), &State::Active);
        assert_eq!(
            session.session_config(),
            SessionConfig::Multicast(session_config.clone())
        );

        let session_config: MulticastConfiguration = MulticastConfiguration::new_with_initiator(
            stream,
            Some(10),
            Some(Duration::from_millis(1000)),
            false,
<<<<<<< HEAD
            HashMap::new(),
=======
            false,
>>>>>>> 464d5232
        );

        let session = Multicast::new(
            1,
            session_config.clone(),
            source.clone(),
            tx,
            SharedSecret::new("a", "group"),
            SharedSecret::new("a", "group"),
            std::path::PathBuf::from("/tmp/test_session"),
        );

        assert_eq!(session.id(), 1);
        assert_eq!(session.state(), &State::Active);
        assert_eq!(
            session.session_config(),
            SessionConfig::Multicast(session_config)
        );
    }

    #[tokio::test]
    #[traced_test]
    async fn test_multicast_sender_and_receiver() {
        let (tx_slim_sender, mut rx_slim_sender) = tokio::sync::mpsc::channel(1);
        let (tx_app_sender, _rx_app_sender) = tokio::sync::mpsc::channel(1);

        let tx_sender = SessionTransmitter {
            slim_tx: tx_slim_sender,
            app_tx: tx_app_sender,
            interceptors: Arc::new(parking_lot::RwLock::new(vec![])),
        };

        let (tx_slim_receiver, _rx_slim_receiver) = tokio::sync::mpsc::channel(1);
        let (tx_app_receiver, mut rx_app_receiver) = tokio::sync::mpsc::channel(1);

        let tx_receiver = SessionTransmitter {
            slim_tx: tx_slim_receiver,
            app_tx: tx_app_receiver,
            interceptors: Arc::new(parking_lot::RwLock::new(vec![])),
        };

        let send = Name::from_strings(["cisco", "default", "sender"]).with_id(0);
        let recv = Name::from_strings(["cisco", "default", "receiver"]).with_id(0);

        let session_config_sender: MulticastConfiguration =
<<<<<<< HEAD
            MulticastConfiguration::new(send.clone(), false, None, None, false, HashMap::new());
        let session_config_receiver: MulticastConfiguration = MulticastConfiguration::new(
            send.clone(),
            false,
            Some(5),
            Some(Duration::from_millis(500)),
            false,
            HashMap::new(),
        );
=======
            MulticastConfiguration::new_with_initiator(send.clone(), None, None, false, false);
        let session_config_receiver: MulticastConfiguration =
            MulticastConfiguration::new_with_initiator(
                send.clone(),
                Some(5),
                Some(Duration::from_millis(500)),
                false,
                false,
            );
>>>>>>> 464d5232

        let sender = Multicast::new(
            0,
            session_config_sender,
            send.clone(),
            tx_sender,
            SharedSecret::new("a", "group"),
            SharedSecret::new("a", "group"),
            std::path::PathBuf::from("/tmp/test_session_sender"),
        );
        let receiver = Multicast::new(
            0,
            session_config_receiver,
            recv.clone(),
            tx_receiver,
            SharedSecret::new("a", "group"),
            SharedSecret::new("a", "group"),
            std::path::PathBuf::from("/tmp/test_session_receiver"),
        );

        let mut message = Message::new_publish(
            &send,
            &recv,
            Some(SlimHeaderFlags::default().with_incoming_conn(123)), // set a fake incoming conn, as it is required for the rtx
            "msg",
            vec![0x1, 0x2, 0x3, 0x4],
        );

        // set the session id in the message
        let header = message.get_session_header_mut();
        header.session_id = 0;

        // set session header type for test check
        let mut expected_msg = message.clone();
        expected_msg.set_session_message_type(ProtoSessionMessageType::MulticastMsg);
        expected_msg.set_session_type(ProtoSessionType::SessionMulticast);
        expected_msg.set_fanout(STREAM_BROADCAST);

        // send a message from the sender app to the slim
        let res = sender
            .on_message(message.clone(), MessageDirection::South)
            .await;
        assert!(res.is_ok());

        let msg = rx_slim_sender.recv().await.unwrap().unwrap();
        assert_eq!(msg, expected_msg);

        // send the same message to the receiver
        let res = receiver
            .on_message(msg.clone(), MessageDirection::North)
            .await;
        assert!(res.is_ok());

        let msg = rx_app_receiver.recv().await.unwrap().unwrap();
        assert_eq!(msg, expected_msg);
        assert_eq!(msg.get_session_header().get_session_id(), 0);
    }

    #[tokio::test]
    #[traced_test]
    async fn test_multicast_rtx_timeouts() {
        let (tx_slim, mut rx_slim) = tokio::sync::mpsc::channel(1);
        let (tx_app, mut rx_app) = tokio::sync::mpsc::channel(1);

        let tx = SessionTransmitter {
            slim_tx: tx_slim,
            app_tx: tx_app,
            interceptors: Arc::new(parking_lot::RwLock::new(vec![])),
        };

        let sender = Name::from_strings(["agntcy", "ns", "sender"]).with_id(0);
        let receiver = Name::from_strings(["agntcy", "ns", "receiver"]).with_id(0);

        let session_config: MulticastConfiguration = MulticastConfiguration::new_with_initiator(
            sender.clone(),
            Some(5),
            Some(Duration::from_millis(500)),
            false,
<<<<<<< HEAD
            HashMap::new(),
=======
            false,
>>>>>>> 464d5232
        );

        let session = Multicast::new(
            0,
            session_config,
            sender.clone(),
            tx,
            SharedSecret::new("a", "group"),
            SharedSecret::new("a", "group"),
            std::path::PathBuf::from("/tmp/test_session"),
        );

        let mut message = Message::new_publish(
            &sender,
            &receiver,
            Some(SlimHeaderFlags::default().with_incoming_conn(123)), // set a fake incoming conn, as it is required for the rtx
            "msg",
            vec![0x1, 0x2, 0x3, 0x4],
        );

        // set the session type
        let header = message.get_session_header_mut();
        header.set_session_message_type(ProtoSessionMessageType::MulticastMsg);
        header.set_session_id(0);

        let res = session
            .on_message(message.clone(), MessageDirection::North)
            .await;
        assert!(res.is_ok());

        let msg = rx_app.recv().await.unwrap().unwrap();
        assert_eq!(msg, message);
        assert_eq!(msg.get_session_header().get_session_id(), 0);

        // set msg id = 2 this will trigger a loss detection
        let header = message.get_session_header_mut();
        header.message_id = 2;

        let res = session
            .on_message(message.clone(), MessageDirection::North)
            .await;
        assert!(res.is_ok());

        // read rtxs from the slim channel, the original one + 5 retries
        for _ in 0..6 {
            let rtx_msg = rx_slim.recv().await.unwrap().unwrap();
            let rtx_header = rtx_msg.get_session_header();
            assert_eq!(rtx_header.session_id, 0);
            assert_eq!(rtx_header.message_id, 1);
            assert_eq!(
                rtx_header.session_message_type(),
                ProtoSessionMessageType::RtxRequest,
            );
        }

        time::sleep(Duration::from_millis(1000)).await;

        let expected_msg = "packet 1 lost, not retries left";
        assert!(logs_contain(expected_msg));
        let expected_msg = "a message was definitely lost in session 0";
        assert!(logs_contain(expected_msg));
    }

    #[tokio::test]
    #[traced_test]
    async fn test_multicast_rtx_reception() {
        let (tx_slim, mut rx_slim) = tokio::sync::mpsc::channel(8);
        let (tx_app, _rx_app) = tokio::sync::mpsc::channel(8);

        let tx = SessionTransmitter {
            slim_tx: tx_slim,
            app_tx: tx_app,
            interceptors: Arc::new(parking_lot::RwLock::new(vec![])),
        };

        let receiver = Name::from_strings(["agntcy", "ns", "receiver"]).with_id(0);
        let sender = Name::from_strings(["agntcy", "ns", "sender"]).with_id(0);

        let session_config: MulticastConfiguration = MulticastConfiguration::new_with_initiator(
            sender.clone(),
            Some(5),
            Some(Duration::from_millis(500)),
            false,
<<<<<<< HEAD
            HashMap::new(),
=======
            false,
>>>>>>> 464d5232
        );

        let session = Multicast::new(
            120,
            session_config,
            receiver.clone(),
            tx,
            SharedSecret::new("a", "group"),
            SharedSecret::new("a", "group"),
            std::path::PathBuf::from("/tmp/test_session"),
        );

        let mut message =
            Message::new_publish(&sender, &receiver, None, "", vec![0x1, 0x2, 0x3, 0x4]);

        // set the session id in the message
        let header = message.get_session_header_mut();
        header.session_id = 120;

        // send 3 messages
        for _ in 0..3 {
            let res = session
                .on_message(message.clone(), MessageDirection::South)
                .await;
            assert!(res.is_ok());
        }

        // read the 3 messages from the slim channel
        for i in 0..3 {
            let msg = rx_slim.recv().await.unwrap().unwrap();
            let msg_header = msg.get_session_header();
            assert_eq!(msg_header.session_id, 120);
            assert_eq!(msg_header.message_id, i);
            assert_eq!(
                msg_header.session_message_type(),
                ProtoSessionMessageType::MulticastMsg
            );
        }

        let slim_header = Some(SlimHeader::new(
            &sender,
            &receiver,
            Some(
                SlimHeaderFlags::default()
                    .with_forward_to(0)
                    .with_incoming_conn(123),
            ), // set incoming conn, as it is required for the rtx
        ));

        let session_header = Some(SessionHeader::new(
            ProtoSessionType::SessionMulticast.into(),
            ProtoSessionMessageType::RtxRequest.into(),
            1,
            2,
            &None,
            &None,
        ));

        // receive an RTX for message 2
        let rtx = Message::new_publish_with_headers(slim_header, session_header, "", vec![]);

        // send the RTX from the slim
        let res = session
            .on_message(rtx.clone(), MessageDirection::North)
            .await;
        assert!(res.is_ok());

        // get rtx reply message from slim
        let msg = rx_slim.recv().await.unwrap().unwrap();
        let msg_header = msg.get_session_header();
        assert_eq!(msg_header.session_id, 120);
        assert_eq!(msg_header.message_id, 2);
        assert_eq!(
            msg_header.session_message_type(),
            ProtoSessionMessageType::RtxReply
        );
        assert_eq!(msg.get_payload().unwrap().blob, vec![0x1, 0x2, 0x3, 0x4]);
    }

    #[tokio::test]
    #[traced_test]
    async fn test_multicast_e2e_with_losses() {
        let (tx_slim_sender, mut rx_slim_sender) = tokio::sync::mpsc::channel(1);
        let (tx_app_sender, _rx_app_sender) = tokio::sync::mpsc::channel(1);

        let tx_sender = SessionTransmitter {
            slim_tx: tx_slim_sender,
            app_tx: tx_app_sender,
            interceptors: Arc::new(parking_lot::RwLock::new(vec![])),
        };

        let (tx_slim_receiver, mut rx_slim_receiver) = tokio::sync::mpsc::channel(1);
        let (tx_app_receiver, mut rx_app_receiver) = tokio::sync::mpsc::channel(1);

        let tx_receiver = SessionTransmitter {
            slim_tx: tx_slim_receiver,
            app_tx: tx_app_receiver,
            interceptors: Arc::new(parking_lot::RwLock::new(vec![])),
        };

        let send = Name::from_strings(["cisco", "default", "sender"]).with_id(0);
        let recv = Name::from_strings(["cisco", "default", "receiver"]).with_id(0);

        let session_config_sender: MulticastConfiguration =
<<<<<<< HEAD
            MulticastConfiguration::new(recv.clone(), false, None, None, false, HashMap::new());
        let session_config_receiver: MulticastConfiguration = MulticastConfiguration::new(
            recv.clone(),
            false,
            Some(5),
            Some(Duration::from_millis(100)), // keep the timer shorter with respect to the beacon one
            // otherwise we don't know which message will be received first
            false,
            HashMap::new(),
        );
=======
            MulticastConfiguration::new_with_initiator(recv.clone(), None, None, false, false);
        let session_config_receiver: MulticastConfiguration =
            MulticastConfiguration::new_with_initiator(
                recv.clone(),
                Some(5),
                Some(Duration::from_millis(100)), // keep the timer shorter with respect to the beacon one
                // otherwise we don't know which message will be received first
                false,
                false,
            );
>>>>>>> 464d5232

        let sender = Multicast::new(
            0,
            session_config_sender,
            send.clone(),
            tx_sender,
            SharedSecret::new("a", "group"),
            SharedSecret::new("a", "group"),
            std::path::PathBuf::from("/tmp/test_session_sender"),
        );
        let receiver = Multicast::new(
            0,
            session_config_receiver,
            recv.clone(),
            tx_receiver,
            SharedSecret::new("a", "group"),
            SharedSecret::new("a", "group"),
            std::path::PathBuf::from("/tmp/test_session_receiver"),
        );

        let mut message = Message::new_publish(
            &send,
            &recv,
            Some(SlimHeaderFlags::default().with_incoming_conn(0)),
            "msg",
            vec![0x1, 0x2, 0x3, 0x4],
        );
        message.set_incoming_conn(Some(0));
        message.get_session_header_mut().set_session_id(0);

        // send 3 messages from the producer app
        // send 3 messages
        for _ in 0..3 {
            let res = sender
                .on_message(message.clone(), MessageDirection::South)
                .await;
            assert!(res.is_ok());
        }

        // read the 3 messages from the sender slim channel
        // forward message 1 and 3 to the receiver
        for i in 0..3 {
            let mut msg = rx_slim_sender.recv().await.unwrap().unwrap();
            let msg_header = msg.get_session_header();
            assert_eq!(msg_header.session_id, 0);
            assert_eq!(msg_header.message_id, i);
            assert_eq!(
                msg_header.session_message_type(),
                ProtoSessionMessageType::MulticastMsg
            );

            // the receiver should detect a loss for packet 1
            if i != 1 {
                // make sure to set the incoming connection to avoid panic
                msg.set_incoming_conn(Some(0));
                msg.get_session_header_mut().set_session_id(0);
                let res = receiver
                    .on_message(msg.clone(), MessageDirection::North)
                    .await;
                assert!(res.is_ok());
            }
        }

        // the receiver app should get the packet 0
        let msg = rx_app_receiver.recv().await.unwrap().unwrap();
        let msg_header = msg.get_session_header();
        assert_eq!(msg_header.session_id, 0);
        assert_eq!(msg_header.message_id, 0);
        assert_eq!(
            msg_header.session_message_type(),
            ProtoSessionMessageType::MulticastMsg
        );
        assert_eq!(
            msg.get_source(),
            Name::from_strings(["cisco", "default", "sender"]).with_id(0)
        );
        assert_eq!(
            msg.get_dst(),
            Name::from_strings(["cisco", "default", "receiver"]).with_id(0)
        );

        // get the RTX from packet 1 and drop the first one before send it to sender
        let msg = rx_slim_receiver.recv().await.unwrap().unwrap();
        let msg_header = msg.get_session_header();
        assert_eq!(msg_header.session_id, 0);
        assert_eq!(msg_header.message_id, 1);
        assert_eq!(
            msg_header.session_message_type(),
            ProtoSessionMessageType::RtxRequest,
        );
        assert_eq!(
            msg.get_source(),
            Name::from_strings(["cisco", "default", "receiver"]).with_id(0)
        );
        assert_eq!(
            msg.get_dst(),
            Name::from_strings(["cisco", "default", "sender"]).with_id(0)
        );

        let mut msg = rx_slim_receiver.recv().await.unwrap().unwrap();
        let msg_header = msg.get_session_header();
        assert_eq!(msg_header.session_id, 0);
        assert_eq!(msg_header.message_id, 1);
        assert_eq!(
            msg_header.session_message_type(),
            ProtoSessionMessageType::RtxRequest
        );
        assert_eq!(
            msg.get_source(),
            Name::from_strings(["cisco", "default", "receiver"]).with_id(0)
        );
        assert_eq!(
            msg.get_dst(),
            Name::from_strings(["cisco", "default", "sender"]).with_id(0)
        );

        // send the second reply to the producer
        // make sure to set the incoming connection to avoid paninc
        msg.set_incoming_conn(Some(0));
        msg.get_session_header_mut().set_session_id(0);
        let res = sender
            .on_message(msg.clone(), MessageDirection::North)
            .await;
        assert!(res.is_ok());

        // this should generate an RTX reply
        let mut msg = rx_slim_sender.recv().await.unwrap().unwrap();
        let msg_header = msg.get_session_header();
        assert_eq!(msg_header.session_id, 0);
        assert_eq!(msg_header.message_id, 1);
        assert_eq!(
            msg_header.session_message_type(),
            ProtoSessionMessageType::RtxReply
        );
        assert_eq!(
            msg.get_source(),
            Name::from_strings(["cisco", "default", "sender"]).with_id(0)
        );
        assert_eq!(
            msg.get_dst(),
            Name::from_strings(["cisco", "default", "receiver"]).with_id(0)
        );

        // make sure to set the incoming connection to avoid paninc
        msg.set_incoming_conn(Some(0));
        let res = receiver
            .on_message(msg.clone(), MessageDirection::North)
            .await;
        assert!(res.is_ok());

        // the receiver app should get the packet 1 and 2, packet 1 is an RTX
        let msg = rx_app_receiver.recv().await.unwrap().unwrap();
        let msg_header = msg.get_session_header();
        assert_eq!(msg_header.session_id, 0);
        assert_eq!(msg_header.message_id, 1);
        assert_eq!(
            msg_header.session_message_type(),
            ProtoSessionMessageType::RtxReply,
        );
        assert_eq!(
            msg.get_source(),
            Name::from_strings(["cisco", "default", "sender"]).with_id(0)
        );
        assert_eq!(
            msg.get_dst(),
            Name::from_strings(["cisco", "default", "receiver"]).with_id(0)
        );

        let msg = rx_app_receiver.recv().await.unwrap().unwrap();
        let msg_header = msg.get_session_header();
        assert_eq!(msg_header.session_id, 0);
        assert_eq!(msg_header.message_id, 2);
        assert_eq!(
            msg_header.session_message_type(),
            ProtoSessionMessageType::MulticastMsg
        );
        assert_eq!(
            msg.get_source(),
            Name::from_strings(["cisco", "default", "sender"]).with_id(0)
        );
        assert_eq!(
            msg.get_dst(),
            Name::from_strings(["cisco", "default", "receiver"]).with_id(0)
        );
    }

    #[tokio::test]
    #[traced_test]
    async fn test_session_delete() {
        let (tx_slim, _) = tokio::sync::mpsc::channel(1);
        let (tx_app, _) = tokio::sync::mpsc::channel(1);

        let tx = SessionTransmitter {
            slim_tx: tx_slim,
            app_tx: tx_app,
            interceptors: Arc::new(parking_lot::RwLock::new(vec![])),
        };

        let source = Name::from_strings(["agntcy", "ns", "local"]).with_id(0);
        let stream = Name::from_strings(["agntcy", "ns", "stream"]);

        let session_config: MulticastConfiguration =
<<<<<<< HEAD
            MulticastConfiguration::new(stream, false, None, None, false, HashMap::new());
=======
            MulticastConfiguration::new_with_initiator(stream, None, None, false, false);
>>>>>>> 464d5232

        {
            let _session = Multicast::new(
                0,
                session_config.clone(),
                source.clone(),
                tx,
                SharedSecret::new("a", "group"),
                SharedSecret::new("a", "group"),
                std::path::PathBuf::from("/tmp/test_session"),
            );
        }

        // session should be deleted, make sure the process loop is also closed
        time::sleep(Duration::from_millis(100)).await;

        // check that the session is deleted, by checking the log
        assert!(logs_contain(
            "stopping message processing on multicast session 0"
        ));
    }
}<|MERGE_RESOLUTION|>--- conflicted
+++ resolved
@@ -46,11 +46,8 @@
     pub max_retries: u32,
     pub timeout: std::time::Duration,
     pub mls_enabled: bool,
-<<<<<<< HEAD
+    pub(crate) initiator: bool,
     pub metadata: HashMap<String, String>,
-=======
-    pub(crate) initiator: bool,
->>>>>>> 464d5232
 }
 
 impl SessionConfigTrait for MulticastConfiguration {
@@ -75,11 +72,8 @@
             max_retries: 10,
             timeout: std::time::Duration::from_millis(1000),
             mls_enabled: false,
-<<<<<<< HEAD
+            initiator: true,
             metadata: HashMap::new(),
-=======
-            initiator: true,
->>>>>>> 464d5232
         }
     }
 }
@@ -110,10 +104,8 @@
             max_retries: max_retries.unwrap_or(0),
             timeout: timeout.unwrap_or(std::time::Duration::from_millis(0)),
             mls_enabled,
-<<<<<<< HEAD
+            initiator: true,
             metadata,
-=======
-            initiator: true,
         }
     }
 
@@ -124,6 +116,7 @@
         timeout: Option<std::time::Duration>,
         mls_enabled: bool,
         initiator: bool,
+        metadata: HashMap<String, String>,
     ) -> Self {
         Self {
             channel_name,
@@ -131,7 +124,7 @@
             timeout: timeout.unwrap_or(std::time::Duration::from_millis(0)),
             mls_enabled,
             initiator,
->>>>>>> 464d5232
+            metadata,
         }
     }
 }
@@ -1068,12 +1061,14 @@
         let source = Name::from_strings(["agntcy", "ns", "local"]).with_id(0);
         let stream = Name::from_strings(["agntcy", "ns", "local_stream"]).with_id(0);
 
-        let session_config: MulticastConfiguration =
-<<<<<<< HEAD
-            MulticastConfiguration::new(stream.clone(), false, None, None, false, HashMap::new());
-=======
-            MulticastConfiguration::new_with_initiator(stream.clone(), None, None, false, false);
->>>>>>> 464d5232
+        let session_config: MulticastConfiguration = MulticastConfiguration::new_with_initiator(
+            stream.clone(),
+            None,
+            None,
+            false,
+            false,
+            HashMap::new(),
+        );
 
         let session = Multicast::new(
             0,
@@ -1097,11 +1092,8 @@
             Some(10),
             Some(Duration::from_millis(1000)),
             false,
-<<<<<<< HEAD
+            false,
             HashMap::new(),
-=======
-            false,
->>>>>>> 464d5232
         );
 
         let session = Multicast::new(
@@ -1147,27 +1139,21 @@
         let recv = Name::from_strings(["cisco", "default", "receiver"]).with_id(0);
 
         let session_config_sender: MulticastConfiguration =
-<<<<<<< HEAD
-            MulticastConfiguration::new(send.clone(), false, None, None, false, HashMap::new());
+            MulticastConfiguration::new_with_initiator(
+                send.clone(),
+                None,
+                None,
+                false,
+                false,
+                HashMap::new(),
+            );
         let session_config_receiver: MulticastConfiguration = MulticastConfiguration::new(
             send.clone(),
-            false,
             Some(5),
             Some(Duration::from_millis(500)),
             false,
             HashMap::new(),
         );
-=======
-            MulticastConfiguration::new_with_initiator(send.clone(), None, None, false, false);
-        let session_config_receiver: MulticastConfiguration =
-            MulticastConfiguration::new_with_initiator(
-                send.clone(),
-                Some(5),
-                Some(Duration::from_millis(500)),
-                false,
-                false,
-            );
->>>>>>> 464d5232
 
         let sender = Multicast::new(
             0,
@@ -1246,11 +1232,8 @@
             Some(5),
             Some(Duration::from_millis(500)),
             false,
-<<<<<<< HEAD
+            false,
             HashMap::new(),
-=======
-            false,
->>>>>>> 464d5232
         );
 
         let session = Multicast::new(
@@ -1334,11 +1317,8 @@
             Some(5),
             Some(Duration::from_millis(500)),
             false,
-<<<<<<< HEAD
+            false,
             HashMap::new(),
-=======
-            false,
->>>>>>> 464d5232
         );
 
         let session = Multicast::new(
@@ -1443,29 +1423,22 @@
         let recv = Name::from_strings(["cisco", "default", "receiver"]).with_id(0);
 
         let session_config_sender: MulticastConfiguration =
-<<<<<<< HEAD
-            MulticastConfiguration::new(recv.clone(), false, None, None, false, HashMap::new());
+            MulticastConfiguration::new_with_initiator(
+                recv.clone(),
+                None,
+                None,
+                false,
+                false,
+                HashMap::new(),
+            );
         let session_config_receiver: MulticastConfiguration = MulticastConfiguration::new(
             recv.clone(),
-            false,
             Some(5),
             Some(Duration::from_millis(100)), // keep the timer shorter with respect to the beacon one
             // otherwise we don't know which message will be received first
             false,
             HashMap::new(),
         );
-=======
-            MulticastConfiguration::new_with_initiator(recv.clone(), None, None, false, false);
-        let session_config_receiver: MulticastConfiguration =
-            MulticastConfiguration::new_with_initiator(
-                recv.clone(),
-                Some(5),
-                Some(Duration::from_millis(100)), // keep the timer shorter with respect to the beacon one
-                // otherwise we don't know which message will be received first
-                false,
-                false,
-            );
->>>>>>> 464d5232
 
         let sender = Multicast::new(
             0,
@@ -1667,12 +1640,14 @@
         let source = Name::from_strings(["agntcy", "ns", "local"]).with_id(0);
         let stream = Name::from_strings(["agntcy", "ns", "stream"]);
 
-        let session_config: MulticastConfiguration =
-<<<<<<< HEAD
-            MulticastConfiguration::new(stream, false, None, None, false, HashMap::new());
-=======
-            MulticastConfiguration::new_with_initiator(stream, None, None, false, false);
->>>>>>> 464d5232
+        let session_config: MulticastConfiguration = MulticastConfiguration::new_with_initiator(
+            stream,
+            None,
+            None,
+            false,
+            false,
+            HashMap::new(),
+        );
 
         {
             let _session = Multicast::new(
