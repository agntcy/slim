// Copyright AGNTCY Contributors (https://github.com/agntcy)
// SPDX-License-Identifier: Apache-2.0

// Standard library imports
use std::collections::HashMap;
use std::sync::Arc;

// Third-party crates
use parking_lot::RwLock as SyncRwLock;
use rand::Rng;
use tokio::sync::RwLock as AsyncRwLock;
use tokio::sync::mpsc::Sender;
use tracing::{debug, warn};

use slim_auth::traits::{TokenProvider, Verifier};
use slim_datapath::api::{ProtoMessage as Message, ProtoSessionMessageType, ProtoSessionType};
use slim_datapath::messages::Name;

use crate::session::MessageHandler;
use crate::session::notification::Notification;
use crate::session::transmitter::{AppTransmitter, SessionTransmitter};

// Local crate
use super::context::SessionContext;
use super::interceptor::{IdentityInterceptor, SessionInterceptor};
use super::interceptor_mls::METADATA_MLS_ENABLED;
use super::multicast::{self, MulticastConfiguration};
use super::point_to_point::PointToPointConfiguration;
use super::{
    Id, MessageDirection, SESSION_RANGE, Session, SessionConfig, SessionConfigTrait, SessionType,
    SlimChannelSender, Transmitter,
};
use super::{SessionError, channel_endpoint::handle_channel_discovery_message};
use crate::session::interceptor::SessionInterceptorProvider; // needed for add_interceptor

/// SessionLayer manages sessions and their lifecycle
pub(crate) struct SessionLayer<P, V, T = AppTransmitter<P, V>>
where
    P: TokenProvider + Send + Sync + Clone + 'static,
    V: Verifier + Send + Sync + Clone + 'static,
    T: Transmitter + Send + Sync + Clone + 'static,
{
    /// Session pool
    pool: AsyncRwLock<HashMap<Id, Arc<Session<P, V>>>>,

    /// Name of the local app
    app_name: Name,

    /// Identity provider for the local app
    identity_provider: P,

    /// Identity verifier
    identity_verifier: V,

    /// ID of the local connection
    conn_id: u64,

    /// Tx channels
    tx_slim: SlimChannelSender,
    tx_app: Sender<Result<Notification<P, V>, SessionError>>,

    // Transmitter to bypass sessions
    transmitter: T,

    /// Default configuration for the session
    default_p2p_conf: SyncRwLock<PointToPointConfiguration>,
    default_multicast_conf: SyncRwLock<MulticastConfiguration>,

    /// Storage path for app data
    storage_path: std::path::PathBuf,
}

impl<P, V, T> SessionLayer<P, V, T>
where
    P: TokenProvider + Send + Sync + Clone + 'static,
    V: Verifier + Send + Sync + Clone + 'static,
    T: Transmitter + Send + Sync + Clone + 'static,
{
    /// Create a new SessionLayer
    #[allow(clippy::too_many_arguments)]
    pub(crate) fn new(
        app_name: Name,
        identity_provider: P,
        identity_verifier: V,
        conn_id: u64,
        tx_slim: SlimChannelSender,
        tx_app: Sender<Result<Notification<P, V>, SessionError>>,
        transmitter: T,
        storage_path: std::path::PathBuf,
    ) -> Self {
        // Create default configurations
        let default_p2p_conf = SyncRwLock::new(PointToPointConfiguration::default());
        let default_multicast_conf = SyncRwLock::new(MulticastConfiguration::default());

        Self {
            pool: AsyncRwLock::new(HashMap::new()),
            app_name,
            identity_provider,
            identity_verifier,
            conn_id,
            tx_slim,
            tx_app,
            transmitter,
            default_p2p_conf,
            default_multicast_conf,
            storage_path,
        }
    }

    pub(crate) fn tx_slim(&self) -> SlimChannelSender {
        self.tx_slim.clone()
    }

    pub(crate) fn tx_app(&self) -> Sender<Result<Notification<P, V>, SessionError>> {
        self.tx_app.clone()
    }

    #[allow(dead_code)]
    pub(crate) fn conn_id(&self) -> u64 {
        self.conn_id
    }

    pub(crate) fn app_name(&self) -> &Name {
        &self.app_name
    }

    /// Get identity token from the identity provider
    pub(crate) fn get_identity_token(&self) -> Result<String, String> {
        self.identity_provider
            .get_token()
            .map_err(|e| e.to_string())
    }

    pub(crate) async fn create_session(
        &self,
        session_config: SessionConfig,
        id: Option<Id>,
    ) -> Result<SessionContext<P, V>, SessionError> {
        // TODO(msardara): the session identifier should be a combination of the
        // session ID and the app ID, to prevent collisions.

        // get a lock on the session pool
        let mut pool = self.pool.write().await;

        // generate a new session ID in the SESSION_RANGE if not provided
        let id = match id {
            Some(id) => {
                // make sure provided id is in range
                if !SESSION_RANGE.contains(&id) {
                    return Err(SessionError::InvalidSessionId(id.to_string()));
                }

                // check if the session ID is already used
                if pool.contains_key(&id) {
                    return Err(SessionError::SessionIdAlreadyUsed(id.to_string()));
                }

                id
            }
            None => {
                // generate a new session ID
                loop {
                    let id = rand::rng().random_range(SESSION_RANGE);
                    if !pool.contains_key(&id) {
                        break id;
                    }
                }
            }
        };

        // Create a new transmitter with identity interceptors
        let (app_tx, app_rx) = tokio::sync::mpsc::channel(128);
        let tx = SessionTransmitter::new(self.tx_slim.clone(), app_tx);

        let identity_interceptor = Arc::new(IdentityInterceptor::new(
            self.identity_provider.clone(),
            self.identity_verifier.clone(),
        ));

        tx.add_interceptor(identity_interceptor);

        // create a new session
        let session = match session_config {
            SessionConfig::PointToPoint(conf) => Arc::new(Session::from_point_to_point(
                super::point_to_point::PointToPoint::new(
                    id,
                    conf,
                    self.app_name().clone(),
                    tx,
                    self.identity_provider.clone(),
                    self.identity_verifier.clone(),
                    self.storage_path.clone(),
                ),
            )),
            SessionConfig::Multicast(conf) => {
                Arc::new(Session::from_multicast(multicast::Multicast::new(
                    id,
                    conf,
                    self.app_name().clone(),
                    tx,
                    self.identity_provider.clone(),
                    self.identity_verifier.clone(),
                    self.storage_path.clone(),
                )))
            }
        };

        // insert the session into the pool
        let ret = pool.insert(id, session.clone());

        // This should never happen, but just in case
        if ret.is_some() {
            panic!("session already exists: {}", ret.is_some());
        }

        Ok(SessionContext::new(session, app_rx))
    }

    /// Remove a session from the pool
    pub(crate) async fn remove_session(&self, id: Id) -> bool {
        // get the write lock
        let mut pool = self.pool.write().await;
        pool.remove(&id).is_some()
    }

    #[cfg(test)]
    pub(crate) async fn handle_message_from_app(
        &self,
        message: Message,
        context: &SessionContext<P, V>,
    ) -> Result<(), SessionError> {
        context
            .session()
            .upgrade()
            .ok_or(SessionError::SessionNotFound(0))?
            .publish_message(message)
            .await
    }

    /// Handle session from slim without creating a session
    /// return true is the message processing is done and no
    /// other action is needed, false otherwise
    pub(crate) async fn handle_message_from_slim_without_session(
        &self,
        message: &slim_datapath::api::ProtoMessage,
        session_type: ProtoSessionType,
        session_message_type: ProtoSessionMessageType,
        session_id: u32,
    ) -> Result<bool, SessionError> {
        match session_message_type {
            ProtoSessionMessageType::ChannelDiscoveryRequest => {
                // reply directly without creating any new Session
                let msg = handle_channel_discovery_message(
                    message,
                    self.app_name(),
                    session_id,
                    session_type,
                );

                self.transmitter
                    .send_to_slim(Ok(msg))
                    .await
                    .map(|_| true)
                    .map_err(|e| {
                        SessionError::SlimTransmission(format!(
                            "error sending discovery reply: {}",
                            e
                        ))
                    })
            }
            _ => Ok(false),
        }
    }

    /// Handle a message from the message processor, and pass it to the
    /// corresponding session
    pub(crate) async fn handle_message_from_slim(
        &self,
        mut message: Message,
    ) -> Result<(), SessionError> {
        // Pass message to interceptors in the transmitter
        self.transmitter
            .on_msg_from_slim_interceptors(&mut message)
            .await?;

        tracing::trace!(
            "received message from SLIM {} {}",
            message.get_session_message_type().as_str_name(),
            message.get_id()
        );

        let (id, session_type, session_message_type) = {
            // get the session type and the session id from the message
            let header = message.get_session_header();

            // get the session type from the header
            let session_type = header.session_type();

            // get the session message type
            let session_message_type = header.session_message_type();

            // get the session ID
            let id = header.session_id;

            (id, session_type, session_message_type)
        };

        match self
            .handle_message_from_slim_without_session(
                &message,
                session_type,
                session_message_type,
                id,
            )
            .await
        {
            Ok(done) => {
                if done {
                    // message process concluded
                    return Ok(());
                }
            }
            Err(e) => {
                // return an error
                return Err(SessionError::SlimReception(format!(
                    "error processing packets from slim {}",
                    e
                )));
            }
        }

        if session_message_type == ProtoSessionMessageType::ChannelLeaveRequest {
            // send message to the session and delete it after
            if let Some(session) = self.pool.read().await.get(&id) {
                session.on_message(message, MessageDirection::North).await?;
            } else {
                warn!(
                    "received Channel Leave Request message with unknown session id, drop the message"
                );
                return Err(SessionError::SessionUnknown(
                    session_type.as_str_name().to_string(),
                ));
            }
            // remove the session
            self.remove_session(id).await;
            return Ok(());
        }

        if let Some(session) = self.pool.read().await.get(&id) {
            // pass the message to the session
            return session.on_message(message, MessageDirection::North).await;
        }

        let new_session = match session_message_type {
            ProtoSessionMessageType::P2PMsg | ProtoSessionMessageType::P2PReliable => {
                let mut conf = self.default_p2p_conf.read().clone();

                // Set that the session was initiated by another app
                conf.initiator = false;

                // If other session is reliable, set the timeout
                if session_message_type == ProtoSessionMessageType::P2PReliable {
                    if conf.timeout.is_none() {
                        // TODO: this timer should be taken from somewhere
                        conf.timeout = Some(std::time::Duration::from_secs(5));
                    }

                    if conf.max_retries.is_none() {
                        conf.max_retries = Some(5);
                    }
                }

                self.create_session(SessionConfig::PointToPoint(conf), Some(id))
                    .await?
            }
            ProtoSessionMessageType::ChannelJoinRequest => {
                // Create a new session based on the SessionType contained in the message
                match message.get_session_header().session_type() {
                    ProtoSessionType::SessionPointToPoint => {
                        let mut conf = self.default_p2p_conf.read().clone();
                        conf.initiator = false;

                        if conf.timeout.is_none() {
                            conf.timeout = Some(std::time::Duration::from_secs(5));
                        }

                        if conf.max_retries.is_none() {
                            conf.max_retries = Some(5);
                        }

<<<<<<< HEAD
                        conf.mls_enabled = message.message.contains_metadata(METADATA_MLS_ENABLED);
                        conf.unicast = true;
=======
                        conf.mls_enabled = message.contains_metadata(METADATA_MLS_ENABLED);

                        let conf = conf.with_remote(message.get_source());
>>>>>>> 787d111d

                        self.create_session(SessionConfig::PointToPoint(conf), Some(id))
                            .await?
                    }
                    ProtoSessionType::SessionMulticast => {
                        let mut conf = self.default_multicast_conf.read().clone();
                        conf.mls_enabled = message.contains_metadata(METADATA_MLS_ENABLED);
                        self.create_session(SessionConfig::Multicast(conf), Some(id))
                            .await?
                    }
                    _ => {
                        warn!(
                            "received channel join request with unknown session type: {}",
                            session_type.as_str_name()
                        );
                        return Err(SessionError::SessionUnknown(
                            session_type.as_str_name().to_string(),
                        ));
                    }
                }
            }
            ProtoSessionMessageType::ChannelDiscoveryRequest
            | ProtoSessionMessageType::ChannelDiscoveryReply
            | ProtoSessionMessageType::ChannelJoinReply
            | ProtoSessionMessageType::ChannelLeaveRequest
            | ProtoSessionMessageType::ChannelLeaveReply
            | ProtoSessionMessageType::ChannelMlsCommit
            | ProtoSessionMessageType::ChannelMlsWelcome
            | ProtoSessionMessageType::ChannelMlsAck
            | ProtoSessionMessageType::P2PAck
            | ProtoSessionMessageType::RtxRequest
            | ProtoSessionMessageType::RtxReply
            | ProtoSessionMessageType::MulticastMsg
            | ProtoSessionMessageType::BeaconMulticast => {
                debug!("received channel message with unknown session id");
                // We can ignore these messages
                return Ok(());
            }
            _ => {
                return Err(SessionError::SessionUnknown(
                    session_message_type.as_str_name().to_string(),
                ));
            }
        };

        debug_assert!(new_session.session().upgrade().unwrap().id() == id);

        // update session context with metadata from the message
        let new_session = new_session.with_metadata(message.metadata.clone());

        // process the message
        new_session
            .session()
            .upgrade()
            .ok_or(SessionError::SessionClosed(
                "newly created session already closed: this should not happen".to_string(),
            ))?
            .on_message(message, MessageDirection::North)
            .await?;

        // send new session to the app
        self.tx_app
            .send(Ok(Notification::NewSession(new_session)))
            .await
            .map_err(|e| SessionError::AppTransmission(format!("error sending new session: {}", e)))
    }

    /// Set the configuration of a session
    pub(crate) fn set_default_session_config(
        &self,
        session_config: &SessionConfig,
    ) -> Result<(), SessionError> {
        // If no session ID is provided, modify the default session
<<<<<<< HEAD
        let session_id = match session_id {
            Some(id) => id,
            None => {
                // modify the default session
                match &session_config {
                    SessionConfig::PointToPoint(_) => {
                        return self.default_p2p_conf.write().replace(session_config);
                    }
                    SessionConfig::Multicast(_) => {
                        return self.default_multicast_conf.write().replace(session_config);
                    }
                }
=======
        match session_config {
            SessionConfig::PointToPoint(_) => self.default_ff_conf.write().replace(session_config),
            SessionConfig::Multicast(_) => {
                self.default_multicast_conf.write().replace(session_config)
>>>>>>> 787d111d
            }
        }
    }

    /// Get the session configuration
    pub(crate) fn get_default_session_config(
        &self,
        session_type: SessionType,
    ) -> Result<SessionConfig, SessionError> {
        match session_type {
            SessionType::PointToPoint => Ok(SessionConfig::PointToPoint(
                self.default_p2p_conf.read().clone(),
            )),
            SessionType::Multicast => Ok(SessionConfig::Multicast(
                self.default_multicast_conf.read().clone(),
            )),
        }
    }

    /// Add an interceptor to a session
    #[allow(dead_code)]
    pub async fn add_session_interceptor(
        &self,
        session_id: Id,
        interceptor: Arc<dyn SessionInterceptor + Send + Sync>,
    ) -> Result<(), SessionError> {
        let mut pool = self.pool.write().await;

        if let Some(session) = pool.get_mut(&session_id) {
            session.tx_ref().add_interceptor(interceptor);
            Ok(())
        } else {
            Err(SessionError::SessionNotFound(session_id))
        }
    }

    /// Check if the session pool is empty (for testing purposes)
    #[cfg(test)]
    pub(crate) async fn is_pool_empty(&self) -> bool {
        self.pool.read().await.is_empty()
    }
}<|MERGE_RESOLUTION|>--- conflicted
+++ resolved
@@ -361,7 +361,6 @@
                 // If other session is reliable, set the timeout
                 if session_message_type == ProtoSessionMessageType::P2PReliable {
                     if conf.timeout.is_none() {
-                        // TODO: this timer should be taken from somewhere
                         conf.timeout = Some(std::time::Duration::from_secs(5));
                     }
 
@@ -380,6 +379,8 @@
                         let mut conf = self.default_p2p_conf.read().clone();
                         conf.initiator = false;
 
+                        // TODO (micpapal): this timer should be part of the session context 
+                        // to be added in the JoinRequest
                         if conf.timeout.is_none() {
                             conf.timeout = Some(std::time::Duration::from_secs(5));
                         }
@@ -388,14 +389,10 @@
                             conf.max_retries = Some(5);
                         }
 
-<<<<<<< HEAD
-                        conf.mls_enabled = message.message.contains_metadata(METADATA_MLS_ENABLED);
                         conf.unicast = true;
-=======
                         conf.mls_enabled = message.contains_metadata(METADATA_MLS_ENABLED);
 
                         let conf = conf.with_remote(message.get_source());
->>>>>>> 787d111d
 
                         self.create_session(SessionConfig::PointToPoint(conf), Some(id))
                             .await?
@@ -469,25 +466,10 @@
         session_config: &SessionConfig,
     ) -> Result<(), SessionError> {
         // If no session ID is provided, modify the default session
-<<<<<<< HEAD
-        let session_id = match session_id {
-            Some(id) => id,
-            None => {
-                // modify the default session
-                match &session_config {
-                    SessionConfig::PointToPoint(_) => {
-                        return self.default_p2p_conf.write().replace(session_config);
-                    }
-                    SessionConfig::Multicast(_) => {
-                        return self.default_multicast_conf.write().replace(session_config);
-                    }
-                }
-=======
         match session_config {
-            SessionConfig::PointToPoint(_) => self.default_ff_conf.write().replace(session_config),
+            SessionConfig::PointToPoint(_) => self.default_p2p_conf.write().replace(session_config),
             SessionConfig::Multicast(_) => {
                 self.default_multicast_conf.write().replace(session_config)
->>>>>>> 787d111d
             }
         }
     }
