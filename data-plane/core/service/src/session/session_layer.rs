--- conflicted
+++ resolved
@@ -400,15 +400,12 @@
                     ProtoSessionType::SessionMulticast => {
                         let mut conf = self.default_multicast_conf.read().clone();
                         conf.mls_enabled = message.contains_metadata(METADATA_MLS_ENABLED);
-<<<<<<< HEAD
                         conf.channel_name = message
                             .get_session_header()
                             .get_destination()
                             .ok_or(SessionError::MissingChannelName)?;
 
-=======
                         conf.initiator = false;
->>>>>>> 464d5232
                         self.create_session(SessionConfig::Multicast(conf), Some(id))
                             .await?
                     }
