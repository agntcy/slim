[package]
name = "agntcy-slim-service"
edition = { workspace = true }
license = { workspace = true }
version = "0.4.2"
description = "Main service and public API to interact with SLIM data plane."

[lib]
name = "slim_service"

[dependencies]
<<<<<<< HEAD
base64 = "0.22"
=======
agntcy-slim-auth = { workspace = true }
>>>>>>> 242e38a9
agntcy-slim-config = { workspace = true }
agntcy-slim-controller = { workspace = true }
agntcy-slim-datapath = { workspace = true }
agntcy-slim-mls = { workspace = true }
async-trait = { workspace = true }
bincode = { workspace = true }
drain = { workspace = true }
parking_lot = { workspace = true }
rand = { workspace = true }
serde = { workspace = true }
thiserror = { workspace = true }
tokio = { workspace = true }
tokio-util = { workspace = true }
tonic = { workspace = true }
tracing = { workspace = true }

[dev-dependencies]
tracing-test = { workspace = true }<|MERGE_RESOLUTION|>--- conflicted
+++ resolved
@@ -9,11 +9,8 @@
 name = "slim_service"
 
 [dependencies]
-<<<<<<< HEAD
 base64 = "0.22"
-=======
 agntcy-slim-auth = { workspace = true }
->>>>>>> 242e38a9
 agntcy-slim-config = { workspace = true }
 agntcy-slim-controller = { workspace = true }
 agntcy-slim-datapath = { workspace = true }
