// Copyright AGNTCY Contributors (https://github.com/agntcy)
// SPDX-License-Identifier: Apache-2.0
//
// ConfigLoader loads the configuration file once and exposes lazy, cached
// accessors for tracing, runtime, and services. Services are validated only
// when requested, allowing callers that only need tracing/runtime to proceed
// even if services are absent.

use lazy_static::lazy_static;
use std::collections::{HashMap, HashSet};

use serde::Deserialize;
use serde_yaml::{Value, from_str};
use thiserror::Error;
use tracing::{debug, warn};

use crate::runtime::RuntimeConfiguration;
use slim_config::component::configuration::Configuration;
use slim_config::component::id::ID;
use slim_config::component::{Component, ComponentBuilder};
use slim_config::provider::ConfigResolver;
use slim_service::{Service, ServiceBuilder};
use slim_tracing::TracingConfiguration;

#[derive(Error, Debug)]
pub enum ConfigError {
    // File / I/O
    #[error("not found: {0}")]
    NotFound(String),

    // Parsing / structural validity
    #[error("invalid configuration - impossible to parse yaml")]
    InvalidYaml,
    #[error("invalid configuration - key {0} not valid")]
    InvalidKey(String),
    #[error("invalid configuration")]
    Invalid(String),

    // YAML decoding (typed propagation)
    #[error("yaml parse error: {0}")]
    YamlError(#[from] serde_yaml::Error),

    // Services / resolution
    #[error("invalid configuration - missing services")]
    InvalidNoServices,
    #[error("invalid configuration - resolver not found")]
    ResolverError,
}

lazy_static! {
    static ref CONFIG_KEYS: HashSet<&'static str> = {
        let mut s = HashSet::new();
        s.insert("tracing");
        s.insert("runtime");
        s.insert("services");
        s
    };
}

pub struct ConfigLoader {
    root: Value,
    tracing: Option<TracingConfiguration>,
    runtime: Option<RuntimeConfiguration>,
    services: Option<HashMap<ID, Service>>,
}

impl std::fmt::Debug for ConfigLoader {
    fn fmt(&self, f: &mut std::fmt::Formatter<'_>) -> std::fmt::Result {
        let tracing_loaded = self.tracing.is_some();
        let runtime_loaded = self.runtime.is_some();
        let services_count = self.services.as_ref().map(|m| m.len());
        let root_keys = self
            .root
            .as_mapping()
            .map(|m| {
                m.keys()
                    .filter_map(|k| k.as_str())
                    .map(|s| s.to_string())
                    .collect::<Vec<String>>()
            })
            .unwrap_or_default();

        f.debug_struct("ConfigLoader")
            .field("root_keys", &root_keys)
            .field("tracing_loaded", &tracing_loaded)
            .field("runtime_loaded", &runtime_loaded)
            .field("services_count", &services_count)
            .finish()
    }
}

impl ConfigLoader {
    pub fn new(file_path: &str) -> Result<Self, ConfigError> {
        let config_str =
            std::fs::read_to_string(file_path).map_err(|e| ConfigError::NotFound(e.to_string()))?;
        let mut root: Value = from_str(&config_str).map_err(|_| ConfigError::InvalidYaml)?;

        let mapping = root.as_mapping().ok_or(ConfigError::InvalidYaml)?;
        for key in mapping.keys() {
            let k = key.as_str().ok_or(ConfigError::InvalidYaml)?;
            if !CONFIG_KEYS.contains(k) {
                return Err(ConfigError::InvalidKey(k.to_string()));
            }
        }

        let resolver = ConfigResolver::new();
        resolver
            .resolve(&mut root)
            .map_err(|_| ConfigError::ResolverError)?;

        Ok(Self {
            root,
            tracing: None,
            runtime: None,
            services: None,
        })
    }

    pub fn tracing(&mut self) -> &TracingConfiguration {
        if self.tracing.is_none() {
            let cfg = self
                .root
                .get("tracing")
                .cloned()
                .map(|v| {
                    serde_yaml::from_value(v).unwrap_or_else(|e| {
                        warn!(error = ?e, "invalid tracing config, falling back to default");
                        TracingConfiguration::default()
                    })
                })
                .unwrap_or_else(TracingConfiguration::default);
            debug!(?cfg, "Tracing configuration loaded");
            self.tracing = Some(cfg);
        }
        self.tracing.as_ref().unwrap()
    }

    pub fn runtime(&mut self) -> &RuntimeConfiguration {
        if self.runtime.is_none() {
            let cfg = self
                .root
                .get("runtime")
                .cloned()
                .map(|v| {
                    serde_yaml::from_value(v).unwrap_or_else(|e| {
                        warn!(error = ?e, "invalid runtime config, falling back to default");
                        RuntimeConfiguration::default()
                    })
                })
                .unwrap_or_else(RuntimeConfiguration::default);
            debug!(?cfg, "Runtime configuration loaded");
            self.runtime = Some(cfg);
        }
        self.runtime.as_ref().unwrap()
    }

    pub fn services(&mut self) -> Result<&mut HashMap<ID, Service>, ConfigError> {
        if self.services.is_none() {
            let service_val = match self.root.get("services") {
                Some(sv) => sv,
                None => return Err(ConfigError::InvalidNoServices),
            };

            let service_map = service_val.as_mapping().ok_or(ConfigError::InvalidYaml)?;
            debug!(
                count = service_map.len(),
                "Parsing services configuration entries"
            );

            let mut services_ret = HashMap::<ID, Service>::new();
            for (name, value) in service_map {
                let s = build_service(name, value)?;
                services_ret.insert(s.identifier().clone(), s);
            }

            if services_ret.is_empty() {
                return Err(ConfigError::InvalidNoServices);
            }
            let ids: Vec<_> = services_ret.keys().map(|id| id.to_string()).collect();
            debug!(
                count = services_ret.len(),
                ?ids,
                "Services configuration loaded"
            );

            self.services = Some(services_ret);
        }
        Ok(self.services.as_mut().unwrap())
    }
}

fn resolve_component<B>(
    id: &ID,
    builder: B,
    component_config: Value,
) -> Result<B::Component, ConfigError>
where
    B: ComponentBuilder,
    B::Config: Configuration + std::fmt::Debug,
    for<'de> <B as ComponentBuilder>::Config: Deserialize<'de>,
{
    // Typed YAML value conversion (produces ConfigError::YamlError)
    let config: B::Config = serde_yaml::from_value(component_config)?;

    config.validate().map_err(|e| {
        debug!(error = ?e, "Component configuration validation failed");
        ConfigError::Invalid(e.to_string())
    })?;
    debug!(component_id = id.name(), "Resolved component configuration");

    builder
        .build_with_config(id.name(), &config)
        .map_err(|e| ConfigError::Invalid(e.to_string()))
}

fn build_service(name: &Value, config: &Value) -> Result<Service, ConfigError> {
    let id_string = name.as_str().ok_or(ConfigError::InvalidYaml)?;
    let id = ID::new_with_str(id_string).map_err(|e| ConfigError::InvalidKey(e.to_string()))?;
    let component_config = config;

    if id.kind().to_string().as_str() == slim_service::KIND {
        return resolve_component(&id, ServiceBuilder::new(), component_config.clone());
    }

    Err(ConfigError::InvalidKey(id_string.to_string()))
}

<<<<<<< HEAD
pub fn load_config(config_file: &str) -> Result<ConfigResult, ConfigError> {
    let config_str =
        std::fs::read_to_string(config_file).map_err(|e| ConfigError::NotFound(e.to_string()))?;
    // Typed YAML file parse (produces ConfigError::YamlError)
    let mut config: Value = from_str(&config_str)?;
=======
#[cfg(test)]
mod tests {
    use super::*;
    use tracing_test::traced_test;
>>>>>>> 5707157f

    fn testdata_path() -> String {
        concat!(env!("CARGO_MANIFEST_DIR"), "/testdata").to_string()
    }

<<<<<<< HEAD
    // Resolve the configuration
    let resolver = ConfigResolver::new();
    resolver
        .resolve(&mut config)
        .map_err(|_| ConfigError::ResolverError)?;

    // Configure tracing
    let tracing_config = config.get("tracing");
    let tracing = match tracing_config {
        Some(tracing) => serde_yaml::from_value(tracing.clone())?,
        None => TracingConfiguration::default(),
    };

    // configure runtime
    let runtime = match config.get("runtime") {
        Some(runtime) => serde_yaml::from_value(runtime.clone())?,
        None => RuntimeConfiguration::default(),
    };
=======
    #[test]
    #[traced_test]
    fn test_full_config_components() {
        let path = format!("{}/config.yaml", testdata_path());
        let mut loader = ConfigLoader::new(&path).expect("loader init should succeed");

        let tracing = loader.tracing();
        assert!(
            !tracing.log_level().is_empty(),
            "tracing log level should not be empty"
        );
>>>>>>> 5707157f

        let _runtime = loader.runtime();

        let services = loader.services().expect("services should load");
        assert!(!services.is_empty(), "services map should not be empty");
    }

    #[test]
    #[traced_test]
    fn test_missing_services_affects_only_services_loader() {
        let path = format!("{}/config-no-services.yaml", testdata_path());
        let mut loader = ConfigLoader::new(&path).expect("loader init should succeed");
        let _ = loader.tracing();
        let _ = loader.runtime();
        let services = loader.services();
        assert!(
            services.is_err(),
            "services loader should error when services are missing"
        );
        matches!(services.unwrap_err(), ConfigError::InvalidNoServices);
    }

    #[test]
    #[traced_test]
    fn test_invalid_yaml() {
        let path = format!("{}/config-invalid-yaml.yaml", testdata_path());
        let mut loader = ConfigLoader::new(&path).unwrap();

        let res = loader.services();
        assert!(res.is_err(), "services loader should error on invalid yaml");
    }

    #[test]
    #[traced_test]
    fn test_empty_config() {
        let path = format!("{}/config-empty.yaml", testdata_path());
        let mut loader = ConfigLoader::new(&path).unwrap();

        let res = loader.services();
        assert!(
            res.is_err(),
            "services loader should error when services are missing"
        );
    }

    #[test]
    #[traced_test]
    fn test_tracing_specific_config() {
        let path = format!("{}/config-tracing.yaml", testdata_path());
        let mut loader = ConfigLoader::new(&path).expect("loader init should succeed");
        let tracing = loader.tracing();
        assert_eq!(tracing.log_level(), "debug");
    }
}<|MERGE_RESOLUTION|>--- conflicted
+++ resolved
@@ -225,43 +225,15 @@
     Err(ConfigError::InvalidKey(id_string.to_string()))
 }
 
-<<<<<<< HEAD
-pub fn load_config(config_file: &str) -> Result<ConfigResult, ConfigError> {
-    let config_str =
-        std::fs::read_to_string(config_file).map_err(|e| ConfigError::NotFound(e.to_string()))?;
-    // Typed YAML file parse (produces ConfigError::YamlError)
-    let mut config: Value = from_str(&config_str)?;
-=======
 #[cfg(test)]
 mod tests {
     use super::*;
     use tracing_test::traced_test;
->>>>>>> 5707157f
 
     fn testdata_path() -> String {
         concat!(env!("CARGO_MANIFEST_DIR"), "/testdata").to_string()
     }
 
-<<<<<<< HEAD
-    // Resolve the configuration
-    let resolver = ConfigResolver::new();
-    resolver
-        .resolve(&mut config)
-        .map_err(|_| ConfigError::ResolverError)?;
-
-    // Configure tracing
-    let tracing_config = config.get("tracing");
-    let tracing = match tracing_config {
-        Some(tracing) => serde_yaml::from_value(tracing.clone())?,
-        None => TracingConfiguration::default(),
-    };
-
-    // configure runtime
-    let runtime = match config.get("runtime") {
-        Some(runtime) => serde_yaml::from_value(runtime.clone())?,
-        None => RuntimeConfiguration::default(),
-    };
-=======
     #[test]
     #[traced_test]
     fn test_full_config_components() {
@@ -273,7 +245,6 @@
             !tracing.log_level().is_empty(),
             "tracing log level should not be empty"
         );
->>>>>>> 5707157f
 
         let _runtime = loader.runtime();
 
