--- conflicted
+++ resolved
@@ -18,7 +18,7 @@
 use slim_auth::traits::{TokenProvider, Verifier};
 use std::fs::File;
 use std::io::{Read, Write};
-use tracing::{debug, info};
+use tracing::debug;
 
 const CIPHERSUITE: CipherSuite = CipherSuite::CURVE25519_AES128;
 const IDENTITY_FILENAME: &str = "identity.json";
@@ -177,7 +177,7 @@
     }
 
     pub fn initialize(&mut self) -> Result<(), MlsError> {
-        info!("Initializing MLS client for agent: {}", self.agent);
+        debug!("Initializing MLS client for agent: {}", self.agent);
         let storage_path = self.get_storage_path();
         debug!("Using storage path: {}", storage_path.display());
         std::fs::create_dir_all(&storage_path).map_err(MlsError::StorageDirectoryCreation)?;
@@ -191,7 +191,7 @@
             debug!("Loading existing identity from file");
             StoredIdentity::load_from_storage(&storage_path)?
         } else {
-            info!("Creating new identity for agent");
+            debug!("Creating new identity for agent");
             let (private_key, public_key) = Self::generate_key_pair()?;
 
             let stored = StoredIdentity {
@@ -227,12 +227,12 @@
             .build();
 
         self.client = Some(client);
-        info!("MLS client initialization completed successfully");
+        debug!("MLS client initialization completed successfully");
         Ok(())
     }
 
     pub fn create_group(&mut self) -> Result<Vec<u8>, MlsError> {
-        info!("Creating new MLS group");
+        debug!("Creating new MLS group");
         let client = self.client.as_ref().ok_or(MlsError::ClientNotInitialized)?;
 
         let group = Self::map_mls_error(client.create_group(
@@ -243,7 +243,7 @@
 
         let group_id = group.group_id().to_vec();
         self.group = Some(group);
-        info!(
+        debug!(
             "MLS group created successfully with ID: {:?}",
             hex::encode(&group_id)
         );
@@ -333,7 +333,7 @@
     }
 
     pub fn process_welcome(&mut self, welcome_message: &[u8]) -> Result<Vec<u8>, MlsError> {
-        info!("Processing welcome message and joining MLS group");
+        debug!("Processing welcome message and joining MLS group");
         let client = self.client.as_ref().ok_or(MlsError::ClientNotInitialized)?;
 
         // process the welcome message and connect to the group
@@ -342,7 +342,7 @@
 
         let group_id = group.group_id().to_vec();
         self.group = Some(group);
-        info!(
+        debug!(
             "Successfully joined MLS group with ID: {:?}",
             hex::encode(&group_id)
         );
@@ -772,77 +772,6 @@
     }
 
     #[test]
-<<<<<<< HEAD
-    fn test_credential_rotation_detection_and_proposal() -> Result<(), Box<dyn std::error::Error>> {
-        let alice_path = "/tmp/mls_test_credential_rotation_alice";
-        let bob_path = "/tmp/mls_test_credential_rotation_bob";
-        let _ = std::fs::remove_dir_all(alice_path);
-        let _ = std::fs::remove_dir_all(bob_path);
-
-        let alice_agent =
-            slim_datapath::messages::Agent::from_strings("org", "default", "alice", 0);
-        let bob_agent = slim_datapath::messages::Agent::from_strings("org", "default", "bob", 1);
-
-        let mut alice = Mls::new(
-            alice_agent.clone(),
-            SharedSecret::new("alice", "secret_v1"),
-            SharedSecret::new("alice", "secret_v1"),
-            alice_path.into(),
-        );
-
-        let mut bob = Mls::new(
-            bob_agent.clone(),
-            SharedSecret::new("bob", "secret_v1"),
-            SharedSecret::new("bob", "secret_v1"),
-            bob_path.into(),
-        );
-
-        alice.initialize()?;
-        bob.initialize()?;
-        let _group_id = alice.create_group()?;
-
-        let bob_key_package = bob.generate_key_package()?;
-        let result = alice.add_member(&bob_key_package)?;
-        let welcome_message = result.welcome_message;
-        let _bob_group_id = bob.process_welcome(&welcome_message)?;
-
-        let message1 = b"Initial message";
-        let encrypted1 = alice.encrypt_message(message1)?;
-        let decrypted1 = bob.decrypt_message(&encrypted1)?;
-        assert_eq!(decrypted1, message1);
-
-        let initial_version = alice.stored_identity.as_ref().unwrap().credential_version;
-
-        alice.identity_provider = SharedSecret::new("alice", "secret_v2");
-
-        let rotation_proposal = alice.check_credential_rotation()?;
-        assert!(
-            rotation_proposal.is_some(),
-            "Should detect credential rotation"
-        );
-
-        let proposal_bytes = rotation_proposal.unwrap();
-        assert!(!proposal_bytes.is_empty(), "Proposal should contain data");
-
-        if let Some(stored) = &alice.stored_identity {
-            assert_eq!(stored.last_credential, Some("secret_v2:alice".to_string()));
-            assert_eq!(stored.credential_version, initial_version + 1);
-        } else {
-            panic!("Stored identity should exist after rotation");
-        }
-
-        let new_proposal = alice.check_credential_rotation()?;
-        assert!(
-            new_proposal.is_none(),
-            "Should not detect rotation again with same credential"
-        );
-
-        Ok(())
-    }
-
-    #[test]
-=======
->>>>>>> 63ee6b6c
     fn test_full_credential_rotation_flow() -> Result<(), Box<dyn std::error::Error>> {
         let alice_path = "/tmp/mls_test_full_rotation_alice";
         let bob_path = "/tmp/mls_test_full_rotation_bob";
@@ -905,16 +834,8 @@
         let decrypted1 = bob.decrypt_message(&encrypted1)?;
         assert_eq!(decrypted1, message1);
 
-<<<<<<< HEAD
-        let initial_version = alice.stored_identity.as_ref().unwrap().credential_version;
-
-        // Alice rotates her credential
-        alice.identity_provider = SharedSecret::new("alice", "secret_v2");
-        alice.identity_verifier = SharedSecret::new("alice", "secret_v2");
-=======
         // Alice create a proposal
         let rotation_proposal = alice.create_rotation_proposal()?;
->>>>>>> 63ee6b6c
 
         // send proposal to the moderator
         let commit = moderator.process_proposal(&rotation_proposal, true)?;
