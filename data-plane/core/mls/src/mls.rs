// Copyright AGNTCY Contributors (https://github.com/agntcy)
// SPDX-License-Identifier: Apache-2.0

use crate::errors::MlsError;
use crate::identity_provider::SlimIdentityProvider;
use mls_rs::{
    CipherSuite, CipherSuiteProvider, Client, CryptoProvider, ExtensionList, Group, MlsMessage,
    crypto::{SignaturePublicKey, SignatureSecretKey},
    group::ReceivedMessage,
    identity::SigningIdentity,
    identity::basic::BasicCredential,
};
use mls_rs_crypto_awslc::AwsLcCryptoProvider;
use serde::{Deserialize, Serialize};
use slim_auth::traits::{TokenProvider, Verifier};
use std::fs::File;
use std::io::{Read, Write};
use tracing::{debug, info};

const CIPHERSUITE: CipherSuite = CipherSuite::CURVE25519_AES128;

#[derive(Clone, Debug, Serialize, Deserialize)]
struct StoredIdentity {
    identifier: String,
    public_key_bytes: Vec<u8>,
    private_key_bytes: Vec<u8>,
}

pub struct Mls<P, V>
where
    P: TokenProvider + Send + Sync + Clone + 'static,
    V: Verifier + Send + Sync + Clone + 'static,
{
    agent: slim_datapath::messages::Agent,
    storage_path: Option<std::path::PathBuf>,
    client: Option<
        Client<
            mls_rs::client_builder::WithIdentityProvider<
                SlimIdentityProvider<V>,
                mls_rs::client_builder::WithCryptoProvider<
                    AwsLcCryptoProvider,
                    mls_rs::client_builder::BaseConfig,
                >,
            >,
        >,
    >,
    group: Option<
        Group<
            mls_rs::client_builder::WithIdentityProvider<
                SlimIdentityProvider<V>,
                mls_rs::client_builder::WithCryptoProvider<
                    AwsLcCryptoProvider,
                    mls_rs::client_builder::BaseConfig,
                >,
            >,
        >,
    >,
    identity_provider: P,
    identity_verifier: V,
}

impl<P, V> std::fmt::Debug for Mls<P, V>
where
    P: TokenProvider + Send + Sync + Clone + 'static,
    V: Verifier + Send + Sync + Clone + 'static,
{
    fn fmt(&self, f: &mut std::fmt::Formatter<'_>) -> std::fmt::Result {
        let mut debug_struct = f.debug_struct("mls");
        debug_struct
            .field("agent", &self.agent)
            .field("has_client", &self.client.is_some())
            .field("has_group", &self.group.is_some());

        if let Some(group) = &self.group {
            debug_struct
                .field("group_id", &hex::encode(group.group_id()))
                .field("epoch", &group.current_epoch());
        }

        debug_struct.finish()
    }
}

impl<P, V> Mls<P, V>
where
    P: TokenProvider + Send + Sync + Clone + 'static,
    V: Verifier + Send + Sync + Clone + 'static,
{
    pub fn new(
        agent: slim_datapath::messages::Agent,
        identity_provider: P,
        identity_verifier: V,
    ) -> Self {
        // hash the agent for storage path
        use std::collections::hash_map::DefaultHasher;
        use std::hash::{Hash, Hasher};

        let mut hasher = DefaultHasher::new();
        agent.to_string().hash(&mut hasher);
        let hashed_agent = hasher.finish();

        let storage_path = Some(std::path::PathBuf::from(format!(
            "/tmp/mls_identities_{}",
            hashed_agent
        )));

        Self {
            agent,
            storage_path,
            client: None,
            group: None,
            identity_provider,
            identity_verifier,
        }
    }

    pub fn set_storage_path<T: Into<std::path::PathBuf>>(&mut self, path: T) -> &mut Self {
        self.storage_path = Some(path.into());
        self
    }

    fn get_storage_path(&self) -> std::path::PathBuf {
        self.storage_path
            .clone()
            .expect("Storage path should always be set in constructor")
    }

    fn map_mls_error<T>(result: Result<T, impl std::fmt::Display>) -> Result<T, MlsError> {
        result.map_err(|e| MlsError::Mls(e.to_string()))
    }

<<<<<<< HEAD
    pub fn initialize(&mut self) -> Result<(), MlsError> {
        info!("Initializing MLS client for agent: {}", self.agent);
        let storage_path = self.get_storage_path();
        debug!("Using storage path: {}", storage_path.display());
=======
    pub async fn initialize(&mut self) -> Result<(), MlsError> {
        info!("Initializing MLS client for agent: {}", self.agent);
        let storage_path = self.get_storage_path();
        info!("Using storage path for MLS: {}", storage_path.display());
>>>>>>> 2c902bec
        std::fs::create_dir_all(&storage_path).map_err(MlsError::StorageDirectoryCreation)?;

        let identity_file = storage_path.join("identity.json");

        let stored_identity = if identity_file.exists() {
            debug!("Loading existing identity from file");
            let mut file = File::open(&identity_file).map_err(|e| MlsError::Io(e.to_string()))?;
            let mut buf = Vec::new();
            file.read_to_end(&mut buf)
                .map_err(|e| MlsError::Io(e.to_string()))?;
            serde_json::from_slice(&buf).map_err(|e| MlsError::Serde(e.to_string()))?
        } else {
            info!("Creating new identity for agent");
            let crypto_provider = AwsLcCryptoProvider::default();
            let cipher_suite_provider = crypto_provider
                .cipher_suite_provider(CIPHERSUITE)
                .ok_or(MlsError::CiphersuiteUnavailable)?;

            let (private_key, public_key) = cipher_suite_provider
                .signature_key_generate()
                .map_err(|e| MlsError::Mls(e.to_string()))?;

            let stored = StoredIdentity {
                identifier: self.agent.to_string(),
                public_key_bytes: public_key.as_bytes().to_vec(),
                private_key_bytes: private_key.as_bytes().to_vec(),
            };

            let json =
                serde_json::to_vec_pretty(&stored).map_err(|e| MlsError::Serde(e.to_string()))?;
            let mut file = File::create(&identity_file).map_err(|e| MlsError::Io(e.to_string()))?;
            file.write_all(&json)
                .map_err(|e| MlsError::Io(e.to_string()))?;
            file.sync_all()
                .map_err(|e| MlsError::FileSyncFailed(e.to_string()))?;

            stored
        };

        let public_key = SignaturePublicKey::new(stored_identity.public_key_bytes);
        let private_key = SignatureSecretKey::new(stored_identity.private_key_bytes);

        // get the token from the identity provider
        let token = self
            .identity_provider
            .get_token()
<<<<<<< HEAD
=======
            .await
>>>>>>> 2c902bec
            .map_err(|e| MlsError::TokenRetrievalFailed(e.to_string()))?;
        let credential_data = token.as_bytes().to_vec();
        let basic_cred = BasicCredential::new(credential_data);
        let signing_identity = SigningIdentity::new(basic_cred.into_credential(), public_key);

        let crypto_provider = AwsLcCryptoProvider::default();

        let identity_provider = SlimIdentityProvider::new(self.identity_verifier.clone());

        let client = Client::builder()
            .identity_provider(identity_provider)
            .crypto_provider(crypto_provider)
            .signing_identity(signing_identity, private_key, CIPHERSUITE)
            .build();

        self.client = Some(client);
        info!("MLS client initialization completed successfully");
        Ok(())
    }

    pub fn create_group(&mut self) -> Result<Vec<u8>, MlsError> {
        info!("Creating new MLS group");
        let client = self.client.as_ref().ok_or(MlsError::ClientNotInitialized)?;

        let group = Self::map_mls_error(client.create_group(
            ExtensionList::default(),
            Default::default(),
            None,
        ))?;

        let group_id = group.group_id().to_vec();
        self.group = Some(group);
        info!(
            "MLS group created successfully with ID: {:?}",
            hex::encode(&group_id)
        );

        Ok(group_id)
    }

    pub fn generate_key_package(&self) -> Result<Vec<u8>, MlsError> {
        debug!("Generating key package");
        let client = self.client.as_ref().ok_or(MlsError::ClientNotInitialized)?;

        let key_package = Self::map_mls_error(client.generate_key_package_message(
            Default::default(),
            Default::default(),
            None,
        ))?;
        Self::map_mls_error(key_package.to_bytes())
    }

    pub fn add_member(&mut self, key_package_bytes: &[u8]) -> Result<(Vec<u8>, Vec<u8>), MlsError> {
        info!("Adding member to MLS group");
        let group = self.group.as_mut().ok_or(MlsError::GroupNotExists)?;
        let key_package = Self::map_mls_error(MlsMessage::from_bytes(key_package_bytes))?;

        let commit = Self::map_mls_error(
            group
                .commit_builder()
                .add_member(key_package)
                .and_then(|builder| builder.build()),
        )?;

        // create the commit message to broadcast in the group
        let commit_msg = Self::map_mls_error(commit.commit_message.to_bytes())?;

        // create the welcome message
        let welcome = commit
            .welcome_messages
            .first()
            .ok_or(MlsError::NoWelcomeMessage)
            .and_then(|welcome| Self::map_mls_error(welcome.to_bytes()))?;

        // apply the commit locally
        Self::map_mls_error(group.apply_pending_commit())?;

        Ok((commit_msg, welcome))
    }

    pub fn process_commit(&mut self, commit_message: &[u8]) -> Result<(), MlsError> {
        let group = self.group.as_mut().ok_or(MlsError::GroupNotExists)?;
        let commit = Self::map_mls_error(MlsMessage::from_bytes(commit_message))?;

        // process an incoming commit message
        Self::map_mls_error(group.process_incoming_message(commit))?;
        Ok(())
    }

    pub fn process_welcome(&mut self, welcome_message: &[u8]) -> Result<Vec<u8>, MlsError> {
        info!("Processing welcome message and joining MLS group");
        let client = self.client.as_ref().ok_or(MlsError::ClientNotInitialized)?;

        // process the welcome message and connect to the group
        let welcome = Self::map_mls_error(MlsMessage::from_bytes(welcome_message))?;
        let (group, _) = Self::map_mls_error(client.join_group(None, &welcome, None))?;

        let group_id = group.group_id().to_vec();
        self.group = Some(group);
        info!(
            "Successfully joined MLS group with ID: {:?}",
            hex::encode(&group_id)
        );

        Ok(group_id)
    }

    pub fn encrypt_message(&mut self, message: &[u8]) -> Result<Vec<u8>, MlsError> {
        debug!("Encrypting MLS message");
        let group = self.group.as_mut().ok_or(MlsError::GroupNotExists)?;

        let encrypted_msg =
            Self::map_mls_error(group.encrypt_application_message(message, Default::default()))?;

        let msg = Self::map_mls_error(encrypted_msg.to_bytes())?;
        Ok(msg)
    }

    pub fn decrypt_message(&mut self, encrypted_message: &[u8]) -> Result<Vec<u8>, MlsError> {
        debug!("Decrypting MLS message");
        let group = self.group.as_mut().ok_or(MlsError::GroupNotExists)?;

        let message = Self::map_mls_error(MlsMessage::from_bytes(encrypted_message))?;

        match Self::map_mls_error(group.process_incoming_message(message))? {
            ReceivedMessage::ApplicationMessage(app_msg) => Ok(app_msg.data().to_vec()),
            _ => Err(MlsError::Mls(
                "Message was not an application message".to_string(),
            )),
        }
    }

    pub fn write_to_storage(&mut self) -> Result<(), MlsError> {
        let group = self.group.as_mut().ok_or(MlsError::GroupNotExists)?;
        Self::map_mls_error(group.write_to_storage())?;
        Ok(())
    }

    pub fn get_group_id(&self) -> Option<Vec<u8>> {
        self.group.as_ref().map(|g| g.group_id().to_vec())
    }

    pub fn get_epoch(&self) -> Option<u64> {
        self.group.as_ref().map(|g| g.current_epoch())
    }
}

#[cfg(test)]
mod tests {
    use tokio::time;

    use super::*;
    use slim_auth::simple::SimpleGroup;
    use std::thread;

    #[tokio::test]
    async fn test_mls_creation() -> Result<(), Box<dyn std::error::Error>> {
        let agent = slim_datapath::messages::Agent::from_strings("org", "default", "alice", 0);
        let mut mls = Mls::new(
            agent,
            SimpleGroup::new("alice", "group"),
            SimpleGroup::new("alice", "group"),
        );
        mls.set_storage_path("/tmp/mls_test_creation");

        mls.initialize()?;
        assert!(mls.client.is_some());
        assert!(mls.group.is_none());
        Ok(())
    }

    #[tokio::test]
    async fn test_group_creation() -> Result<(), Box<dyn std::error::Error>> {
        let agent = slim_datapath::messages::Agent::from_strings("org", "default", "alice", 0);
        let mut mls = Mls::new(
            agent,
            SimpleGroup::new("alice", "group"),
            SimpleGroup::new("alice", "group"),
        );
        mls.set_storage_path("/tmp/mls_test_group_creation");

        mls.initialize()?;
        let _group_id = mls.create_group()?;
        assert!(mls.client.is_some());
        assert!(mls.group.is_some());
        Ok(())
    }

    #[tokio::test]
    async fn test_key_package_generation() -> Result<(), Box<dyn std::error::Error>> {
        let agent = slim_datapath::messages::Agent::from_strings("org", "default", "alice", 0);
        let mut mls = Mls::new(
            agent,
            SimpleGroup::new("alice", "group"),
            SimpleGroup::new("alice", "group"),
        );
        mls.set_storage_path("/tmp/mls_test_key_package");

        mls.initialize()?;
        let key_package = mls.generate_key_package()?;
        assert!(!key_package.is_empty());
        Ok(())
    }

    #[tokio::test]
    async fn test_messaging() -> Result<(), Box<dyn std::error::Error>> {
        let alice_agent =
            slim_datapath::messages::Agent::from_strings("org", "default", "alice", 0);
        let bob_agent = slim_datapath::messages::Agent::from_strings("org", "default", "bob", 1);
        let charlie_agent =
            slim_datapath::messages::Agent::from_strings("org", "default", "charlie", 2);

        // alice will work as moderator
        let mut alice = Mls::new(
            alice_agent,
            SimpleGroup::new("alice", "group"),
            SimpleGroup::new("alice", "group"),
        );
        alice.set_storage_path("/tmp/mls_test_messaging_alice");
        let mut bob = Mls::new(
            bob_agent,
            SimpleGroup::new("bob", "group"),
            SimpleGroup::new("bob", "group"),
        );
        bob.set_storage_path("/tmp/mls_test_messaging_bob");
        let mut charlie = Mls::new(
            charlie_agent,
            SimpleGroup::new("charlie", "group"),
            SimpleGroup::new("charlie", "group"),
        );
        charlie.set_storage_path("/tmp/mls_test_messaging_charlie");

        alice.initialize()?;
        bob.initialize()?;
        charlie.initialize()?;

        let group_id = alice.create_group()?;

        // add bob to the group
        let bob_key_package = bob.generate_key_package()?;
        let (_, welcome_message) = alice.add_member(&bob_key_package)?;

        let bob_group_id = bob.process_welcome(&welcome_message)?;
        assert_eq!(group_id, bob_group_id);

        // test encrypt decrypt
        let original_message = b"Hello from Alice 1!";
        let encrypted = alice.encrypt_message(original_message)?;
        let decrypted = bob.decrypt_message(&encrypted)?;

        assert_eq!(original_message, decrypted.as_slice());
        assert_ne!(original_message.to_vec(), encrypted);

        assert_eq!(alice.get_epoch().unwrap(), bob.get_epoch().unwrap());
        assert_eq!(alice.get_group_id().unwrap(), bob.get_group_id().unwrap());

        thread::sleep(time::Duration::from_millis(1000));

        // add charlie
        let charlie_key_package = charlie.generate_key_package()?;
        let (commit_message, welcome_message) = alice.add_member(&charlie_key_package)?;

        bob.process_commit(&commit_message)?;

        let charlie_group_id = charlie.process_welcome(&welcome_message)?;
        assert_eq!(group_id, charlie_group_id);

        assert_eq!(alice.get_epoch().unwrap(), bob.get_epoch().unwrap());
        assert_eq!(alice.get_epoch().unwrap(), charlie.get_epoch().unwrap());
        assert_eq!(alice.get_group_id().unwrap(), bob.get_group_id().unwrap());
        assert_eq!(
            alice.get_group_id().unwrap(),
            charlie.get_group_id().unwrap()
        );

        // test encrypt decrypt
        let original_message = b"Hello from Alice 1!";
        let encrypted = alice.encrypt_message(original_message)?;
        let decrypted_1 = bob.decrypt_message(&encrypted)?;
        let decrypted_2 = charlie.decrypt_message(&encrypted)?;
        assert_eq!(original_message, decrypted_1.as_slice());
        assert_eq!(original_message, decrypted_2.as_slice());

        let original_message = b"Hello from Charlie!";
        let encrypted = charlie.encrypt_message(original_message)?;
        let decrypted_1 = bob.decrypt_message(&encrypted)?;
        let decrypted_2 = alice.decrypt_message(&encrypted)?;
        assert_eq!(original_message, decrypted_1.as_slice());
        assert_eq!(original_message, decrypted_2.as_slice());

        Ok(())
    }

    #[tokio::test]
    async fn test_decrypt_message() -> Result<(), Box<dyn std::error::Error>> {
        let alice_agent =
            slim_datapath::messages::Agent::from_strings("org", "default", "alice", 0);
        let bob_agent = slim_datapath::messages::Agent::from_strings("org", "default", "bob", 1);

        let mut alice = Mls::new(
            alice_agent,
            SimpleGroup::new("alice", "group"),
            SimpleGroup::new("alice", "group"),
        );
        alice.set_storage_path("/tmp/mls_test_decrypt_alice");
        let mut bob = Mls::new(
            bob_agent,
            SimpleGroup::new("bob", "group"),
            SimpleGroup::new("bob", "group"),
        );
        bob.set_storage_path("/tmp/mls_test_decrypt_bob");

        alice.initialize()?;
        bob.initialize()?;
        let _group_id = alice.create_group()?;

        let bob_key_package = bob.generate_key_package()?;
        let (_, welcome_message) = alice.add_member(&bob_key_package)?;
        let _bob_group_id = bob.process_welcome(&welcome_message)?;

        let message = b"Test message";
        let encrypted = alice.encrypt_message(message)?;

        let decrypted = bob.decrypt_message(&encrypted)?;
        assert_eq!(decrypted, message);

        Ok(())
    }
}<|MERGE_RESOLUTION|>--- conflicted
+++ resolved
@@ -129,17 +129,10 @@
         result.map_err(|e| MlsError::Mls(e.to_string()))
     }
 
-<<<<<<< HEAD
     pub fn initialize(&mut self) -> Result<(), MlsError> {
         info!("Initializing MLS client for agent: {}", self.agent);
         let storage_path = self.get_storage_path();
-        debug!("Using storage path: {}", storage_path.display());
-=======
-    pub async fn initialize(&mut self) -> Result<(), MlsError> {
-        info!("Initializing MLS client for agent: {}", self.agent);
-        let storage_path = self.get_storage_path();
         info!("Using storage path for MLS: {}", storage_path.display());
->>>>>>> 2c902bec
         std::fs::create_dir_all(&storage_path).map_err(MlsError::StorageDirectoryCreation)?;
 
         let identity_file = storage_path.join("identity.json");
@@ -186,10 +179,6 @@
         let token = self
             .identity_provider
             .get_token()
-<<<<<<< HEAD
-=======
-            .await
->>>>>>> 2c902bec
             .map_err(|e| MlsError::TokenRetrievalFailed(e.to_string()))?;
         let credential_data = token.as_bytes().to_vec();
         let basic_cred = BasicCredential::new(credential_data);
