// Copyright AGNTCY Contributors (https://github.com/agntcy)
// SPDX-License-Identifier: Apache-2.0

use crate::errors::MlsError;
use crate::identity_provider::SlimIdentityProvider;
use mls_rs::IdentityProvider;
use mls_rs::{
    CipherSuite, CipherSuiteProvider, Client, CryptoProvider, ExtensionList, Group, MlsMessage,
    crypto::{SignaturePublicKey, SignatureSecretKey},
    group::ReceivedMessage,
    identity::{
        SigningIdentity,
        basic::{self, BasicCredential},
    },
};
use mls_rs_crypto_awslc::AwsLcCryptoProvider;
use serde::{Deserialize, Serialize};
use slim_auth::traits::{TokenProvider, Verifier};
use std::fs::File;
use std::io::{Read, Write};
use tracing::{debug, info};

const CIPHERSUITE: CipherSuite = CipherSuite::CURVE25519_AES128;
const IDENTITY_FILENAME: &str = "identity.json";

pub type CommitMsg = Vec<u8>;
pub type WelcomeMsg = Vec<u8>;
pub type KeyPackageMsg = Vec<u8>;
pub type MlsIdentity = Vec<u8>;
pub struct MlsAddMemberResult {
    pub welcome_message: WelcomeMsg,
    pub commit_message: CommitMsg,
    pub member_identity: MlsIdentity,
}

#[derive(Clone, Debug, Serialize, Deserialize)]
struct StoredIdentity {
    identifier: String,
    public_key_bytes: Vec<u8>,
    private_key_bytes: Vec<u8>,
    last_credential: Option<String>,
    #[serde(default)]
    credential_version: u64,
}

impl StoredIdentity {
    fn exists(storage_path: &std::path::Path) -> bool {
        storage_path.join(IDENTITY_FILENAME).exists()
    }

    fn load_from_storage(storage_path: &std::path::Path) -> Result<Self, MlsError> {
        let identity_file = storage_path.join(IDENTITY_FILENAME);
        let mut file = File::open(&identity_file).map_err(|e| MlsError::Io(e.to_string()))?;
        let mut buf = Vec::new();
        file.read_to_end(&mut buf)
            .map_err(|e| MlsError::Io(e.to_string()))?;
        serde_json::from_slice(&buf).map_err(|e| MlsError::Serde(e.to_string()))
    }

    fn save_to_storage(&self, storage_path: &std::path::Path) -> Result<(), MlsError> {
        let identity_file = storage_path.join(IDENTITY_FILENAME);
        let json = serde_json::to_vec_pretty(self).map_err(|e| MlsError::Serde(e.to_string()))?;
        let mut file = File::create(&identity_file).map_err(|e| MlsError::Io(e.to_string()))?;
        file.write_all(&json)
            .map_err(|e| MlsError::Io(e.to_string()))?;
        file.sync_all()
            .map_err(|e| MlsError::FileSyncFailed(e.to_string()))?;
        Ok(())
    }
}

pub struct Mls<P, V>
where
    P: TokenProvider + Send + Sync + Clone + 'static,
    V: Verifier + Send + Sync + Clone + 'static,
{
    agent: slim_datapath::messages::Agent,
    storage_path: Option<std::path::PathBuf>,
    stored_identity: Option<StoredIdentity>,
    client: Option<
        Client<
            mls_rs::client_builder::WithIdentityProvider<
                SlimIdentityProvider<V>,
                mls_rs::client_builder::WithCryptoProvider<
                    AwsLcCryptoProvider,
                    mls_rs::client_builder::BaseConfig,
                >,
            >,
        >,
    >,
    group: Option<
        Group<
            mls_rs::client_builder::WithIdentityProvider<
                SlimIdentityProvider<V>,
                mls_rs::client_builder::WithCryptoProvider<
                    AwsLcCryptoProvider,
                    mls_rs::client_builder::BaseConfig,
                >,
            >,
        >,
    >,
    identity_provider: P,
    identity_verifier: V,
}

impl<P, V> std::fmt::Debug for Mls<P, V>
where
    P: TokenProvider + Send + Sync + Clone + 'static,
    V: Verifier + Send + Sync + Clone + 'static,
{
    fn fmt(&self, f: &mut std::fmt::Formatter<'_>) -> std::fmt::Result {
        let mut debug_struct = f.debug_struct("mls");
        debug_struct
            .field("agent", &self.agent)
            .field("has_client", &self.client.is_some())
            .field("has_group", &self.group.is_some());

        if let Some(group) = &self.group {
            debug_struct
                .field("group_id", &hex::encode(group.group_id()))
                .field("epoch", &group.current_epoch());
        }

        debug_struct.finish()
    }
}

impl<P, V> Mls<P, V>
where
    P: TokenProvider + Send + Sync + Clone + 'static,
    V: Verifier + Send + Sync + Clone + 'static,
{
    pub fn new(
        agent: slim_datapath::messages::Agent,
        identity_provider: P,
        identity_verifier: V,
        storage_path: std::path::PathBuf,
    ) -> Self {
        let mls_storage_path = Some(storage_path.join("mls"));

        Self {
            agent,
            storage_path: mls_storage_path,
            stored_identity: None,
            client: None,
            group: None,
            identity_provider,
            identity_verifier,
        }
    }

    pub fn set_storage_path<T: Into<std::path::PathBuf>>(&mut self, path: T) -> &mut Self {
        self.storage_path = Some(path.into());
        self
    }

    fn get_storage_path(&self) -> std::path::PathBuf {
        self.storage_path
            .clone()
            .expect("Storage path should always be set in constructor")
    }

    fn map_mls_error<T>(result: Result<T, impl std::fmt::Display>) -> Result<T, MlsError> {
        result.map_err(|e| MlsError::Mls(e.to_string()))
    }

    fn generate_key_pair() -> Result<(SignatureSecretKey, SignaturePublicKey), MlsError> {
        let crypto_provider = AwsLcCryptoProvider::default();
        let cipher_suite_provider = crypto_provider
            .cipher_suite_provider(CIPHERSUITE)
            .ok_or(MlsError::CiphersuiteUnavailable)?;

        cipher_suite_provider
            .signature_key_generate()
            .map_err(|e| MlsError::Mls(e.to_string()))
    }

    pub fn initialize(&mut self) -> Result<(), MlsError> {
        info!("Initializing MLS client for agent: {}", self.agent);
        let storage_path = self.get_storage_path();
        debug!("Using storage path: {}", storage_path.display());
        std::fs::create_dir_all(&storage_path).map_err(MlsError::StorageDirectoryCreation)?;

        let token = self
            .identity_provider
            .get_token()
            .map_err(|e| MlsError::TokenRetrievalFailed(e.to_string()))?;

        let stored_identity = if StoredIdentity::exists(&storage_path) {
            debug!("Loading existing identity from file");
            StoredIdentity::load_from_storage(&storage_path)?
        } else {
            info!("Creating new identity for agent");
            let (private_key, public_key) = Self::generate_key_pair()?;

            let stored = StoredIdentity {
                identifier: self.agent.to_string(),
                public_key_bytes: public_key.as_bytes().to_vec(),
                private_key_bytes: private_key.as_bytes().to_vec(),
                last_credential: Some(token.clone()),
                credential_version: 1,
            };

            stored.save_to_storage(&storage_path)?;

            stored
        };

        let public_key = SignaturePublicKey::new(stored_identity.public_key_bytes.clone());
        let private_key = SignatureSecretKey::new(stored_identity.private_key_bytes.clone());

        self.stored_identity = Some(stored_identity);

        let credential_data = token.as_bytes().to_vec();
        let basic_cred = BasicCredential::new(credential_data);
        let signing_identity = SigningIdentity::new(basic_cred.into_credential(), public_key);

        let crypto_provider = AwsLcCryptoProvider::default();

        let identity_provider = SlimIdentityProvider::new(self.identity_verifier.clone());

        let client = Client::builder()
            .identity_provider(identity_provider)
            .crypto_provider(crypto_provider)
            .signing_identity(signing_identity, private_key, CIPHERSUITE)
            .build();

        self.client = Some(client);
        info!("MLS client initialization completed successfully");
        Ok(())
    }

    pub fn create_group(&mut self) -> Result<Vec<u8>, MlsError> {
        info!("Creating new MLS group");
        let client = self.client.as_ref().ok_or(MlsError::ClientNotInitialized)?;

        let group = Self::map_mls_error(client.create_group(
            ExtensionList::default(),
            Default::default(),
            None,
        ))?;

        let group_id = group.group_id().to_vec();
        self.group = Some(group);
        info!(
            "MLS group created successfully with ID: {:?}",
            hex::encode(&group_id)
        );

        Ok(group_id)
    }

    pub fn generate_key_package(&self) -> Result<KeyPackageMsg, MlsError> {
        debug!("Generating key package");
        let client = self.client.as_ref().ok_or(MlsError::ClientNotInitialized)?;

        let key_package = Self::map_mls_error(client.generate_key_package_message(
            Default::default(),
            Default::default(),
            None,
        ))?;
        Self::map_mls_error(key_package.to_bytes())
    }

    pub fn add_member(&mut self, key_package_bytes: &[u8]) -> Result<MlsAddMemberResult, MlsError> {
        debug!("Adding member to the MLS group");
        let group = self.group.as_mut().ok_or(MlsError::GroupNotExists)?;
        let key_package = Self::map_mls_error(MlsMessage::from_bytes(key_package_bytes))?;

        let commit = Self::map_mls_error(
            group
                .commit_builder()
                .add_member(key_package)
                .and_then(|builder| builder.build()),
        )?;

        // create the commit message to broadcast in the group
        let commit_msg = Self::map_mls_error(commit.commit_message.to_bytes())?;

        // create the welcome message
        let welcome = commit
            .welcome_messages
            .first()
            .ok_or(MlsError::NoWelcomeMessage)
            .and_then(|welcome| Self::map_mls_error(welcome.to_bytes()))?;

        // apply the commit locally
        Self::map_mls_error(group.apply_pending_commit())?;

        let binding = group.roster().members();
        let member = binding.last().unwrap();
        let identifier = Self::map_mls_error(
            basic::BasicIdentityProvider::new()
                .identity(&member.signing_identity, &member.extensions),
        )?;

        let ret = MlsAddMemberResult {
            welcome_message: welcome,
            commit_message: commit_msg,
            member_identity: identifier,
        };
        Ok(ret)
    }

    pub fn remove_member(&mut self, identity: &[u8]) -> Result<CommitMsg, MlsError> {
        debug!("Removing member from the  MLS group");
        let group = self.group.as_mut().ok_or(MlsError::GroupNotExists)?;

        let m = Self::map_mls_error(group.member_with_identity(identity))?;

        let commit = Self::map_mls_error(
            group
                .commit_builder()
                .remove_member(m.index)
                .and_then(|builder| builder.build()),
        )?;

        let commit_msg = Self::map_mls_error(commit.commit_message.to_bytes())?;

        Self::map_mls_error(group.apply_pending_commit())?;

        Ok(commit_msg)
    }

    pub fn process_commit(&mut self, commit_message: &[u8]) -> Result<(), MlsError> {
        let group = self.group.as_mut().ok_or(MlsError::GroupNotExists)?;
        let commit = Self::map_mls_error(MlsMessage::from_bytes(commit_message))?;

        // process an incoming commit message
        Self::map_mls_error(group.process_incoming_message(commit))?;
        Ok(())
    }

    pub fn process_welcome(&mut self, welcome_message: &[u8]) -> Result<Vec<u8>, MlsError> {
        info!("Processing welcome message and joining MLS group");
        let client = self.client.as_ref().ok_or(MlsError::ClientNotInitialized)?;

        // process the welcome message and connect to the group
        let welcome = Self::map_mls_error(MlsMessage::from_bytes(welcome_message))?;
        let (group, _) = Self::map_mls_error(client.join_group(None, &welcome, None))?;

        let group_id = group.group_id().to_vec();
        self.group = Some(group);
        info!(
            "Successfully joined MLS group with ID: {:?}",
            hex::encode(&group_id)
        );

        Ok(group_id)
    }

    pub fn encrypt_message(&mut self, message: &[u8]) -> Result<Vec<u8>, MlsError> {
        debug!("Encrypting MLS message");

        let group = self.group.as_mut().ok_or(MlsError::GroupNotExists)?;

        let encrypted_msg =
            Self::map_mls_error(group.encrypt_application_message(message, Default::default()))?;

        let msg = Self::map_mls_error(encrypted_msg.to_bytes())?;
        Ok(msg)
    }

    pub fn decrypt_message(&mut self, encrypted_message: &[u8]) -> Result<Vec<u8>, MlsError> {
        debug!("Decrypting MLS message");

        let group = self.group.as_mut().ok_or(MlsError::GroupNotExists)?;

        let message = Self::map_mls_error(MlsMessage::from_bytes(encrypted_message))?;

        match Self::map_mls_error(group.process_incoming_message(message))? {
            ReceivedMessage::ApplicationMessage(app_msg) => Ok(app_msg.data().to_vec()),
            _ => Err(MlsError::Mls(
                "Message was not an application message".to_string(),
            )),
        }
    }

    pub fn write_to_storage(&mut self) -> Result<(), MlsError> {
        let group = self.group.as_mut().ok_or(MlsError::GroupNotExists)?;
        Self::map_mls_error(group.write_to_storage())?;
        Ok(())
    }

    pub fn get_group_id(&self) -> Option<Vec<u8>> {
        self.group.as_ref().map(|g| g.group_id().to_vec())
    }

    pub fn get_epoch(&self) -> Option<u64> {
        self.group.as_ref().map(|g| g.current_epoch())
    }

    // TODO(zkacsand): this needs to be triggered from the auth crate
    #[allow(dead_code)]
    fn check_credential_rotation(&mut self) -> Result<Option<Vec<u8>>, MlsError> {
        let stored_identity = self
            .stored_identity
            .as_ref()
            .ok_or(MlsError::ClientNotInitialized)?;

        let current_token = self
            .identity_provider
            .get_token()
            .map_err(|e| MlsError::TokenRetrievalFailed(e.to_string()))?;

        if let Some(last_credential) = &stored_identity.last_credential {
            if last_credential != &current_token && self.group.is_some() {
                info!(
                    "Credential rotation detected: {} -> {}",
                    last_credential, current_token
                );
                return self.create_rotation_proposal(current_token).map(Some);
            }
        }

        Ok(None)
    }

    pub fn create_rotation_proposal(
        &mut self,
        new_credential: String,
    ) -> Result<Vec<u8>, MlsError> {
        let group = self.group.as_mut().ok_or(MlsError::GroupNotExists)?;

        let credential_data = new_credential.as_bytes().to_vec();
        let new_basic_cred = BasicCredential::new(credential_data);

        let (new_private_key, new_public_key) = Self::generate_key_pair()?;

        let new_signing_identity =
            SigningIdentity::new(new_basic_cred.into_credential(), new_public_key.clone());

        let update_proposal = Self::map_mls_error(group.propose_update_with_identity(
            new_private_key.clone(),
            new_signing_identity,
            vec![],
        ))?;

        info!("Created credential rotation proposal");

        let storage_path = self.get_storage_path();
        if let Some(stored) = self.stored_identity.as_mut() {
            stored.last_credential = Some(new_credential);
            stored.credential_version = stored.credential_version.saturating_add(1);
            stored.public_key_bytes = new_public_key.as_bytes().to_vec();
            stored.private_key_bytes = new_private_key.as_bytes().to_vec();

            stored.save_to_storage(&storage_path)?;
        }

        Self::map_mls_error(update_proposal.to_bytes())
    }
}

#[cfg(test)]
mod tests {
    use tokio::time;

    use super::*;
    use slim_auth::simple::SimpleGroup;
    use std::thread;

    #[tokio::test]
    async fn test_mls_creation() -> Result<(), Box<dyn std::error::Error>> {
        let agent = slim_datapath::messages::Agent::from_strings("org", "default", "alice", 0);
        let mut mls = Mls::new(
            agent,
            SimpleGroup::new("alice", "group"),
            SimpleGroup::new("alice", "group"),
            std::path::PathBuf::from("/tmp/mls_test_creation"),
        );

        mls.initialize()?;
        assert!(mls.client.is_some());
        assert!(mls.group.is_none());
        Ok(())
    }

    #[tokio::test]
    async fn test_group_creation() -> Result<(), Box<dyn std::error::Error>> {
        let agent = slim_datapath::messages::Agent::from_strings("org", "default", "alice", 0);
        let mut mls = Mls::new(
            agent,
            SimpleGroup::new("alice", "group"),
            SimpleGroup::new("alice", "group"),
            std::path::PathBuf::from("/tmp/mls_test_group_creation"),
        );

        mls.initialize()?;
        let _group_id = mls.create_group()?;
        assert!(mls.client.is_some());
        assert!(mls.group.is_some());
        Ok(())
    }

    #[tokio::test]
    async fn test_key_package_generation() -> Result<(), Box<dyn std::error::Error>> {
        let agent = slim_datapath::messages::Agent::from_strings("org", "default", "alice", 0);
        let mut mls = Mls::new(
            agent,
            SimpleGroup::new("alice", "group"),
            SimpleGroup::new("alice", "group"),
            std::path::PathBuf::from("/tmp/mls_test_key_package"),
        );

        mls.initialize()?;
        let key_package = mls.generate_key_package()?;
        assert!(!key_package.is_empty());
        Ok(())
    }

    #[tokio::test]
    async fn test_messaging() -> Result<(), Box<dyn std::error::Error>> {
        let alice_agent =
            slim_datapath::messages::Agent::from_strings("org", "default", "alice", 0);
        let bob_agent = slim_datapath::messages::Agent::from_strings("org", "default", "bob", 0);
        let charlie_agent =
            slim_datapath::messages::Agent::from_strings("org", "default", "charlie", 0);
        let daniel_agent =
            slim_datapath::messages::Agent::from_strings("org", "default", "daniel", 0);

        // alice will work as moderator
        let mut alice = Mls::new(
            alice_agent,
            SimpleGroup::new("alice", "group"),
            SimpleGroup::new("alice", "group"),
            std::path::PathBuf::from("/tmp/mls_test_messaging_alice"),
        );
        let mut bob = Mls::new(
            bob_agent,
            SimpleGroup::new("bob", "group"),
            SimpleGroup::new("bob", "group"),
            std::path::PathBuf::from("/tmp/mls_test_messaging_bob"),
        );
        let mut charlie = Mls::new(
            charlie_agent,
            SimpleGroup::new("charlie", "group"),
            SimpleGroup::new("charlie", "group"),
            std::path::PathBuf::from("/tmp/mls_test_messaging_charlie"),
        );
<<<<<<< HEAD
=======
        charlie.set_storage_path("/tmp/mls_test_messaging_charlie");
        let mut daniel = Mls::new(
            daniel_agent,
            SimpleGroup::new("daniel", "group"),
            SimpleGroup::new("daniel", "group"),
        );
        daniel.set_storage_path("/tmp/mls_test_messaging_daniel");
>>>>>>> 85442720

        alice.initialize()?;
        bob.initialize()?;
        charlie.initialize()?;
        daniel.initialize()?;

        let group_id = alice.create_group()?;

        // add bob to the group
        let bob_key_package = bob.generate_key_package()?;
        let bob_add_res = alice.add_member(&bob_key_package)?;

        let bob_group_id = bob.process_welcome(&bob_add_res.welcome_message)?;
        assert_eq!(group_id, bob_group_id);

        // test encrypt decrypt
        let original_message = b"Hello from Alice 1!";
        let encrypted = alice.encrypt_message(original_message)?;
        let decrypted = bob.decrypt_message(&encrypted)?;

        assert_eq!(original_message, decrypted.as_slice());
        assert_ne!(original_message.to_vec(), encrypted);

        assert_eq!(alice.get_epoch().unwrap(), bob.get_epoch().unwrap());
        assert_eq!(alice.get_group_id().unwrap(), bob.get_group_id().unwrap());

        thread::sleep(time::Duration::from_millis(1000));

        // add charlie
        let charlie_key_package = charlie.generate_key_package()?;
        let charlie_add_res = alice.add_member(&charlie_key_package)?;

        bob.process_commit(&charlie_add_res.commit_message)?;

        let charlie_group_id = charlie.process_welcome(&charlie_add_res.welcome_message)?;
        assert_eq!(group_id, charlie_group_id);

        assert_eq!(alice.get_epoch().unwrap(), bob.get_epoch().unwrap());
        assert_eq!(alice.get_epoch().unwrap(), charlie.get_epoch().unwrap());
        assert_eq!(alice.get_group_id().unwrap(), bob.get_group_id().unwrap());
        assert_eq!(
            alice.get_group_id().unwrap(),
            charlie.get_group_id().unwrap()
        );

        // test encrypt decrypt
        let original_message = b"Hello from Alice 1!";
        let encrypted = alice.encrypt_message(original_message)?;
        let decrypted_1 = bob.decrypt_message(&encrypted)?;
        let decrypted_2 = charlie.decrypt_message(&encrypted)?;
        assert_eq!(original_message, decrypted_1.as_slice());
        assert_eq!(original_message, decrypted_2.as_slice());

        let original_message = b"Hello from Charlie!";
        let encrypted = charlie.encrypt_message(original_message)?;
        let decrypted_1 = bob.decrypt_message(&encrypted)?;
        let decrypted_2 = alice.decrypt_message(&encrypted)?;
        assert_eq!(original_message, decrypted_1.as_slice());
        assert_eq!(original_message, decrypted_2.as_slice());

        // remove bob
        let remove_msg = alice.remove_member(&bob_add_res.member_identity)?;
        charlie.process_commit(&remove_msg)?;
        bob.process_commit(&remove_msg)?;
        assert_eq!(alice.get_epoch().unwrap(), charlie.get_epoch().unwrap());
        assert_eq!(
            alice.get_group_id().unwrap(),
            charlie.get_group_id().unwrap()
        );

        // test encrypt decrypt
        let original_message = b"Hello from Alice 1!";
        let encrypted = alice.encrypt_message(original_message)?;
        let decrypted = charlie.decrypt_message(&encrypted)?;
        assert_eq!(original_message, decrypted.as_slice());

        let original_message = b"Hello from Charlie!";
        let encrypted = charlie.encrypt_message(original_message)?;
        let decrypted = alice.decrypt_message(&encrypted)?;
        assert_eq!(original_message, decrypted.as_slice());

        // add daniel and remove charlie
        let daniel_key_package = daniel.generate_key_package()?;
        let daniel_add_res = alice.add_member(&daniel_key_package)?;

        charlie.process_commit(&daniel_add_res.commit_message)?;

        let daniel_group_id = daniel.process_welcome(&daniel_add_res.welcome_message)?;
        assert_eq!(group_id, daniel_group_id);
        assert_eq!(alice.get_epoch().unwrap(), charlie.get_epoch().unwrap());
        assert_eq!(alice.get_epoch().unwrap(), daniel.get_epoch().unwrap());
        assert_eq!(
            alice.get_group_id().unwrap(),
            daniel.get_group_id().unwrap()
        );
        assert_eq!(
            alice.get_group_id().unwrap(),
            charlie.get_group_id().unwrap()
        );

        let commit = alice.remove_member(&charlie_add_res.member_identity)?;

        daniel.process_commit(&commit)?;
        assert_eq!(alice.get_epoch().unwrap(), daniel.get_epoch().unwrap());
        assert_eq!(
            alice.get_group_id().unwrap(),
            daniel.get_group_id().unwrap()
        );

        // test encrypt decrypt
        let original_message = b"Hello from Alice 1!";
        let encrypted = alice.encrypt_message(original_message)?;
        let decrypted = daniel.decrypt_message(&encrypted)?;
        assert_eq!(original_message, decrypted.as_slice());

        Ok(())
    }

    #[tokio::test]
    async fn test_decrypt_message() -> Result<(), Box<dyn std::error::Error>> {
        let alice_agent =
            slim_datapath::messages::Agent::from_strings("org", "default", "alice", 0);
        let bob_agent = slim_datapath::messages::Agent::from_strings("org", "default", "bob", 1);

        let mut alice = Mls::new(
            alice_agent,
            SimpleGroup::new("alice", "group"),
            SimpleGroup::new("alice", "group"),
            std::path::PathBuf::from("/tmp/mls_test_decrypt_alice"),
        );
        let mut bob = Mls::new(
            bob_agent,
            SimpleGroup::new("bob", "group"),
            SimpleGroup::new("bob", "group"),
            std::path::PathBuf::from("/tmp/mls_test_decrypt_bob"),
        );

        alice.initialize()?;
        bob.initialize()?;
        let _group_id = alice.create_group()?;

        let bob_key_package = bob.generate_key_package()?;
<<<<<<< HEAD
        let (_commit_message, welcome_message) = alice.add_member(&bob_key_package)?;
        let _bob_group_id = bob.process_welcome(&welcome_message)?;
=======
        let res = alice.add_member(&bob_key_package)?;
        let _bob_group_id = bob.process_welcome(&res.welcome_message)?;
>>>>>>> 85442720

        let message = b"Test message";
        let encrypted = alice.encrypt_message(message)?;

        let decrypted = bob.decrypt_message(&encrypted)?;
        assert_eq!(decrypted, message);

        Ok(())
    }

    #[tokio::test]
    async fn test_shared_secret_rotation_same_identity() -> Result<(), Box<dyn std::error::Error>> {
        let alice_agent =
            slim_datapath::messages::Agent::from_strings("org", "default", "alice", 0);
        let bob_agent = slim_datapath::messages::Agent::from_strings("org", "default", "bob", 1);

        let mut alice = Mls::new(
            alice_agent.clone(),
            SimpleGroup::new("alice", "secret_v1"),
            SimpleGroup::new("alice", "secret_v1"),
            std::path::PathBuf::from("/tmp/mls_test_rotation_alice"),
        );
        let mut bob = Mls::new(
            bob_agent.clone(),
            SimpleGroup::new("bob", "secret_v1"),
            SimpleGroup::new("bob", "secret_v1"),
            std::path::PathBuf::from("/tmp/mls_test_rotation_bob"),
        );

        alice.initialize()?;
        bob.initialize()?;
        let _group_id = alice.create_group()?;

        let bob_key_package = bob.generate_key_package()?;
        let (_commit_message, welcome_message) = alice.add_member(&bob_key_package)?;
        let _bob_group_id = bob.process_welcome(&welcome_message)?;

        let message1 = b"Message with secret_v1";
        let encrypted1 = alice.encrypt_message(message1)?;
        let decrypted1 = bob.decrypt_message(&encrypted1)?;
        assert_eq!(decrypted1, message1);

        let mut alice_rotated_secret = Mls::new(
            alice_agent,
            SimpleGroup::new("alice", "secret_v2"),
            SimpleGroup::new("alice", "secret_v2"),
            std::path::PathBuf::from("/tmp/mls_test_rotation_alice_v2"),
        );
        alice_rotated_secret.initialize()?;

        let message2 = b"Message with rotated secret";
        let encrypted2_result = alice_rotated_secret.encrypt_message(message2);
        assert!(encrypted2_result.is_err());

        let message3 = b"Message from original alice after secret rotation";
        let encrypted3 = alice.encrypt_message(message3)?;
        let decrypted3 = bob.decrypt_message(&encrypted3)?;
        assert_eq!(decrypted3, message3);

        Ok(())
    }

    #[tokio::test]
    async fn test_credential_rotation_detection_and_proposal()
    -> Result<(), Box<dyn std::error::Error>> {
        let alice_path = "/tmp/mls_test_credential_rotation_alice";
        let bob_path = "/tmp/mls_test_credential_rotation_bob";
        let _ = std::fs::remove_dir_all(alice_path);
        let _ = std::fs::remove_dir_all(bob_path);

        let alice_agent =
            slim_datapath::messages::Agent::from_strings("org", "default", "alice", 0);
        let bob_agent = slim_datapath::messages::Agent::from_strings("org", "default", "bob", 1);

        let mut alice = Mls::new(
            alice_agent.clone(),
            SimpleGroup::new("alice", "secret_v1"),
            SimpleGroup::new("alice", "secret_v1"),
            alice_path.into(),
        );

        let mut bob = Mls::new(
            bob_agent.clone(),
            SimpleGroup::new("bob", "secret_v1"),
            SimpleGroup::new("bob", "secret_v1"),
            bob_path.into(),
        );

        alice.initialize()?;
        bob.initialize()?;
        let _group_id = alice.create_group()?;

        let bob_key_package = bob.generate_key_package()?;
        let (_, welcome_message) = alice.add_member(&bob_key_package)?;
        let _bob_group_id = bob.process_welcome(&welcome_message)?;

        let message1 = b"Initial message";
        let encrypted1 = alice.encrypt_message(message1)?;
        let decrypted1 = bob.decrypt_message(&encrypted1)?;
        assert_eq!(decrypted1, message1);

        let initial_version = alice.stored_identity.as_ref().unwrap().credential_version;

        alice.identity_provider = SimpleGroup::new("alice", "secret_v2");

        let rotation_proposal = alice.check_credential_rotation()?;
        assert!(
            rotation_proposal.is_some(),
            "Should detect credential rotation"
        );

        let proposal_bytes = rotation_proposal.unwrap();
        assert!(!proposal_bytes.is_empty(), "Proposal should contain data");

        if let Some(stored) = &alice.stored_identity {
            assert_eq!(stored.last_credential, Some("secret_v2:alice".to_string()));
            assert_eq!(stored.credential_version, initial_version + 1);
        } else {
            panic!("Stored identity should exist after rotation");
        }

        let new_proposal = alice.check_credential_rotation()?;
        assert!(
            new_proposal.is_none(),
            "Should not detect rotation again with same credential"
        );

        Ok(())
    }

    #[tokio::test]
    async fn test_full_credential_rotation_flow() -> Result<(), Box<dyn std::error::Error>> {
        let alice_path = "/tmp/mls_test_full_rotation_alice";
        let bob_path = "/tmp/mls_test_full_rotation_bob";
        let moderator_path = "/tmp/mls_test_full_rotation_moderator";
        let _ = std::fs::remove_dir_all(alice_path);
        let _ = std::fs::remove_dir_all(bob_path);
        let _ = std::fs::remove_dir_all(moderator_path);

        let alice_agent =
            slim_datapath::messages::Agent::from_strings("org", "default", "alice", 0);
        let bob_agent = slim_datapath::messages::Agent::from_strings("org", "default", "bob", 1);
        let moderator_agent =
            slim_datapath::messages::Agent::from_strings("org", "default", "moderator", 2);

        let mut moderator = Mls::new(
            moderator_agent.clone(),
            SimpleGroup::new("moderator", "secret_v1"),
            SimpleGroup::new("moderator", "secret_v1"),
            std::path::PathBuf::from("/tmp/mls_test_moderator"),
        );
        moderator.initialize()?;

        // Moderator creates the group
        let _group_id = moderator.create_group()?;

        let mut alice = Mls::new(
            alice_agent.clone(),
            SimpleGroup::new("alice", "secret_v1"),
            SimpleGroup::new("alice", "secret_v1"),
            alice_path.into(),
        );
        alice.initialize()?;

        let mut bob = Mls::new(
            bob_agent.clone(),
            SimpleGroup::new("bob", "secret_v1"),
            SimpleGroup::new("bob", "secret_v1"),
            bob_path.into(),
        );
        bob.initialize()?;

        // Moderator adds Alice to the group
        let alice_key_package = alice.generate_key_package()?;
        let (_commit_alice, welcome_alice) = moderator.add_member(&alice_key_package)?;
        let _alice_group_id = alice.process_welcome(&welcome_alice)?;

        // Moderator adds Bob to the group
        let bob_key_package = bob.generate_key_package()?;
        let (commit_bob, welcome_bob) = moderator.add_member(&bob_key_package)?;
        let _bob_group_id = bob.process_welcome(&welcome_bob)?;

        // Only Alice needs to process Bob's addition (Bob wasn't in the group when Alice was added)
        alice.process_commit(&commit_bob)?;

        let message1 = b"Message before rotation";
        let encrypted1 = alice.encrypt_message(message1)?;
        let decrypted1 = bob.decrypt_message(&encrypted1)?;
        assert_eq!(decrypted1, message1);

        let initial_version = alice.stored_identity.as_ref().unwrap().credential_version;

        // Alice rotates her credential
        alice.identity_provider = SimpleGroup::new("alice", "secret_v2");
        alice.identity_verifier = SimpleGroup::new("alice", "secret_v2");

        // Alice should detect credential rotation and create a proposal
        let rotation_proposal = alice.check_credential_rotation()?;
        assert!(
            rotation_proposal.is_some(),
            "Should detect credential rotation"
        );

        let proposal_bytes = rotation_proposal.unwrap();

        // Alice sends the proposal to the moderator
        let proposal_message = MlsMessage::from_bytes(&proposal_bytes)
            .map_err(|e| format!("Failed to parse proposal: {}", e))?;
        // Moderator processes the proposal
        let moderator_group = moderator.group.as_mut().unwrap();
        moderator_group
            .process_incoming_message(proposal_message)
            .map_err(|e| format!("Failed to process proposal: {}", e))?;

        // Moderator creates and applies the commit
        let commit = moderator_group
            .commit_builder()
            .build()
            .map_err(|e| format!("Commit build failed: {}", e))?;
        moderator_group
            .apply_pending_commit()
            .map_err(|e| format!("Apply commit failed: {}", e))?;

        // Moderator sends the commit to Alice and Bob
        let commit_bytes = commit
            .commit_message
            .to_bytes()
            .map_err(|e| format!("Commit to bytes failed: {}", e))?;
        alice.process_commit(&commit_bytes)?;
        bob.process_commit(&commit_bytes)?;

        // Test messaging after rotation
        // Bob can decrypt Alice's encrypted message
        let message2 = b"Message after rotation from alice";
        let encrypted2 = alice.encrypt_message(message2)?;
        let decrypted2 = bob.decrypt_message(&encrypted2)?;
        assert_eq!(decrypted2, message2);

        // ... and Alice can decrypt Bob's encrypted message
        let message3 = b"Message after rotation from bob";
        let encrypted3 = bob.encrypt_message(message3)?;
        let decrypted3 = alice.decrypt_message(&encrypted3)?;
        assert_eq!(decrypted3, message3);

        // Verify epochs are synchronized
        assert_eq!(
            alice.get_epoch(),
            bob.get_epoch(),
            "Alice and Bob epochs should match after rotation"
        );
        assert_eq!(
            alice.get_epoch(),
            moderator.get_epoch(),
            "Alice and Moderator epochs should match after rotation"
        );

        // Verify credential was updated
        if let Some(stored) = &alice.stored_identity {
            assert_eq!(stored.last_credential, Some("secret_v2:alice".to_string()));
            assert_eq!(stored.credential_version, initial_version + 1);
        }

        // The end.
        Ok(())
    }
}<|MERGE_RESOLUTION|>--- conflicted
+++ resolved
@@ -538,16 +538,12 @@
             SimpleGroup::new("charlie", "group"),
             std::path::PathBuf::from("/tmp/mls_test_messaging_charlie"),
         );
-<<<<<<< HEAD
-=======
-        charlie.set_storage_path("/tmp/mls_test_messaging_charlie");
         let mut daniel = Mls::new(
             daniel_agent,
             SimpleGroup::new("daniel", "group"),
             SimpleGroup::new("daniel", "group"),
-        );
-        daniel.set_storage_path("/tmp/mls_test_messaging_daniel");
->>>>>>> 85442720
+            std::path::PathBuf::from("/tmp/mls_test_messaging_daniel"),
+        );
 
         alice.initialize()?;
         bob.initialize()?;
@@ -690,13 +686,8 @@
         let _group_id = alice.create_group()?;
 
         let bob_key_package = bob.generate_key_package()?;
-<<<<<<< HEAD
-        let (_commit_message, welcome_message) = alice.add_member(&bob_key_package)?;
-        let _bob_group_id = bob.process_welcome(&welcome_message)?;
-=======
         let res = alice.add_member(&bob_key_package)?;
         let _bob_group_id = bob.process_welcome(&res.welcome_message)?;
->>>>>>> 85442720
 
         let message = b"Test message";
         let encrypted = alice.encrypt_message(message)?;
