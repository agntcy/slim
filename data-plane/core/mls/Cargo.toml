--- conflicted
+++ resolved
@@ -9,17 +9,7 @@
 name = "slim_mls"
 
 [dependencies]
-agntcy-slim-auth = { workspace = true }
 agntcy-slim-datapath = { workspace = true }
-<<<<<<< HEAD
-mls-rs = { version = "0.47.0" }
-mls-rs-core = { version = "0.22.0" }
-mls-rs-crypto-awslc = { version = "0.17.0" }
-serde = { version = "1", features = ["derive"] }
-serde_json = "1.0"
-thiserror = { workspace = true }
-tokio.workspace = true
-=======
 async-trait = { workspace = true }
 mls-rs = { workspace = true }
 mls-rs-crypto-awslc = { workspace = true }
@@ -27,7 +17,6 @@
 serde_json = { workspace = true }
 thiserror = { workspace = true }
 tokio = { workspace = true }
->>>>>>> 9fe62309
 
 [dev-dependencies]
 tempfile = "3.3"