// Copyright AGNTCY Contributors (https://github.com/agntcy)
// SPDX-License-Identifier: Apache-2.0

use std::collections::HashMap;
use std::sync::Arc;
use std::time::{Duration, SystemTime, UNIX_EPOCH};

use async_trait::async_trait;
pub use jsonwebtoken_aws_lc::Algorithm;
use jsonwebtoken_aws_lc::{
    DecodingKey, EncodingKey, Header as JwtHeader, TokenData, Validation, decode, decode_header,
    encode, errors::ErrorKind,
};

use parking_lot::RwLock;
use serde::de::DeserializeOwned;
use serde::{Deserialize, Serialize};

use crate::errors::AuthError;
use crate::file_watcher::FileWatcher;
use crate::resolver::KeyResolver;
use crate::traits::{Signer, StandardClaims, TokenProvider, Verifier};

/// Enum representing key data types
#[derive(Debug, Deserialize, Clone, PartialEq)]
#[serde(rename_all = "lowercase")]
pub enum KeyData {
    /// PEM encoded key
    Pem(String),
    /// File path to the key
    File(String),
}

/// Represents a key
#[derive(Debug, Deserialize, Clone, PartialEq)]
pub struct Key {
    /// Algorithm used for signing the JWT
    pub algorithm: Algorithm,

    /// PEM encoded key or file path
    #[serde(flatten, with = "serde_yaml::with::singleton_map")]
    pub key: KeyData,
}

/// Cache entry for validated tokens
#[derive(Debug, Clone)]
struct TokenCacheEntry {
    /// Expiration time in seconds since UNIX epoch
    expiry: u64,
}

/// Cache for validated tokens to avoid repeated signature verification
#[derive(Debug)]
struct TokenCache {
    /// Map from token string to cache entry
    entries: RwLock<HashMap<String, TokenCacheEntry>>,
}

impl TokenCache {
    /// Create a new token cache
    fn new() -> Self {
        TokenCache {
            entries: RwLock::new(HashMap::new()),
        }
    }

    /// Store a token and its claims in the cache
    fn store(&self, token: impl Into<String>, expiry: u64) {
        let entry = TokenCacheEntry { expiry };
        self.entries.write().insert(token.into(), entry);
    }

    /// Retrieve a token's claims from the cache if it exists and is still valid
    fn get(&self, token: impl Into<String>) -> Option<String> {
        let now = SystemTime::now()
            .duration_since(UNIX_EPOCH)
            .unwrap_or(Duration::from_secs(0))
            .as_secs();

        let token = token.into();
        if let Some(entry) = self.entries.read().get(&token) {
            if entry.expiry > now {
                // Decode the claims part of the token
                let parts: Vec<&str> = token.split('.').collect();
                if parts.len() == 3 {
                    return Some(parts[1].to_string());
                }
            }
        }

        None
    }
}

pub type SignerJwt = Jwt<S>;
pub type VerifierJwt = Jwt<V>;

#[derive(Debug, Serialize, Deserialize, Clone)]
struct ExpClaim {
    /// Expiration time in seconds since UNIX epoch
    exp: u64,
}

/// JWT implementation that uses the jsonwebtoken crate.
#[derive(Clone)]
pub struct Jwt<T> {
    claims: StandardClaims,
    token_duration: Duration,
    validation: Validation,
    encoding_key: Arc<RwLock<Option<EncodingKey>>>,
    decoding_key: Arc<RwLock<Option<DecodingKey>>>,
    key_resolver: std::sync::Arc<Option<KeyResolver>>,
    token_cache: std::sync::Arc<TokenCache>,
    watcher: std::sync::Arc<Option<FileWatcher>>,

    /// Static token from file. Unused for the moment.
    _token_file: Option<String>,

    _phantom: std::marker::PhantomData<T>,
}

impl<T> Jwt<T> {
    /// Internal constructor used by the builder.
    ///
    /// This should not be called directly. Use the builder pattern instead:
    /// ```
    /// let jwt = Jwt::builder()
    ///     .issuer("my-issuer")
    ///     .audience("my-audience")
    ///     .subject("user-123")
    ///     .private_key("secret-key")
    ///     .build()?;
    /// ```
    #[allow(clippy::too_many_arguments)]
<<<<<<< HEAD
    pub fn new(
        issuer: Option<String>,
        audience: Option<String>,
        subject: Option<String>,
        token_duration: Duration,
        validation: Validation,
        encoding_key: Arc<parking_lot::RwLock<Option<EncodingKey>>>,
        decoding_key: Arc<parking_lot::RwLock<Option<DecodingKey>>>,
        key_resolver: Option<KeyResolver>,
        watcher: Option<FileWatcher>,
    ) -> Self {
=======
    pub fn new(claims: StandardClaims, token_duration: Duration, validation: Validation) -> Self {
>>>>>>> a5618a73
        Self {
            claims,
            token_duration,
            validation,
<<<<<<< HEAD
            encoding_key,
            decoding_key,
            key_resolver: Arc::new(key_resolver),
            watcher: Arc::new(watcher),
=======
            encoding_key: None,
            decoding_key: None,
            key_resolver: Arc::new(None),
            _token_file: None,
>>>>>>> a5618a73
            token_cache: std::sync::Arc::new(TokenCache::new()),
            _phantom: std::marker::PhantomData,
        }
    }

<<<<<<< HEAD
    pub fn delete(&self) {
        if let Some(w) = self.watcher.as_ref() {
            w.stop_watcher()
=======
    pub fn with_encoding_key(self, encoding_key: EncodingKey) -> SignerJwt {
        SignerJwt {
            claims: self.claims,
            token_duration: self.token_duration,
            validation: self.validation,
            encoding_key: Some(encoding_key),
            decoding_key: None,
            key_resolver: Arc::new(None),
            _token_file: None,
            token_cache: self.token_cache,
            _phantom: std::marker::PhantomData,
        }
    }

    pub fn with_token_file(self, token_file: impl Into<String>) -> SignerJwt {
        SignerJwt {
            claims: self.claims,
            token_duration: self.token_duration,
            validation: self.validation,
            encoding_key: None,
            decoding_key: None,
            key_resolver: Arc::new(None),
            _token_file: Some(token_file.into()),
            token_cache: self.token_cache,
            _phantom: std::marker::PhantomData,
        }
    }

    pub fn with_decoding_key(self, decoding_key: DecodingKey) -> VerifierJwt {
        VerifierJwt {
            claims: self.claims,
            token_duration: self.token_duration,
            validation: self.validation,
            encoding_key: None,
            decoding_key: Some(decoding_key),
            key_resolver: Arc::new(None),
            _token_file: None,
            token_cache: self.token_cache,
            _phantom: std::marker::PhantomData,
        }
    }

    pub fn with_key_resolver(self, key_resolver: KeyResolver) -> VerifierJwt {
        VerifierJwt {
            claims: self.claims,
            token_duration: self.token_duration,
            validation: self.validation,
            encoding_key: None,
            decoding_key: None,
            key_resolver: Arc::new(Some(key_resolver)),
            _token_file: None,
            token_cache: self.token_cache,
            _phantom: std::marker::PhantomData,
>>>>>>> a5618a73
        }
    }
}

#[derive(Clone)]
pub struct S {}

impl<S> Jwt<S> {
    /// Creates a StandardClaims object with the default values.
    pub fn create_claims(&self) -> StandardClaims {
        let now = SystemTime::now()
            .duration_since(UNIX_EPOCH)
            .unwrap_or(Duration::from_secs(0))
            .as_secs();

        let expiration = now + self.token_duration.as_secs();

        StandardClaims {
            exp: expiration,
            iat: Some(now),
            nbf: Some(now),
            ..self.claims.clone()
        }
    }

    fn sign_claims<Claims: Serialize>(&self, claims: &Claims) -> Result<String, AuthError> {
        // Ensure we have an encoding key for signing
        let encoding_key = self.encoding_key.as_ref().ok_or_else(|| {
            AuthError::ConfigError("Private key not configured for signing".to_string())
        })?;

        // Create the JWT header
        let header = JwtHeader::new(self.validation.algorithms[0]);

        // Encode the claims into a JWT token
        encode(&header, claims, encoding_key).map_err(|e| AuthError::SigningError(format!("{}", e)))
    }

    fn sign_internal_claims(&self) -> Result<String, AuthError> {
        let claims = self.create_claims();
        self.sign_claims(&claims)
    }
}

#[derive(Clone)]
pub struct V {}

impl<V> Jwt<V> {
    fn try_verify_claims<Claims: serde::de::DeserializeOwned>(
        &self,
        token: impl Into<String>,
    ) -> Result<Claims, AuthError> {
        // Convert the token into a String
        let token = token.into();

        // Check if the token is in the cache first for cacheable claim types
        if let Some(cached_claims) = self.get_cached_claims::<Claims>(&token) {
            return Ok(cached_claims);
        }

        // Try to decode the key from the cache first
        let decoding_key = self.decoding_key(&token)?;

        // If we have a decoding key, proceed with verification
        self.verify_internal::<Claims>(token, decoding_key)
    }

    async fn verify_claims<Claims: serde::de::DeserializeOwned>(
        &self,
        token: impl Into<String>,
    ) -> Result<Claims, AuthError> {
        let token = token.into();

        // Check if the token is in the cache first for cacheable claim types
        if let Some(cached_claims) = self.get_cached_claims::<Claims>(&token) {
            return Ok(cached_claims);
        }

        // Resolve the decoding key for verification
        let decoding_key = self.resolve_decoding_key(&token).await?;

        self.verify_internal::<Claims>(token, decoding_key)
    }

    fn verify_internal<Claims: serde::de::DeserializeOwned>(
        &self,
        token: impl Into<String>,
        decoding_key: DecodingKey,
    ) -> Result<Claims, AuthError> {
        let token = token.into();

        // Get the token header
        let token_header = decode_header(&token).map_err(|e| {
            AuthError::TokenInvalid(format!("Failed to decode token header: {}", e))
        })?;

        // Derive a validation using the same algorithm
        let mut validation = self.get_validation(token_header.alg);

        // Decode and verify the token
        let token_data: TokenData<Claims> =
            decode(&token, &decoding_key, &validation).map_err(|e| match e.kind() {
                ErrorKind::ExpiredSignature => AuthError::TokenExpired,
                _ => AuthError::VerificationError(format!("{}", e)),
            })?;

        // Get the exp to cache the token
        validation.insecure_disable_signature_validation();
        // Decode and verify the exp
        let token_exp_data: TokenData<ExpClaim> = decode(&token, &decoding_key, &validation)
            .map_err(|e| match e.kind() {
                ErrorKind::ExpiredSignature => AuthError::TokenExpired,
                _ => AuthError::VerificationError(format!("{}", e)),
            })?;

        // Cache the token with its expiry
        self.cache(token, token_exp_data.claims.exp);

        // Parse the token to extract the expiry claim
        Ok(token_data.claims)
    }

    fn get_cached_claims<Claims: serde::de::DeserializeOwned>(
        &self,
        token: &str,
    ) -> Option<Claims> {
        // Check if the token is in the cache first for cacheable claim types
        if let Some(_cached_claims) = self.token_cache.get(token) {
            // Return the token skipping the signature verification
            let mut validation = self.get_validation(self.validation.algorithms[0]);
            validation.insecure_disable_signature_validation();

            let token_data: TokenData<Claims> =
                decode(token, &DecodingKey::from_secret(b"notused"), &validation)
                    .map_err(|e| AuthError::VerificationError(format!("{}", e)))
                    .ok()?;

            // Return the claims from the cached token
            return Some(token_data.claims);
        }

        None
    }

    fn cache(&self, token: impl Into<String>, expiry: u64) {
        // Store the token in the cache with its expiry
        self.token_cache.store(token, expiry);
    }

    fn get_validation(&self, alg: Algorithm) -> Validation {
        // Create a validation object with the configured issuer, audience, and subject
        let mut ret = self.validation.clone();
        ret.algorithms[0] = alg;

        ret
    }

    fn unsecure_get_token_data<T: DeserializeOwned>(
        &self,
        token: &str,
    ) -> Result<TokenData<T>, AuthError> {
        let mut validation = self.validation.clone();
        validation.insecure_disable_signature_validation();
        let decoding_key = DecodingKey::from_secret(b"unused");

        // Get issuer from claims
        decode(token, &decoding_key, &validation)
            .map_err(|e| AuthError::VerificationError(format!("Failed to decode token: {}", e)))
    }

    /// Get decoding key for verification
    fn decoding_key(&self, token: &str) -> Result<DecodingKey, AuthError> {
        // If the decoding key is available, return it
        {
            let key_lock = self.decoding_key.read();
            if let Some(key) = &*key_lock {
                return Ok(key.clone());
            }
        }

        // Try to get a cached decoding key
        if let Some(resolver) = &self.key_resolver.as_ref() {
            let mut validation = self.validation.clone();
            validation.insecure_disable_signature_validation();
            let decoding_key = DecodingKey::from_secret(b"unused");

            // Get issuer from claims
            let token_data: TokenData<StandardClaims> = decode(token, &decoding_key, &validation)
                .map_err(|e| {
                AuthError::VerificationError(format!("Failed to decode token: {}", e))
            })?;

            let issuer = token_data.claims.iss.as_ref().ok_or_else(|| {
                AuthError::ConfigError("no issuer found in JWT claims".to_string())
            })?;

            return resolver.get_cached_key(issuer, &token_data.header);
        }

        // If we don't have a decoding key and no resolver, we can't proceed
        Err(AuthError::ConfigError(
            "Decoding key not configured for JWT verification".to_string(),
        ))
    }

    /// Resolve a decoding key for token verification
    async fn resolve_decoding_key(&self, token: &str) -> Result<DecodingKey, AuthError> {
        // First check if we already have a decoding key
        {
            let key_lock = self.decoding_key.read();
            if let Some(key) = &*key_lock {
                return Ok(key.clone());
            }
        }

        // As we don't have a decoding key, we need to resolve it. The resolver
        // should be set, otherwise we can't proceed.
        let resolver = self
            .key_resolver
            .as_ref()
            .as_ref()
            .ok_or_else(|| AuthError::ConfigError("Key resolver not configured".to_string()))?;

        // Parse the token header to get the key ID and algorithm
        let token_data = self.unsecure_get_token_data::<StandardClaims>(token)?;

        let issuer =
            token_data.claims.iss.as_ref().ok_or_else(|| {
                AuthError::ConfigError("no issuer found in JWT claims".to_string())
            })?;

        // Resolve the key
        resolver.resolve_key(issuer, &token_data.header).await
    }
}

impl Signer for SignerJwt {
    fn sign<Claims>(&self, claims: &Claims) -> Result<String, AuthError>
    where
        Claims: Serialize,
    {
<<<<<<< HEAD
        let key_lock = self.encoding_key.read();
        let encoding_key = key_lock.as_ref().ok_or_else(|| {
            AuthError::ConfigError("Private key not configured for signing".to_string())
        })?;
=======
        self.sign_claims(claims)
    }
>>>>>>> a5618a73

    fn sign_standard_claims(&self) -> Result<String, AuthError> {
        self.sign_internal_claims()
    }
}

#[async_trait]
impl TokenProvider for SignerJwt {
    fn try_get_token(&self) -> Result<String, AuthError> {
        self.sign_internal_claims()
    }

    async fn get_token(&self) -> Result<String, AuthError> {
        panic!("signerjwt has no support for async token retrieval")
    }
}

#[async_trait]
impl Verifier for VerifierJwt {
    async fn verify<Claims>(&self, token: impl Into<String> + Send) -> Result<Claims, AuthError>
    where
        Claims: serde::de::DeserializeOwned + Send,
    {
        self.verify_claims(token).await
    }

    fn try_verify<Claims>(&self, token: impl Into<String>) -> Result<Claims, AuthError>
    where
        Claims: serde::de::DeserializeOwned + Send,
    {
        self.try_verify_claims(token)
    }
}

#[cfg(test)]
mod tests {
    use std::collections::HashMap;
    use std::fs::{File, OpenOptions};
    use std::io::{Seek, SeekFrom, Write};
    use std::{env, fs};

    use super::*;
    use jsonwebtoken_aws_lc::{Algorithm, Header};
    use tokio::time;
    use tracing_test::traced_test;

    use crate::builder::JwtBuilder;
    use crate::testutils::{initialize_crypto_provider, setup_test_jwt_resolver};

    fn create_file(file_path: &str, content: &str) -> std::io::Result<()> {
        let mut file = File::create(file_path)?;
        file.write_all(content.as_bytes())?;
        Ok(())
    }

    fn modify_file(file_path: &str, new_content: &str) -> std::io::Result<()> {
        let mut file = OpenOptions::new().write(true).open(file_path)?;
        file.seek(SeekFrom::Start(0))?;
        file.write_all(new_content.as_bytes())?;
        Ok(())
    }

    fn delete_file(file_path: &str) -> std::io::Result<()> {
        fs::remove_file(file_path)?;
        Ok(())
    }

    #[tokio::test]
    #[traced_test]
    async fn test_jwt_singer_update_key_from_file() {
        // crate file
        let path = env::current_dir().expect("error reading local path");
        let full_path = path.join("key_file_signer.txt");
        let file_name = full_path.to_str().unwrap();
        let first_key = "test-key";
        create_file(file_name, first_key).expect("failed to create file");

        // create jwt builder
        let jwt = JwtBuilder::new()
            .issuer("test-issuer")
            .audience("test-audience")
            .subject("test-subject")
            .private_key(&Key {
                algorithm: Algorithm::HS512,
                key: KeyData::File(file_name.to_string()),
            })
            .build()
            .unwrap();

        let claims = jwt.create_standard_claims(None);

        assert_eq!(claims.iss.unwrap(), "test-issuer");
        assert_eq!(claims.aud.unwrap(), "test-audience");
        assert_eq!(claims.sub.unwrap(), "test-subject");

        {
            let dec_key = jwt.decoding_key.read();
            assert!(dec_key.is_none());
        }
        {
            let expected = EncodingKey::from_secret(first_key.as_bytes());
            let enc_key = jwt.encoding_key.read();
            assert!(enc_key.is_some());
            let k = enc_key.clone().unwrap();

            #[derive(Debug, Serialize, Deserialize)]
            struct Claims {
                sub: String,
                company: String,
            }

            let my_claims = Claims {
                sub: "b@b.com".to_owned(),
                company: "ACME".to_owned(),
            };

            let token_1 = encode(&Header::default(), &my_claims, &expected).unwrap();
            let token_2 = encode(&Header::default(), &my_claims, &k).unwrap();
            assert_eq!(token_1, token_2);
        }

        let second_key = "another-test-key";
        modify_file(file_name, second_key).expect("failed to create file");
        time::sleep(Duration::from_millis(100)).await;

        {
            let dec_key = jwt.decoding_key.read();
            assert!(dec_key.is_none());
        }
        {
            let expected = EncodingKey::from_secret(second_key.as_bytes());
            let enc_key = jwt.encoding_key.read();
            assert!(enc_key.is_some());
            let k = enc_key.clone().unwrap();

            #[derive(Debug, Serialize, Deserialize)]
            struct Claims {
                sub: String,
                company: String,
            }

            let my_claims = Claims {
                sub: "b@b.com".to_owned(),
                company: "ACME".to_owned(),
            };

            let token_1 = encode(&Header::default(), &my_claims, &expected).unwrap();
            let token_2 = encode(&Header::default(), &my_claims, &k).unwrap();
            assert_eq!(token_1, token_2);
        }

        jwt.delete();

        delete_file(file_name).expect("error deleting file");
    }

    #[tokio::test]
    #[traced_test]
    async fn test_jwt_verifier_update_key_from_file() {
        // crate file
        let path = env::current_dir().expect("error reading local path");
        let full_path = path.join("key_file_verifier.txt");
        let file_name = full_path.to_str().unwrap();
        let first_key = "test-key";
        create_file(file_name, first_key).expect("failed to create file");

        // create jwt builder
        let jwt = JwtBuilder::new()
            .issuer("test-issuer")
            .audience("test-audience")
            .subject("test-subject")
            .public_key(&Key {
                algorithm: Algorithm::HS512,
                key: KeyData::File(file_name.to_string()),
            })
            .build()
            .unwrap();

        {
            let dec_key = jwt.decoding_key.read();
            assert!(dec_key.is_some());
        }
        {
            let enc_key = jwt.encoding_key.read();
            assert!(enc_key.is_none());
        }

        // test the verifier with the first key
        let signer = JwtBuilder::new()
            .issuer("test-issuer")
            .audience("test-audience")
            .subject("test-subject")
            .private_key(&Key {
                algorithm: Algorithm::HS512,
                key: KeyData::Pem(String::from(first_key)),
            })
            .build()
            .unwrap();

        let claims = signer.create_standard_claims(None);
        let token = signer.sign(&claims).unwrap();

        let verified_claims: StandardClaims = jwt.verify(token.clone()).await.unwrap();

        assert_eq!(verified_claims.iss.unwrap(), "test-issuer");
        assert_eq!(verified_claims.aud.unwrap(), "test-audience");
        assert_eq!(verified_claims.sub.unwrap(), "test-subject");

        let second_key = "another-test-key";
        modify_file(file_name, second_key).expect("failed to create file");
        time::sleep(Duration::from_millis(100)).await;

        {
            let dec_key = jwt.decoding_key.read();
            assert!(dec_key.is_some());
        }
        {
            let enc_key = jwt.encoding_key.read();
            assert!(enc_key.is_none());
        }

        // test the verifier with the second key
        let signer = JwtBuilder::new()
            .issuer("test-issuer")
            .audience("test-audience")
            .subject("test-subject")
            .private_key(&Key {
                algorithm: Algorithm::HS512,
                key: KeyData::Pem(String::from(second_key)),
            })
            .build()
            .unwrap();

        let claims = signer.create_standard_claims(None);
        let token = signer.sign(&claims).unwrap();

        let verified_claims: StandardClaims = jwt.verify(token.clone()).await.unwrap();

        assert_eq!(verified_claims.iss.unwrap(), "test-issuer");
        assert_eq!(verified_claims.aud.unwrap(), "test-audience");
        assert_eq!(verified_claims.sub.unwrap(), "test-subject");

        jwt.delete();

        delete_file(file_name).expect("error deleting file");
    }

    #[tokio::test]
    async fn test_jwt_sign_and_verify() {
        let signer = JwtBuilder::new()
            .issuer("test-issuer")
            .audience("test-audience")
            .subject("test-subject")
            .private_key(&Key {
                algorithm: Algorithm::HS512,
                key: KeyData::Pem("secret-key".to_string()),
            })
            .build()
            .unwrap();

        let verifier = JwtBuilder::new()
            .issuer("test-issuer")
            .audience("test-audience")
            .subject("test-subject")
            .public_key(&Key {
                algorithm: Algorithm::HS512,
                key: KeyData::Pem("secret-key".to_string()),
            })
            .build()
            .unwrap();

        let claims = signer.create_claims();
        let token = signer.sign_claims(&claims).unwrap();

        let verified_claims: StandardClaims = verifier.verify(token.clone()).await.unwrap();

        assert_eq!(verified_claims.iss.unwrap(), "test-issuer");
        assert_eq!(verified_claims.aud.unwrap(), "test-audience");
        assert_eq!(verified_claims.sub.unwrap(), "test-subject");

        // Try to verify with an invalid token
        let invalid_token = "invalid.token.string";
        let result: Result<StandardClaims, AuthError> =
            verifier.verify(invalid_token.to_string()).await;
        assert!(
            result.is_err(),
            "Expected verification to fail for invalid token"
        );

        // Create a verifier with the wrong key
        let wrong_verifier = JwtBuilder::new()
            .issuer("test-issuer")
            .audience("test-audience")
            .subject("test-subject")
            .public_key(&Key {
                algorithm: Algorithm::HS512,
                key: KeyData::Pem("wrong-secret-key".to_string()),
            })
            .build()
            .unwrap();
        let wrong_result: Result<StandardClaims, AuthError> = wrong_verifier.verify(token).await;
        assert!(
            wrong_result.is_err(),
            "Expected verification to fail with wrong key"
        );
    }

    #[tokio::test]
    async fn test_jwt_sign_and_verify_custom_claims() {
        let signer = JwtBuilder::new()
            .issuer("test-issuer")
            .audience("test-audience")
            .subject("test-subject")
            .private_key(&Key {
                algorithm: Algorithm::HS512,
                key: KeyData::Pem("secret-key".to_string()),
            })
            .build()
            .unwrap();

        let verifier = JwtBuilder::new()
            .issuer("test-issuer")
            .audience("test-audience")
            .subject("test-subject")
            .public_key(&Key {
                algorithm: Algorithm::HS512,
                key: KeyData::Pem("secret-key".to_string()),
            })
            .build()
            .unwrap();

        let mut custom_claims = HashMap::new();
        custom_claims.insert(
            "role".to_string(),
            serde_json::Value::String("admin".to_string()),
        );
        custom_claims.insert(
            "permissions".to_string(),
            serde_json::Value::Array(vec![
                serde_json::Value::String("read".to_string()),
                serde_json::Value::String("write".to_string()),
            ]),
        );

        let mut claims = signer.create_claims();
        claims.custom_claims = custom_claims;
        let token = signer.sign_claims(&claims).unwrap();

        let verified_claims: StandardClaims = verifier.verify(token).await.unwrap();

        assert_eq!(verified_claims.custom_claims.get("role").unwrap(), "admin");
        assert_eq!(
            verified_claims.custom_claims.get("permissions").unwrap(),
            &serde_json::Value::Array(vec![
                serde_json::Value::String("read".to_string()),
                serde_json::Value::String("write".to_string())
            ])
        );
    }

    #[tokio::test]
    async fn test_validate_jwt_with_provided_key() {}

    async fn test_jwt_resolve_with_algorithm(algorithm: Algorithm) {
        initialize_crypto_provider();

        let (test_key, mock_server, _alg_str) = setup_test_jwt_resolver(algorithm).await;

        // Build the JWT with auto key resolution
        let signer = JwtBuilder::new()
            .issuer(mock_server.uri())
            .audience("test-audience")
            .subject("test-subject")
            .private_key(&Key {
                algorithm,
                key: KeyData::Pem(test_key),
            })
            .build()
            .unwrap();

        let verifier = JwtBuilder::new()
            .issuer(mock_server.uri())
            .audience("test-audience")
            .subject("test-subject")
            .auto_resolve_keys(true)
            .build()
            .unwrap();

        // Sign and verify the token
        let token = signer.sign_claims(&signer.create_claims()).unwrap();
        let claims: StandardClaims = verifier.verify(token).await.unwrap();

        // Validate the claims
        assert_eq!(claims.iss.unwrap(), mock_server.uri());
        assert_eq!(claims.aud.unwrap(), "test-audience");
        assert_eq!(claims.sub.unwrap(), "test-subject");
    }

    #[tokio::test]
    async fn test_jwt_resolve_decoding_key_rs256() {
        test_jwt_resolve_with_algorithm(Algorithm::RS256).await;
    }

    #[tokio::test]
    async fn test_jwt_resolve_decoding_key_rs384() {
        test_jwt_resolve_with_algorithm(Algorithm::RS384).await;
    }

    #[tokio::test]
    async fn test_jwt_resolve_decoding_key_rs512() {
        test_jwt_resolve_with_algorithm(Algorithm::RS512).await;
    }

    #[tokio::test]
    async fn test_jwt_resolve_decoding_key_ps256() {
        // Set aws-lc as default crypto provider
        test_jwt_resolve_with_algorithm(Algorithm::PS256).await;
    }

    #[tokio::test]
    async fn test_jwt_resolve_decoding_key_ps384() {
        test_jwt_resolve_with_algorithm(Algorithm::PS384).await;
    }

    #[tokio::test]
    async fn test_jwt_resolve_decoding_key_ps512() {
        test_jwt_resolve_with_algorithm(Algorithm::PS512).await;
    }

    #[tokio::test]
    async fn test_jwt_resolve_decoding_key_es256() {
        test_jwt_resolve_with_algorithm(Algorithm::ES256).await;
    }

    #[tokio::test]
    async fn test_jwt_resolve_decoding_key_es384() {
        test_jwt_resolve_with_algorithm(Algorithm::ES384).await;
    }

    #[tokio::test]
    async fn test_jwt_resolve_decoding_key_eddsa() {
        test_jwt_resolve_with_algorithm(Algorithm::EdDSA).await;
    }

    #[tokio::test]
    async fn test_jwt_verify_caching() {
        // Create test JWT objects
        let signer = JwtBuilder::new()
            .issuer("test-issuer")
            .audience("test-audience")
            .subject("test-subject")
            .private_key(&Key {
                algorithm: Algorithm::HS512,
                key: KeyData::Pem("secret-key".to_string()),
            })
            .build()
            .unwrap();

        let mut verifier = JwtBuilder::new()
            .issuer("test-issuer")
            .audience("test-audience")
            .subject("test-subject")
            .public_key(&Key {
                algorithm: Algorithm::HS512,
                key: KeyData::Pem("secret-key".to_string()),
            })
            .build()
            .unwrap();

        let claims = signer.create_claims();
        let token = signer.sign_claims(&claims).unwrap();

        // First verification
        let first_result: StandardClaims = verifier.try_verify(token.clone()).unwrap();

        // Alter the decoding_key to simulate a situation where signature verification would fail
        // if attempted again. Since we're using the cache, it should still work.
        verifier.decoding_key = Arc::new(RwLock::new(None));

        // Second verification with the same token - should use the cache
        let second_result: StandardClaims = verifier.try_verify(token.clone()).unwrap();

        // Both results should be the same
        assert_eq!(first_result.iss, second_result.iss);
        assert_eq!(first_result.aud, second_result.aud);
        assert_eq!(first_result.sub, second_result.sub);
        assert_eq!(first_result.exp, second_result.exp);

        // Now create a different token
        let mut custom_claims = std::collections::HashMap::new();
        custom_claims.insert(
            "role".to_string(),
            serde_json::Value::String("admin".to_string()),
        );

        let mut claims2 = signer.create_claims();
        claims2.custom_claims = custom_claims;

        let token2 = signer.sign_claims(&claims2).unwrap();

        // Verify the new token - should fail because we removed the decoding_key
        let result = verifier.try_verify::<StandardClaims>(token2);
        assert!(
            result.is_err(),
            "Should have failed due to missing decoding key"
        );
    }
}<|MERGE_RESOLUTION|>--- conflicted
+++ resolved
@@ -132,54 +132,34 @@
     ///     .build()?;
     /// ```
     #[allow(clippy::too_many_arguments)]
-<<<<<<< HEAD
-    pub fn new(
-        issuer: Option<String>,
-        audience: Option<String>,
-        subject: Option<String>,
-        token_duration: Duration,
-        validation: Validation,
-        encoding_key: Arc<parking_lot::RwLock<Option<EncodingKey>>>,
-        decoding_key: Arc<parking_lot::RwLock<Option<DecodingKey>>>,
-        key_resolver: Option<KeyResolver>,
-        watcher: Option<FileWatcher>,
-    ) -> Self {
-=======
     pub fn new(claims: StandardClaims, token_duration: Duration, validation: Validation) -> Self {
->>>>>>> a5618a73
         Self {
             claims,
             token_duration,
             validation,
-<<<<<<< HEAD
-            encoding_key,
-            decoding_key,
-            key_resolver: Arc::new(key_resolver),
-            watcher: Arc::new(watcher),
-=======
-            encoding_key: None,
-            decoding_key: None,
+            encoding_key: Arc::new(RwLock::new(None)),
+            decoding_key: Arc::new(RwLock::new(None)),
             key_resolver: Arc::new(None),
+            watcher: Arc::new(None),
             _token_file: None,
->>>>>>> a5618a73
             token_cache: std::sync::Arc::new(TokenCache::new()),
             _phantom: std::marker::PhantomData,
         }
     }
 
-<<<<<<< HEAD
-    pub fn delete(&self) {
-        if let Some(w) = self.watcher.as_ref() {
-            w.stop_watcher()
-=======
-    pub fn with_encoding_key(self, encoding_key: EncodingKey) -> SignerJwt {
+    pub fn with_encoding_key(
+        self,
+        encoding_key: Arc<RwLock<Option<EncodingKey>>>,
+        watcher: Option<FileWatcher>,
+    ) -> SignerJwt {
         SignerJwt {
             claims: self.claims,
             token_duration: self.token_duration,
             validation: self.validation,
-            encoding_key: Some(encoding_key),
-            decoding_key: None,
+            encoding_key,
+            decoding_key: Arc::new(RwLock::new(None)),
             key_resolver: Arc::new(None),
+            watcher: Arc::new(watcher),
             _token_file: None,
             token_cache: self.token_cache,
             _phantom: std::marker::PhantomData,
@@ -191,23 +171,29 @@
             claims: self.claims,
             token_duration: self.token_duration,
             validation: self.validation,
-            encoding_key: None,
-            decoding_key: None,
+            encoding_key: Arc::new(RwLock::new(None)),
+            decoding_key: Arc::new(RwLock::new(None)),
             key_resolver: Arc::new(None),
+            watcher: self.watcher,
             _token_file: Some(token_file.into()),
             token_cache: self.token_cache,
             _phantom: std::marker::PhantomData,
         }
     }
 
-    pub fn with_decoding_key(self, decoding_key: DecodingKey) -> VerifierJwt {
+    pub fn with_decoding_key(
+        self,
+        decoding_key: Arc<RwLock<Option<DecodingKey>>>,
+        watcher: Option<FileWatcher>,
+    ) -> VerifierJwt {
         VerifierJwt {
             claims: self.claims,
             token_duration: self.token_duration,
             validation: self.validation,
-            encoding_key: None,
-            decoding_key: Some(decoding_key),
+            encoding_key: Arc::new(RwLock::new(None)),
+            decoding_key,
             key_resolver: Arc::new(None),
+            watcher: Arc::new(watcher),
             _token_file: None,
             token_cache: self.token_cache,
             _phantom: std::marker::PhantomData,
@@ -219,13 +205,19 @@
             claims: self.claims,
             token_duration: self.token_duration,
             validation: self.validation,
-            encoding_key: None,
-            decoding_key: None,
+            encoding_key: Arc::new(RwLock::new(None)),
+            decoding_key: Arc::new(RwLock::new(None)),
             key_resolver: Arc::new(Some(key_resolver)),
+            watcher: self.watcher,
             _token_file: None,
             token_cache: self.token_cache,
             _phantom: std::marker::PhantomData,
->>>>>>> a5618a73
+        }
+    }
+
+    pub fn delete(&self) {
+        if let Some(w) = self.watcher.as_ref() {
+            w.stop_watcher()
         }
     }
 }
@@ -253,7 +245,8 @@
 
     fn sign_claims<Claims: Serialize>(&self, claims: &Claims) -> Result<String, AuthError> {
         // Ensure we have an encoding key for signing
-        let encoding_key = self.encoding_key.as_ref().ok_or_else(|| {
+        let key_lock = self.encoding_key.read();
+        let encoding_key = key_lock.as_ref().ok_or_else(|| {
             AuthError::ConfigError("Private key not configured for signing".to_string())
         })?;
 
@@ -467,15 +460,8 @@
     where
         Claims: Serialize,
     {
-<<<<<<< HEAD
-        let key_lock = self.encoding_key.read();
-        let encoding_key = key_lock.as_ref().ok_or_else(|| {
-            AuthError::ConfigError("Private key not configured for signing".to_string())
-        })?;
-=======
         self.sign_claims(claims)
     }
->>>>>>> a5618a73
 
     fn sign_standard_claims(&self) -> Result<String, AuthError> {
         self.sign_internal_claims()
@@ -565,7 +551,7 @@
             .build()
             .unwrap();
 
-        let claims = jwt.create_standard_claims(None);
+        let claims = jwt.create_claims();
 
         assert_eq!(claims.iss.unwrap(), "test-issuer");
         assert_eq!(claims.aud.unwrap(), "test-audience");
@@ -675,7 +661,7 @@
             .build()
             .unwrap();
 
-        let claims = signer.create_standard_claims(None);
+        let claims = signer.create_claims();
         let token = signer.sign(&claims).unwrap();
 
         let verified_claims: StandardClaims = jwt.verify(token.clone()).await.unwrap();
@@ -709,7 +695,7 @@
             .build()
             .unwrap();
 
-        let claims = signer.create_standard_claims(None);
+        let claims = signer.create_claims();
         let token = signer.sign(&claims).unwrap();
 
         let verified_claims: StandardClaims = jwt.verify(token.clone()).await.unwrap();
