// Copyright AGNTCY Contributors (https://github.com/agntcy)
// SPDX-License-Identifier: Apache-2.0

//! Builder pattern implementation for auth components.

use core::panic;
use std::collections::HashMap;
use std::marker::PhantomData;
use std::sync::Arc;
use std::time::Duration;

use jsonwebtoken_aws_lc::{Algorithm, DecodingKey, EncodingKey, Validation};
use parking_lot::lock_api::RwLock;

use crate::errors::AuthError;
use crate::file_watcher::FileWatcher;
use crate::jwt::{Key, KeyData, SignerJwt, VerifierJwt};
use crate::resolver::KeyResolver;
use crate::traits::StandardClaims;

/// State markers for the JWT builder state machine.
///
/// This module defines empty structs that act as phantom types for the state machine pattern.
/// Each struct represents a specific state in the JWT building process, enforcing the correct
/// sequence of method calls at compile time.
///
/// The state transitions are as follows:
/// `Initial` -> `WithPrivateKey` -> `Jwt`
/// Or
/// `Initial` -> `WithPublicKey` -> `Jwt`
/// Or
/// `Initial` -> `WithToken` -> `Jwt`
pub mod state {
    /// Initial state for the JWT builder.
    ///
    /// This state allows setting either a public or a private key
    pub struct Initial;

    /// State after setting public key.
    ///
    /// This state allows configuring additional parameters like a validator.
    pub struct WithPrivateKey;

    /// State after setting private key
    pub struct WithPublicKey;

    /// State after setting a token
    pub struct WithToken;
}

/// Builder for JWT Authentication configuration.
///
/// The builder uses type state to enforce the correct sequence of method calls.
/// The state transitions are:
///
/// 1. `Initial`: The starting state with no configuration
/// 2. `WithPrivateKey`: After setting a private key
/// 3. `WithPublicKey`: After setting a public key or enabling auto-resolve
///
/// Each method transitions the builder to the appropriate state, ensuring at
/// compile time that all required information is provided.
pub struct JwtBuilder<S = state::Initial> {
    // Required fields
    issuer: Option<String>,
    audience: Option<String>,
    subject: Option<String>,

    // Private and public keys
    private_key: Option<String>,
    public_key: Option<String>,
    algorithm: Algorithm,

    // Token settings
    token_duration: Duration,

    // Key resolution
    auto_resolve_keys: bool,

    // Required claims
    required_claims: Vec<String>,

<<<<<<< HEAD
    /// create or not a watcher for the key
    /// if is some indicated the path of the file
    /// from where to read the string
    watcher: Option<String>,
=======
    // Custom claims
    custom_claims: HashMap<String, serde_json::Value>,

    // Token file
    token_file: Option<String>,
>>>>>>> a5618a73

    // PhantomData to track state
    _state: PhantomData<S>,
}

impl Default for JwtBuilder<state::Initial> {
    fn default() -> Self {
        Self {
            issuer: None,
            audience: None,
            subject: None,
            private_key: None,
            public_key: None,
            algorithm: Algorithm::HS256, // Default algorithm
            token_duration: Duration::from_secs(3600), // Default 1 hour
            auto_resolve_keys: false,
            required_claims: Vec::new(),
<<<<<<< HEAD
            watcher: None,
=======
            custom_claims: HashMap::new(),
            token_file: None,
>>>>>>> a5618a73
            _state: PhantomData,
        }
    }
}

// Base implementation for any state
impl<S> JwtBuilder<S> {
    fn build_validation(&self) -> Validation {
        let mut validation = Validation::new(self.algorithm);
        if let Some(audience) = &self.audience {
            validation.set_audience(&[audience]);
        }
        if let Some(issuer) = &self.issuer {
            validation.set_issuer(&[issuer]);
        }

        if !self.required_claims.is_empty() {
            validation.set_required_spec_claims(self.required_claims.as_ref());
        }

        validation
    }

<<<<<<< HEAD
    fn resolve_key(&self, key: &Key) -> (String, Option<String>) {
=======
    fn build_claims(&self) -> StandardClaims {
        StandardClaims {
            iss: self.issuer.clone(),
            aud: self.audience.clone(),
            sub: self.subject.clone(),
            exp: 0,    // Will be set later
            iat: None, // Will be set later
            nbf: None, // Will be set later
            jti: None, // Will be set later
            custom_claims: self.custom_claims.clone(),
        }
    }

    fn resolve_key(&self, key: &Key) -> String {
>>>>>>> a5618a73
        // Resolve private key from Key enum
        match &key.key {
            KeyData::Pem(key) => (key.clone(), None),
            KeyData::File(path) => (
                std::fs::read_to_string(path).unwrap(),
                Some(path.to_string()),
            ),
        }
    }
}

// Implementation for the Initial state
impl JwtBuilder<state::Initial> {
    /// Create a new JWT builder with default values.
    pub fn new() -> Self {
        Self::default()
    }

    /// Set the issuer for the JWT tokens.
    pub fn issuer(self, issuer: impl Into<String>) -> Self {
        Self {
            issuer: Some(issuer.into()),
            ..self
        }
    }

    /// Set the audience for the JWT tokens.
    pub fn audience(self, audience: impl Into<String>) -> Self {
        Self {
            audience: Some(audience.into()),
            ..self
        }
    }

    /// Set the subject for the JWT tokens.
    pub fn subject(self, subject: impl Into<String>) -> Self {
        Self {
            subject: Some(subject.into()),
            ..self
        }
    }

    /// Require exp (claims expiration) in the JWT.
    pub fn require_exp(self) -> Self {
        let mut required_claims = self.required_claims.clone();
        required_claims.push("exp".to_string());
        Self {
            required_claims,
            ..self
        }
    }

    /// Require nbf (not before) in the JWT.
    pub fn require_nbf(self) -> Self {
        let mut required_claims = self.required_claims.clone();
        required_claims.push("nbf".to_string());
        Self {
            required_claims,
            ..self
        }
    }

    /// Require aud (audience) in the JWT.
    pub fn require_aud(self) -> Self {
        let mut required_claims = self.required_claims.clone();
        required_claims.push("aud".to_string());
        Self {
            required_claims,
            ..self
        }
    }

    /// Require iss (issuer) in the JWT.
    pub fn require_iss(self) -> Self {
        let mut required_claims = self.required_claims.clone();
        required_claims.push("iss".to_string());
        Self {
            required_claims,
            ..self
        }
    }

    /// Require sub (subject) in the JWT.
    pub fn require_sub(self) -> Self {
        let mut required_claims = self.required_claims.clone();
        required_claims.push("sub".to_string());
        Self {
            required_claims,
            ..self
        }
    }

    /// Set the private key and transition to WithPrivateKey state.
    pub fn private_key(self, key: &Key) -> JwtBuilder<state::WithPrivateKey> {
        let (private_key, watcher) = self.resolve_key(key);

        JwtBuilder::<state::WithPrivateKey> {
            issuer: self.issuer,
            audience: self.audience,
            subject: self.subject,
            private_key: Some(private_key),
            public_key: None,
            algorithm: key.algorithm,
            token_duration: self.token_duration,
            auto_resolve_keys: self.auto_resolve_keys,
            required_claims: self.required_claims,
<<<<<<< HEAD
            watcher,
=======
            custom_claims: self.custom_claims,
            token_file: None,
>>>>>>> a5618a73
            _state: PhantomData,
        }
    }

    /// Set the public key and transition to WithPublicKey state.
    pub fn public_key(self, key: &Key) -> JwtBuilder<state::WithPublicKey> {
        let (public_key, watcher) = self.resolve_key(key);

        JwtBuilder::<state::WithPublicKey> {
            issuer: self.issuer,
            audience: self.audience,
            subject: self.subject,
            private_key: None,
            public_key: Some(public_key),
            algorithm: key.algorithm,
            token_duration: self.token_duration,
            auto_resolve_keys: self.auto_resolve_keys,
            required_claims: self.required_claims,
<<<<<<< HEAD
            watcher,
=======
            custom_claims: self.custom_claims,
            token_file: None,
>>>>>>> a5618a73
            _state: PhantomData,
        }
    }

    /// Enable automatic key resolution and transition to WithPublicKey state.
    pub fn auto_resolve_keys(self, enable: bool) -> JwtBuilder<state::WithPublicKey> {
        JwtBuilder::<state::WithPublicKey> {
            issuer: self.issuer,
            audience: self.audience,
            subject: self.subject,
            private_key: None,
            public_key: None,
            algorithm: self.algorithm,
            token_duration: self.token_duration,
            auto_resolve_keys: enable,
            required_claims: self.required_claims,
<<<<<<< HEAD
            watcher: None,
=======
            custom_claims: self.custom_claims,
            token_file: None,
            _state: PhantomData,
        }
    }

    pub fn token_file(self, token_file: impl Into<String>) -> JwtBuilder<state::WithToken> {
        // This method is not implemented yet, but it can be used to set a token file
        // and transition to a state that handles token files.
        JwtBuilder::<state::WithToken> {
            issuer: self.issuer,
            audience: self.audience,
            subject: self.subject,
            private_key: self.private_key,
            public_key: self.public_key,
            algorithm: self.algorithm,
            token_duration: self.token_duration,
            auto_resolve_keys: self.auto_resolve_keys,
            required_claims: self.required_claims,
            custom_claims: self.custom_claims,
            token_file: Some(token_file.into()),
>>>>>>> a5618a73
            _state: PhantomData,
        }
    }
}

// Implementation for the RequiredInfo state
impl JwtBuilder<state::WithPrivateKey> {
    /// Set the token duration in seconds.
    pub fn token_duration(self, duration: Duration) -> Self {
        Self {
            token_duration: duration,
            ..self
        }
    }

<<<<<<< HEAD
    fn build_internal(
        private_key: &Option<String>,
        algorithm: &Algorithm,
    ) -> Result<Option<EncodingKey>, AuthError> {
        let encoding_key = match private_key {
=======
    /// Set custom claims
    pub fn custom_claims(self, claims: HashMap<String, serde_json::Value>) -> Self {
        Self {
            custom_claims: claims,
            ..self
        }
    }

    /// Transition to the final state after setting required information.
    pub fn build(self) -> Result<SignerJwt, AuthError> {
        // Set up validation
        let validation = self.build_validation();

        // Configure encoding key
        let encoding_key = match &self.private_key {
>>>>>>> a5618a73
            Some(key) => {
                let key_str = key.as_str();
                match algorithm {
                    Algorithm::HS256 | Algorithm::HS384 | Algorithm::HS512 => {
                        Some(EncodingKey::from_secret(key_str.as_bytes()))
                    }
                    Algorithm::RS256
                    | Algorithm::RS384
                    | Algorithm::RS512
                    | Algorithm::PS256
                    | Algorithm::PS384
                    | Algorithm::PS512 => {
                        // PEM-encoded private key
                        Some(EncodingKey::from_rsa_pem(key_str.as_bytes()).map_err(|e| {
                            AuthError::ConfigError(format!("Invalid RSA private key: {}", e))
                        })?)
                    }
                    Algorithm::ES256 | Algorithm::ES384 => {
                        // PEM-encoded EC private key
                        Some(EncodingKey::from_ec_pem(key_str.as_bytes()).map_err(|e| {
                            AuthError::ConfigError(format!("Invalid EC private key: {}", e))
                        })?)
                    }
                    Algorithm::EdDSA => {
                        // PEM-encoded EdDSA private key
                        Some(EncodingKey::from_ed_pem(key_str.as_bytes()).map_err(|e| {
                            AuthError::ConfigError(format!("Invalid EdDSA private key: {}", e))
                        })?)
                    }
                }
            }
            None => {
                // This should never happen because we require a private key in this state
                panic!("Private key must be set in WithPrivateKey state");
            }
        };

        Ok(encoding_key)
    }

    /// Transition to the final state after setting required information.
    pub fn build(self) -> Result<SignerJwt, AuthError> {
        // Set up validation
        let validation = self.build_validation();

        let key = Self::build_internal(&self.private_key, &self.algorithm)?;

        let encoding_key = Arc::new(RwLock::new(key));

        let mut file_watcher = None;
        if let Some(path) = self.watcher {
            let encoding_key_clone = encoding_key.clone();
            let algorithm_clone = self.algorithm;
            let mut w = FileWatcher::create_watcher(move |file: &str| {
                println!("in callback create callback");
                let key = std::fs::read_to_string(file).expect("error reading file");
                let new_key = Self::build_internal(&Some(key), &algorithm_clone)
                    .expect("error processing new keye");
                let mut key_lock = encoding_key_clone.write();
                *key_lock = new_key;
            });
            w.add_file(&path).expect("error adding file to the watcher");
            file_watcher = Some(w);
        }

        // Create new Jwt instance
<<<<<<< HEAD
        Ok(SignerJwt::new(
            self.issuer,
            self.audience,
            self.subject,
            self.token_duration,
            validation,
            encoding_key,
            Arc::new(RwLock::new(None)),
            None,
            file_watcher,
        ))
=======
        Ok(
            SignerJwt::new(self.build_claims(), self.token_duration, validation)
                .with_encoding_key(encoding_key.unwrap()),
        )
>>>>>>> a5618a73
    }
}

// Implementation for the WithPublicKey state
impl JwtBuilder<state::WithPublicKey> {
    fn build_internal(
        public_key: &Option<String>,
        algorithm: &Algorithm,
    ) -> Result<Option<DecodingKey>, AuthError> {
        let decoding_key = match public_key {
            Some(public_key) => {
                // Use public key for verification
                match algorithm {
                    Algorithm::HS256 | Algorithm::HS384 | Algorithm::HS512 => {
                        let key_str = public_key.as_str();
                        Some(DecodingKey::from_secret(key_str.as_bytes()))
                    }
                    Algorithm::RS256
                    | Algorithm::RS384
                    | Algorithm::RS512
                    | Algorithm::PS256
                    | Algorithm::PS384
                    | Algorithm::PS512 => {
                        // PEM-encoded public key
                        Some(
                            DecodingKey::from_rsa_pem(public_key.as_bytes()).map_err(|e| {
                                AuthError::ConfigError(format!("Invalid RSA public key: {}", e))
                            })?,
                        )
                    }
                    Algorithm::ES256 | Algorithm::ES384 => {
                        // PEM-encoded EC public key
                        Some(
                            DecodingKey::from_ec_pem(public_key.as_bytes()).map_err(|e| {
                                AuthError::ConfigError(format!("Invalid EC public key: {}", e))
                            })?,
                        )
                    }
                    Algorithm::EdDSA => {
                        // PEM-encoded EdDSA public key
                        Some(
                            DecodingKey::from_ed_pem(public_key.as_bytes()).map_err(|e| {
                                AuthError::ConfigError(format!("Invalid EdDSA public key: {}", e))
                            })?,
                        )
                    }
                }
            }
            None => {
                // This should never happen because we require a public key in this state
                panic!("Public key must be set in WithPublicKey state");
            }
        };

        Ok(decoding_key)
    }

    /// Transition to the final state after setting required information.
    pub fn build(self) -> Result<VerifierJwt, AuthError> {
        // Set up validation
        let validation = self.build_validation();

        let verifier = VerifierJwt::new(self.build_claims(), self.token_duration, validation);

        // Configure decoding key
        if self.auto_resolve_keys {
            // We'll auto-resolve keys, so we don't need to set it now
<<<<<<< HEAD
            (Some(KeyResolver::new()), Arc::new(RwLock::new(None)))
=======
            Ok(verifier.with_key_resolver(KeyResolver::new()))
>>>>>>> a5618a73
        } else {
            let key = Self::build_internal(&self.public_key, &self.algorithm)?;

            let decoding_key = Arc::new(RwLock::new(key));

            Ok(verifier.with_decoding_key(decoding_key.unwrap()))
        }
    }
}

<<<<<<< HEAD
        let mut file_watcher = None;
        if let Some(path) = self.watcher {
            let encoding_key_clone = decoding_key.clone();
            let algorithm_clone = self.algorithm;
            let mut w = FileWatcher::create_watcher(move |file: &str| {
                println!("in callback create callback");
                let key = std::fs::read_to_string(file).expect("error reading file");
                let new_key = Self::build_internal(&Some(key), &algorithm_clone)
                    .expect("error processing new keye");
                let mut key_lock = encoding_key_clone.write();
                *key_lock = new_key;
            });
            w.add_file(&path).expect("error adding file to the watcher");
            file_watcher = Some(w);
        }

        // Create new Jwt instance
        Ok(VerifierJwt::new(
            self.issuer,
            self.audience,
            self.subject,
            self.token_duration,
            validation,
            Arc::new(RwLock::new(None)),
            decoding_key,
            resolver,
            file_watcher,
        ))
=======
// Implementation for the WithToken state
impl JwtBuilder<state::WithToken> {
    /// Transition to the final state after setting required information.
    pub fn build(self) -> Result<SignerJwt, AuthError> {
        // Create new Jwt instance
        Ok(SignerJwt::new(
            self.build_claims(),               // not used
            std::time::Duration::from_secs(0), // not used
            self.build_validation(),           // not used
        )
        .with_token_file(self.token_file.unwrap()))
>>>>>>> a5618a73
    }
}

#[cfg(test)]
mod tests {
    use super::*;
    use crate::traits::{Signer, Verifier};
    use serde::{Deserialize, Serialize};
    use std::env;
    use std::fs;
    use std::fs::File;
    use std::io::Write;
    use std::time::SystemTime;
    use std::time::UNIX_EPOCH;

    use crate::testutils::initialize_crypto_provider;

    fn create_file(file_path: &str, content: &str) -> std::io::Result<()> {
        let mut file = File::create(file_path)?;
        file.write_all(content.as_bytes())?;
        Ok(())
    }

    fn delete_file(file_path: &str) -> std::io::Result<()> {
        fs::remove_file(file_path)?;
        Ok(())
    }

    #[test]
    fn test_jwt_builder_basic() {
        let jwt = JwtBuilder::new()
            .issuer("test-issuer")
            .audience("test-audience")
            .subject("test-subject")
            .private_key(&Key {
                algorithm: Algorithm::HS512,
                key: KeyData::Pem("test-key".to_string()),
            })
            .build()
            .unwrap();

        let claims = jwt.create_claims();

        assert_eq!(claims.iss.unwrap(), "test-issuer");
        assert_eq!(claims.aud.unwrap(), "test-audience");
        assert_eq!(claims.sub.unwrap(), "test-subject");
    }

    #[tokio::test]
    async fn test_jwt_builder_basic_key_from_file() {
        // crate file
        let path = env::current_dir().expect("error reading local path");
        let full_path = path.join("key_file_builder.txt");
        let file_name = full_path.to_str().unwrap();
        create_file(file_name, "tesk-key").expect("failed to create file");

        // create jwt builder
        let jwt = JwtBuilder::new()
            .issuer("test-issuer")
            .audience("test-audience")
            .subject("test-subject")
            .private_key(&Key {
                algorithm: Algorithm::HS512,
                key: KeyData::File(file_name.to_string()),
            })
            .build()
            .unwrap();

        let claims = jwt.create_standard_claims(None);

        assert_eq!(claims.iss.unwrap(), "test-issuer");
        assert_eq!(claims.aud.unwrap(), "test-audience");
        assert_eq!(claims.sub.unwrap(), "test-subject");

        jwt.delete();

        delete_file(file_name).expect("error deleting file");
    }

    #[tokio::test]
    async fn test_jwt_builder_sign_verify() {
        // Using the explicit state machine
        let signer = JwtBuilder::new()
            .issuer("test-issuer")
            .audience("test-audience")
            .subject("test-subject")
            .private_key(&Key {
                algorithm: Algorithm::HS512,
                key: KeyData::Pem("test-key".to_string()),
            })
            .build()
            .unwrap();

        let verifier = JwtBuilder::new()
            .issuer("test-issuer")
            .audience("test-audience")
            .subject("test-subject")
            .public_key(&Key {
                algorithm: Algorithm::HS512,
                key: KeyData::Pem("test-key".to_string()),
            })
            .build()
            .unwrap();

        let claims = signer.create_claims();
        let token = signer.sign(&claims).unwrap();
        let verified: crate::traits::StandardClaims = verifier.verify(&token).await.unwrap();

        assert_eq!(verified.iss.unwrap(), "test-issuer");
        assert_eq!(verified.aud.unwrap(), "test-audience");
        assert_eq!(verified.sub.unwrap(), "test-subject");
    }

    #[tokio::test]
    async fn test_jwt_builder_custom_claims() {
        #[derive(Debug, Serialize, Deserialize, PartialEq)]
        struct CustomClaims {
            iss: String,
            aud: String,
            sub: String,
            exp: u64,
            role: String,
        }

        let signer = JwtBuilder::new()
            .issuer("test-issuer")
            .audience("test-audience")
            .subject("test-subject")
            .private_key(&Key {
                algorithm: Algorithm::HS512,
                key: KeyData::Pem("test-key".to_string()),
            })
            .build()
            .unwrap();

        let verifier = JwtBuilder::new()
            .issuer("test-issuer")
            .audience("test-audience")
            .subject("test-subject")
            .public_key(&Key {
                algorithm: Algorithm::HS512,
                key: KeyData::Pem("test-key".to_string()),
            })
            .build()
            .unwrap();

        let now = SystemTime::now()
            .duration_since(UNIX_EPOCH)
            .unwrap()
            .as_secs();

        let custom_claims = CustomClaims {
            iss: "test-issuer".to_string(),
            aud: "test-audience".to_string(),
            sub: "test-subject".to_string(),
            exp: now + 3600,
            role: "admin".to_string(),
        };

        let token = signer.sign(&custom_claims).unwrap();
        let verified: CustomClaims = verifier.verify(&token).await.unwrap();

        assert_eq!(verified, custom_claims);
    }

    #[test]
    fn test_jwt_builder_auto_resolve_keys() {
        // Set crypto provider
        initialize_crypto_provider();

        // Using state machine with direct transition
        let jwt = JwtBuilder::new()
            .issuer("https://example.com")
            .audience("test-audience")
            .subject("test-subject")
            .auto_resolve_keys(true)
            .build();
        assert!(jwt.is_ok());
    }
}<|MERGE_RESOLUTION|>--- conflicted
+++ resolved
@@ -79,18 +79,16 @@
     // Required claims
     required_claims: Vec<String>,
 
-<<<<<<< HEAD
     /// create or not a watcher for the key
     /// if is some indicated the path of the file
     /// from where to read the string
     watcher: Option<String>,
-=======
+
     // Custom claims
     custom_claims: HashMap<String, serde_json::Value>,
 
     // Token file
     token_file: Option<String>,
->>>>>>> a5618a73
 
     // PhantomData to track state
     _state: PhantomData<S>,
@@ -108,12 +106,9 @@
             token_duration: Duration::from_secs(3600), // Default 1 hour
             auto_resolve_keys: false,
             required_claims: Vec::new(),
-<<<<<<< HEAD
             watcher: None,
-=======
             custom_claims: HashMap::new(),
             token_file: None,
->>>>>>> a5618a73
             _state: PhantomData,
         }
     }
@@ -137,9 +132,17 @@
         validation
     }
 
-<<<<<<< HEAD
     fn resolve_key(&self, key: &Key) -> (String, Option<String>) {
-=======
+        // Resolve private key from Key enum
+        match &key.key {
+            KeyData::Pem(key) => (key.clone(), None),
+            KeyData::File(path) => (
+                std::fs::read_to_string(path).unwrap(),
+                Some(path.to_string()),
+            ),
+        }
+    }
+
     fn build_claims(&self) -> StandardClaims {
         StandardClaims {
             iss: self.issuer.clone(),
@@ -152,18 +155,6 @@
             custom_claims: self.custom_claims.clone(),
         }
     }
-
-    fn resolve_key(&self, key: &Key) -> String {
->>>>>>> a5618a73
-        // Resolve private key from Key enum
-        match &key.key {
-            KeyData::Pem(key) => (key.clone(), None),
-            KeyData::File(path) => (
-                std::fs::read_to_string(path).unwrap(),
-                Some(path.to_string()),
-            ),
-        }
-    }
 }
 
 // Implementation for the Initial state
@@ -261,12 +252,9 @@
             token_duration: self.token_duration,
             auto_resolve_keys: self.auto_resolve_keys,
             required_claims: self.required_claims,
-<<<<<<< HEAD
             watcher,
-=======
             custom_claims: self.custom_claims,
             token_file: None,
->>>>>>> a5618a73
             _state: PhantomData,
         }
     }
@@ -285,12 +273,9 @@
             token_duration: self.token_duration,
             auto_resolve_keys: self.auto_resolve_keys,
             required_claims: self.required_claims,
-<<<<<<< HEAD
             watcher,
-=======
             custom_claims: self.custom_claims,
             token_file: None,
->>>>>>> a5618a73
             _state: PhantomData,
         }
     }
@@ -307,9 +292,7 @@
             token_duration: self.token_duration,
             auto_resolve_keys: enable,
             required_claims: self.required_claims,
-<<<<<<< HEAD
             watcher: None,
-=======
             custom_claims: self.custom_claims,
             token_file: None,
             _state: PhantomData,
@@ -329,9 +312,9 @@
             token_duration: self.token_duration,
             auto_resolve_keys: self.auto_resolve_keys,
             required_claims: self.required_claims,
+            watcher: None,
             custom_claims: self.custom_claims,
             token_file: Some(token_file.into()),
->>>>>>> a5618a73
             _state: PhantomData,
         }
     }
@@ -347,29 +330,19 @@
         }
     }
 
-<<<<<<< HEAD
+    /// Set custom claims
+    pub fn custom_claims(self, claims: HashMap<String, serde_json::Value>) -> Self {
+        Self {
+            custom_claims: claims,
+            ..self
+        }
+    }
+
     fn build_internal(
         private_key: &Option<String>,
         algorithm: &Algorithm,
     ) -> Result<Option<EncodingKey>, AuthError> {
         let encoding_key = match private_key {
-=======
-    /// Set custom claims
-    pub fn custom_claims(self, claims: HashMap<String, serde_json::Value>) -> Self {
-        Self {
-            custom_claims: claims,
-            ..self
-        }
-    }
-
-    /// Transition to the final state after setting required information.
-    pub fn build(self) -> Result<SignerJwt, AuthError> {
-        // Set up validation
-        let validation = self.build_validation();
-
-        // Configure encoding key
-        let encoding_key = match &self.private_key {
->>>>>>> a5618a73
             Some(key) => {
                 let key_str = key.as_str();
                 match algorithm {
@@ -420,7 +393,7 @@
         let encoding_key = Arc::new(RwLock::new(key));
 
         let mut file_watcher = None;
-        if let Some(path) = self.watcher {
+        if let Some(path) = self.watcher.clone() {
             let encoding_key_clone = encoding_key.clone();
             let algorithm_clone = self.algorithm;
             let mut w = FileWatcher::create_watcher(move |file: &str| {
@@ -436,24 +409,10 @@
         }
 
         // Create new Jwt instance
-<<<<<<< HEAD
-        Ok(SignerJwt::new(
-            self.issuer,
-            self.audience,
-            self.subject,
-            self.token_duration,
-            validation,
-            encoding_key,
-            Arc::new(RwLock::new(None)),
-            None,
-            file_watcher,
-        ))
-=======
         Ok(
             SignerJwt::new(self.build_claims(), self.token_duration, validation)
-                .with_encoding_key(encoding_key.unwrap()),
+                .with_encoding_key(encoding_key, file_watcher),
         )
->>>>>>> a5618a73
     }
 }
 
@@ -521,51 +480,33 @@
         // Configure decoding key
         if self.auto_resolve_keys {
             // We'll auto-resolve keys, so we don't need to set it now
-<<<<<<< HEAD
-            (Some(KeyResolver::new()), Arc::new(RwLock::new(None)))
-=======
             Ok(verifier.with_key_resolver(KeyResolver::new()))
->>>>>>> a5618a73
         } else {
             let key = Self::build_internal(&self.public_key, &self.algorithm)?;
 
             let decoding_key = Arc::new(RwLock::new(key));
 
-            Ok(verifier.with_decoding_key(decoding_key.unwrap()))
+            let mut file_watcher = None;
+            if let Some(path) = self.watcher {
+                let encoding_key_clone = decoding_key.clone();
+                let algorithm_clone = self.algorithm;
+                let mut w = FileWatcher::create_watcher(move |file: &str| {
+                    println!("in callback create callback");
+                    let key = std::fs::read_to_string(file).expect("error reading file");
+                    let new_key = Self::build_internal(&Some(key), &algorithm_clone)
+                        .expect("error processing new keye");
+                    let mut key_lock = encoding_key_clone.write();
+                    *key_lock = new_key;
+                });
+                w.add_file(&path).expect("error adding file to the watcher");
+                file_watcher = Some(w);
+            }
+
+            Ok(verifier.with_decoding_key(decoding_key, file_watcher))
         }
     }
 }
 
-<<<<<<< HEAD
-        let mut file_watcher = None;
-        if let Some(path) = self.watcher {
-            let encoding_key_clone = decoding_key.clone();
-            let algorithm_clone = self.algorithm;
-            let mut w = FileWatcher::create_watcher(move |file: &str| {
-                println!("in callback create callback");
-                let key = std::fs::read_to_string(file).expect("error reading file");
-                let new_key = Self::build_internal(&Some(key), &algorithm_clone)
-                    .expect("error processing new keye");
-                let mut key_lock = encoding_key_clone.write();
-                *key_lock = new_key;
-            });
-            w.add_file(&path).expect("error adding file to the watcher");
-            file_watcher = Some(w);
-        }
-
-        // Create new Jwt instance
-        Ok(VerifierJwt::new(
-            self.issuer,
-            self.audience,
-            self.subject,
-            self.token_duration,
-            validation,
-            Arc::new(RwLock::new(None)),
-            decoding_key,
-            resolver,
-            file_watcher,
-        ))
-=======
 // Implementation for the WithToken state
 impl JwtBuilder<state::WithToken> {
     /// Transition to the final state after setting required information.
@@ -577,7 +518,6 @@
             self.build_validation(),           // not used
         )
         .with_token_file(self.token_file.unwrap()))
->>>>>>> a5618a73
     }
 }
 
@@ -646,7 +586,7 @@
             .build()
             .unwrap();
 
-        let claims = jwt.create_standard_claims(None);
+        let claims = jwt.create_claims();
 
         assert_eq!(claims.iss.unwrap(), "test-issuer");
         assert_eq!(claims.aud.unwrap(), "test-audience");
