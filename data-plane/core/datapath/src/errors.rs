--- conflicted
+++ resolved
@@ -2,10 +2,11 @@
 // SPDX-License-Identifier: Apache-2.0
 
 use crate::messages::utils::MessageError;
+use slim_config::grpc::errors::ConfigError;
 use thiserror::Error;
 
 /// DataPath and subscription table errors merged into a single enum.
-#[derive(Error, Debug, PartialEq)]
+#[derive(Error, Debug)]
 pub enum DataPathError {
     // Connection lifecycle
     #[error("connection error")]
@@ -17,7 +18,6 @@
     #[error("unknown message type")]
     UnknownMsgType,
     #[error("invalid message: {0}")]
-<<<<<<< HEAD
     InvalidMessage(MessageError),
 
     // Subscription / matching
@@ -37,31 +37,14 @@
     // Processing
     #[error("message processing error: {0}")]
     ProcessingError(MessageError),
-=======
-    InvalidMessage(String),
-    #[error("unable to set incoming connection")]
-    ErrorSettingInConnection(String),
-    #[error("error handling subscription: {0}")]
-    SubscriptionError(String),
-    #[error("error handling unsubscription: {0}")]
-    UnsubscriptionError(String),
-    #[error("error handling publish: {0}")]
-    PublicationError(String),
-    #[error("error parsing command message: {0}")]
-    CommandError(String),
-    #[error("connection not found: {0}")]
-    ConnectionNotFound(String),
-    #[error("wrong channel type")]
-    WrongChannelType,
-    #[error("error sending message: {0}")]
-    MessageSendError(String),
-    #[error("stream error: {0}")]
-    StreamError(String),
-    #[error("message processor already closed")]
-    AlreadyCloseError,
-    #[error("timeout waiting for tasks to drain")]
-    CloseTimeoutError,
-    #[error("error processing message: {0}")]
-    ProcessingError(String),
->>>>>>> 5707157f
+
+    // Configuration error
+    #[error("configuration error: {0}")]
+    ConfigurationError(#[from] ConfigError),
+
+    // Shutdown errors
+    #[error("data path is already closed")]
+    AlreadyClosedError,
+    #[error("timeout during shutdown")]
+    ShutdownTimeoutError,
 }