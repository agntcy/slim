// Copyright AGNTCY Contributors (https://github.com/agntcy)
// SPDX-License-Identifier: Apache-2.0

syntax = "proto3";
package pubsub.proto.v1;

service PubSubService {
  rpc OpenChannel(stream Message) returns (stream Message) {}
}

message Subscribe {
  SLIMHeader header = 1;
  string organization = 2;
  string namespace = 3;
  string agent_type = 4;
}

message Unsubscribe { SLIMHeader header = 1; }

message Publish {
  SLIMHeader header = 1;
  SessionHeader session = 2;
  Content msg = 4;
}

// recvFrom = connection from where the sub/unsub is supposed to be received
// forwardTo = connection where to forward the message
// incomingConn = connection from where the packet was received
// error = if true the publication contains an error notification
message SLIMHeader {
  Agent source = 1;
  Agent destination = 2;
  uint32 fanout = 3;
  optional uint64 recvFrom = 4;
  optional uint64 forwardTo = 5;
  optional uint64 incomingConn = 6;
  optional bool error = 7;
}

message Agent {
  uint64 organization = 1;
  uint64 namespace = 2;
  uint64 agent_type = 3;
  optional uint64 agent_id = 4;
}

enum SessionType {
  SESSION_UNKNOWN = 0;
  SESSION_FIRE_FORGET = 1;
  SESSION_STREAMING = 2;
  SESSION_PUB_SUB = 3;
}

enum SessionMessageType {
  UNSPECIFIED = 0;
  FNF_MSG = 1;
  FNF_RELIABLE = 2;
  FNF_ACK = 3;
<<<<<<< HEAD
  FNF_DISCOVERY = 4;
  FNF_DISCOVERY_REPLY = 5;
  STREAM_MSG = 6;
  PUB_SUB_MSG = 7;
  RTX_REQUEST = 8;
  RTX_REPLY = 9;
  BEACON_STREAM = 10;
  BEACON_PUB_SUB = 11;
  CHANNEL_DISCOVERY_REQUEST = 12;
  CHANNEL_DISCOVERY_REPLY = 13;
  CHANNEL_JOIN_REQUEST = 14;
  CHANNEL_JOIN_REPLY = 15;
  CHANNEL_LEAVE_REQUEST = 16;
  CHANNEL_LEAVE_REPLY = 17;
  CHANNEL_MLS_COMMIT = 18;
  CHANNEL_MLS_WELCOME = 19;
  CHANNEL_MLS_PROPOSAL = 20;
  CHANNEL_MLS_ACK = 21;
=======
  STREAM_MSG = 4;
  PUB_SUB_MSG = 5;
  RTX_REQUEST = 6;
  RTX_REPLY = 7;
  BEACON_STREAM = 8;
  BEACON_PUB_SUB = 9;
  CHANNEL_DISCOVERY_REQUEST = 10;
  CHANNEL_DISCOVERY_REPLY = 11;
  CHANNEL_JOIN_REQUEST = 12;
  CHANNEL_JOIN_REPLY = 13;
  CHANNEL_LEAVE_REQUEST = 14;
  CHANNEL_LEAVE_REPLY = 15;
  CHANNEL_MLS_COMMIT = 16;
  CHANNEL_MLS_WELCOME = 17;
  CHANNEL_MLS_ACK = 18;
>>>>>>> 76879306
}
// Session.session_id is the ID of the session

// Session.message_id meaning according to the SessionMessageType
// FNF = nonce
// FNF_RELIABLE = nonce
// FNF_ACK = nonce of the received FNF_RELIABLE message
// REQUEST = nonce
// REPLY = nonce of the associated REQUEST
// STREAM = sequential incremental ID
// PUBSUB = sequential incremental ID
// RTX_REQUEST = ID of the lost packet
// RTX_REPLY = ID of the retransmitted packet
// BEACON_STREAM = ID of the last message sent by the producer
// BEACON_PUB_SUB = ID of the last message sent by the producer
// JOIN_REQUEST = nonce
// JOIN_REPLY = nonce of the associated JOIN_REQUEST
// LEAVE_REQUEST = nonce
// LEAVE_REPLY = nonce of the associated LEAVE_REQUEST

message SessionHeader {
  SessionType session_type = 1;
  SessionMessageType session_message_type = 2;
  uint32 session_id = 3;
  uint32 message_id = 4;
}

message Content {
  string content_type = 1;
  bytes blob = 2;
}

message Message {
  oneof messageType {
    Subscribe subscribe = 1;
    Unsubscribe unsubscribe = 2;
    Publish publish = 3;
  }
  map<string, string> metadata = 4;
}<|MERGE_RESOLUTION|>--- conflicted
+++ resolved
@@ -56,26 +56,6 @@
   FNF_MSG = 1;
   FNF_RELIABLE = 2;
   FNF_ACK = 3;
-<<<<<<< HEAD
-  FNF_DISCOVERY = 4;
-  FNF_DISCOVERY_REPLY = 5;
-  STREAM_MSG = 6;
-  PUB_SUB_MSG = 7;
-  RTX_REQUEST = 8;
-  RTX_REPLY = 9;
-  BEACON_STREAM = 10;
-  BEACON_PUB_SUB = 11;
-  CHANNEL_DISCOVERY_REQUEST = 12;
-  CHANNEL_DISCOVERY_REPLY = 13;
-  CHANNEL_JOIN_REQUEST = 14;
-  CHANNEL_JOIN_REPLY = 15;
-  CHANNEL_LEAVE_REQUEST = 16;
-  CHANNEL_LEAVE_REPLY = 17;
-  CHANNEL_MLS_COMMIT = 18;
-  CHANNEL_MLS_WELCOME = 19;
-  CHANNEL_MLS_PROPOSAL = 20;
-  CHANNEL_MLS_ACK = 21;
-=======
   STREAM_MSG = 4;
   PUB_SUB_MSG = 5;
   RTX_REQUEST = 6;
@@ -90,8 +70,8 @@
   CHANNEL_LEAVE_REPLY = 15;
   CHANNEL_MLS_COMMIT = 16;
   CHANNEL_MLS_WELCOME = 17;
-  CHANNEL_MLS_ACK = 18;
->>>>>>> 76879306
+  CHANNEL_MLS_PROPOSAL = 18;
+  CHANNEL_MLS_ACK = 19;
 }
 // Session.session_id is the ID of the session
 
