--- conflicted
+++ resolved
@@ -47,14 +47,8 @@
 enum SessionType {
   SESSION_UNKNOWN = 0;
   SESSION_FIRE_FORGET = 1;
-<<<<<<< HEAD
-  SESSION_REQUEST_REPLY = 2;
-  SESSION_STREAMING = 3;
-  SESSION_PUB_SUB = 4;
-=======
   SESSION_STREAMING = 2;
   SESSION_PUB_SUB = 3;
->>>>>>> 8f0a2f16
 }
 
 enum SessionMessageType {
@@ -64,7 +58,6 @@
   FNF_ACK = 3;
   FNF_DISCOVERY = 4;
   FNF_DISCOVERY_REPLY = 5;
-<<<<<<< HEAD
   REQUEST = 6;
   REPLY = 7;
   STREAM_MSG = 8;
@@ -82,23 +75,6 @@
   CHANNEL_MLS_COMMIT = 20;
   CHANNEL_MLS_WELCOME = 21;
   CHANNEL_MLS_ACK = 22;
-=======
-  STREAM_MSG = 6;
-  PUB_SUB_MSG = 7;
-  RTX_REQUEST = 8;
-  RTX_REPLY = 9;
-  BEACON_STREAM = 10;
-  BEACON_PUB_SUB = 11;
-  CHANNEL_DISCOVERY_REQUEST = 12;
-  CHANNEL_DISCOVERY_REPLY = 13;
-  CHANNEL_JOIN_REQUEST = 14;
-  CHANNEL_JOIN_REPLY = 15;
-  CHANNEL_LEAVE_REQUEST = 16;
-  CHANNEL_LEAVE_REPLY = 17;
-  CHANNEL_MLS_COMMIT = 18;
-  CHANNEL_MLS_WELCOME = 19;
-  CHANNEL_MLS_ACK = 20;
->>>>>>> 8f0a2f16
 }
 // Session.session_id is the ID of the session
 
