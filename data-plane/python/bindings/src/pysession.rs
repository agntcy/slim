// Copyright AGNTCY Contributors (https://github.com/agntcy)
// SPDX-License-Identifier: Apache-2.0

use pyo3::exceptions::PyException;
use std::collections::HashMap;
use std::sync::{Arc, Weak};
use tokio::sync::RwLock;

use pyo3::prelude::*;
use pyo3_stub_gen::derive::gen_stub_pyclass;
use pyo3_stub_gen::derive::gen_stub_pyclass_enum;
use pyo3_stub_gen::derive::gen_stub_pymethods;
use slim_service::{AppChannelReceiver, SessionError};
// (Python-only session wrapper will provide higher-level methods; keep Rust minimal)

use crate::pyidentity::{IdentityProvider, IdentityVerifier};
use crate::utils::PyName;
use slim_service::MulticastConfiguration;
use slim_service::PointToPointConfiguration;
use slim_service::session;
pub use slim_service::session::SESSION_UNSPECIFIED;
use slim_service::session::Session;
use slim_service::session::context::SessionContext;

pub(crate) struct PySessionCtxInternal {
    pub(crate) session: Weak<Session<IdentityProvider, IdentityVerifier>>,
    pub(crate) rx: RwLock<AppChannelReceiver>,
}

#[gen_stub_pyclass]
#[pyclass]
#[derive(Clone)]
pub(crate) struct PySessionContext {
    pub(crate) internal: Arc<PySessionCtxInternal>,
}

impl From<SessionContext<IdentityProvider, IdentityVerifier>> for PySessionContext {
    fn from(ctx: SessionContext<IdentityProvider, IdentityVerifier>) -> Self {
        // split context into parts
        let (session, rx) = ctx.into_parts();
        let rx = RwLock::new(rx);

        PySessionContext {
            internal: Arc::new(PySessionCtxInternal { session, rx }),
        }
    }
}

#[gen_stub_pymethods]
#[pymethods]
impl PySessionContext {
    #[getter]
    pub fn id(&self) -> PyResult<u32> {
        let id = self
            .internal
            .session
            .upgrade()
            .ok_or_else(|| SessionError::SessionClosed("session already closed".to_string()))
            .map_err(|e| PyErr::new::<PyException, _>(e.to_string()))?
            .id();

        Ok(id)
    }

    #[getter]
    pub fn metadata(&self) -> PyResult<HashMap<String, String>> {
        let session = self.internal.session.upgrade().ok_or_else(|| {
            PyErr::new::<PyException, _>(
                SessionError::SessionClosed("session already closed".to_string()).to_string(),
            )
        })?;
        let session_config = session.session_config();

        Ok(session_config.metadata())
    }

    pub fn set_session_config(&self, config: PySessionConfiguration) -> PyResult<()> {
        let session = self.internal.session.upgrade().ok_or_else(|| {
            PyErr::new::<PyException, _>(
                SessionError::SessionClosed("session already closed".to_string()).to_string(),
            )
        })?;
        session
            .set_session_config(&config.into())
            .map_err(|e| PyErr::new::<PyException, _>(e.to_string()))?;
        Ok(())
    }

    pub fn get_session_config(&self) -> PyResult<PySessionConfiguration> {
        let session = self.internal.session.upgrade().ok_or_else(|| {
            PyErr::new::<PyException, _>(
                SessionError::SessionClosed("session already closed".to_string()).to_string(),
            )
        })?;
        Ok(session.session_config().into())
    }

    // set_metadata / insert_metadata removed (immutable config metadata only)
}

/// session type
#[gen_stub_pyclass_enum]
#[pyclass(eq, eq_int)]
#[derive(PartialEq, Clone)]
pub enum PySessionType {
    #[pyo3(name = "ANYCAST")]
    Anycast = 0,
    #[pyo3(name = "UNICAST")]
    Unicast = 1,
    #[pyo3(name = "MULTICAST")]
    Multicast = 2,
}

#[gen_stub_pyclass_enum]
#[derive(Clone, PartialEq)]
#[pyclass(eq)]
pub(crate) enum PySessionConfiguration {
    #[pyo3(constructor = (timeout=None, max_retries=None, mls_enabled=false, metadata=HashMap::new()))]
    Anycast {
        timeout: Option<std::time::Duration>,
        max_retries: Option<u32>,
        mls_enabled: bool,
        metadata: HashMap<String, String>,
    },

    #[pyo3(constructor = (timeout=None, max_retries=None, mls_enabled=false, metadata=HashMap::new()))]
    Unicast {
        timeout: Option<std::time::Duration>,
        max_retries: Option<u32>,
        mls_enabled: bool,
        metadata: HashMap<String, String>,
    },

<<<<<<< HEAD
    #[pyo3(constructor = (topic, moderator=false, max_retries=0, timeout=std::time::Duration::from_millis(1000), mls_enabled=false, metadata=HashMap::new()))]
=======
    #[pyo3(constructor = (topic, max_retries=0, timeout=std::time::Duration::from_millis(1000), mls_enabled=false))]
>>>>>>> 464d5232
    Multicast {
        topic: PyName,
        max_retries: u32,
        timeout: std::time::Duration,
        mls_enabled: bool,
        metadata: HashMap<String, String>,
    },
}

impl From<session::SessionConfig> for PySessionConfiguration {
    fn from(session_config: session::SessionConfig) -> Self {
        match session_config {
            session::SessionConfig::PointToPoint(config) => {
                if config.unicast {
                    PySessionConfiguration::Unicast {
                        timeout: config.timeout,
                        max_retries: config.max_retries,
                        mls_enabled: config.mls_enabled,
                        metadata: config.metadata,
                    }
                } else {
                    PySessionConfiguration::Anycast {
                        timeout: config.timeout,
                        max_retries: config.max_retries,
                        mls_enabled: config.mls_enabled,
                        metadata: config.metadata,
                    }
                }
            }
            session::SessionConfig::Multicast(config) => PySessionConfiguration::Multicast {
                topic: config.channel_name.into(),
                max_retries: config.max_retries,
                timeout: config.timeout,
                mls_enabled: config.mls_enabled,
                metadata: config.metadata,
            },
        }
    }
}

impl From<PySessionConfiguration> for session::SessionConfig {
    fn from(value: PySessionConfiguration) -> Self {
        match value {
            PySessionConfiguration::Anycast {
                timeout,
                max_retries,
                mls_enabled,
                metadata,
            } => session::SessionConfig::PointToPoint(PointToPointConfiguration::new(
                timeout,
                max_retries,
                false,
                mls_enabled,
                metadata,
            )),
            PySessionConfiguration::Unicast {
                timeout,
                max_retries,
                mls_enabled,
                metadata,
            } => session::SessionConfig::PointToPoint(PointToPointConfiguration::new(
                timeout,
                max_retries,
                true,
                mls_enabled,
                metadata,
            )),
            PySessionConfiguration::Multicast {
                topic,
                max_retries,
                timeout,
                mls_enabled,
                metadata,
            } => session::SessionConfig::Multicast(MulticastConfiguration::new(
                topic.into(),
                Some(max_retries),
                Some(timeout),
                mls_enabled,
                metadata,
            )),
        }
    }
}<|MERGE_RESOLUTION|>--- conflicted
+++ resolved
@@ -131,11 +131,7 @@
         metadata: HashMap<String, String>,
     },
 
-<<<<<<< HEAD
-    #[pyo3(constructor = (topic, moderator=false, max_retries=0, timeout=std::time::Duration::from_millis(1000), mls_enabled=false, metadata=HashMap::new()))]
-=======
-    #[pyo3(constructor = (topic, max_retries=0, timeout=std::time::Duration::from_millis(1000), mls_enabled=false))]
->>>>>>> 464d5232
+    #[pyo3(constructor = (topic, max_retries=0, timeout=std::time::Duration::from_millis(1000), mls_enabled=false, metadata=HashMap::new()))]
     Multicast {
         topic: PyName,
         max_retries: u32,
