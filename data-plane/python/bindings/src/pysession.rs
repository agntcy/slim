// Copyright AGNTCY Contributors (https://github.com/agntcy)
// SPDX-License-Identifier: Apache-2.0

use pyo3::exceptions::PyException;
use std::collections::HashMap;
use std::sync::{Arc, Weak};
use tokio::sync::RwLock;

use pyo3::prelude::*;
use pyo3_stub_gen::derive::gen_stub_pyclass;
use pyo3_stub_gen::derive::gen_stub_pyclass_enum;
use pyo3_stub_gen::derive::gen_stub_pymethods;
use slim_service::{AppChannelReceiver, SessionError};
// (Python-only session wrapper will provide higher-level methods; keep Rust minimal)

use crate::pyidentity::{IdentityProvider, IdentityVerifier};
use crate::utils::PyName;
use slim_service::MulticastConfiguration;
use slim_service::PointToPointConfiguration;
use slim_service::session;
pub use slim_service::session::SESSION_UNSPECIFIED;
use slim_service::session::Session;
use slim_service::session::context::SessionContext;

pub(crate) struct PySessionCtxInternal {
    pub(crate) session: Weak<Session<IdentityProvider, IdentityVerifier>>,
    pub(crate) rx: RwLock<AppChannelReceiver>,
}

#[gen_stub_pyclass]
#[pyclass]
#[derive(Clone)]
pub(crate) struct PySessionContext {
    pub(crate) internal: Arc<PySessionCtxInternal>,
}

impl From<SessionContext<IdentityProvider, IdentityVerifier>> for PySessionContext {
    fn from(ctx: SessionContext<IdentityProvider, IdentityVerifier>) -> Self {
        // split context into parts
        let (session, rx) = ctx.into_parts();
        let rx = RwLock::new(rx);

        PySessionContext {
            internal: Arc::new(PySessionCtxInternal { session, rx }),
        }
    }
}

// Internal helper to obtain a strong session reference or raise a Python exception
fn strong_session(
    weak: &Weak<Session<IdentityProvider, IdentityVerifier>>,
) -> PyResult<Arc<Session<IdentityProvider, IdentityVerifier>>> {
    weak.upgrade().ok_or_else(|| {
        PyErr::new::<PyException, _>(
            SessionError::SessionClosed("session already closed".to_string()).to_string(),
        )
    })
}

#[gen_stub_pymethods]
#[pymethods]
impl PySessionContext {
    #[getter]
    pub fn id(&self) -> PyResult<u32> {
        let id = strong_session(&self.internal.session)?.id();

        Ok(id)
    }

    #[getter]
    pub fn metadata(&self) -> PyResult<HashMap<String, String>> {
        let session = self.internal.session.upgrade().ok_or_else(|| {
            PyErr::new::<PyException, _>(
                SessionError::SessionClosed("session already closed".to_string()).to_string(),
            )
        })?;
        let session_config = session.session_config();

        Ok(session_config.metadata())
    }

    #[getter]
    pub fn session_type(&self) -> PyResult<PySessionType> {
        let session = strong_session(&self.internal.session)?;

        let session_type = session.kind();
        let dst = session.dst();

        match (session_type, dst) {
            (session::SessionType::PointToPoint, Some(_)) => Ok(PySessionType::Unicast),
            (session::SessionType::PointToPoint, None) => Ok(PySessionType::Anycast),
            (session::SessionType::Multicast, _) => Ok(PySessionType::Multicast),
        }
    }

    #[getter]
    pub fn src(&self) -> PyResult<PyName> {
        let session = strong_session(&self.internal.session)?;

        Ok(session.source().clone().into())
    }

    #[getter]
    pub fn dst(&self) -> PyResult<Option<PyName>> {
        let session = strong_session(&self.internal.session)?;

        Ok(session.dst().map(|name| name.into()))
    }

    #[getter]
    pub fn session_config(&self) -> PyResult<PySessionConfiguration> {
        let session = strong_session(&self.internal.session)?;
        Ok(session.session_config().into())
    }

<<<<<<< HEAD
    /// Replace the underlying session configuration with a new one.
    ///
    /// Safety/Consistency:
    /// The underlying service validates and applies changes atomically.
    /// Errors (e.g. invalid transitions) are surfaced as Python exceptions.
=======
    #[getter]
    pub fn destination_name(&self) -> PyResult<Option<PyName>> {
        let session = strong_session(&self.internal.session)?;
        let session_config = session.session_config();

        let name_opt = match session_config {
            session::SessionConfig::PointToPoint(cfg) => {
                cfg.unicast_name.as_ref().map(|n| n.clone().into())
            } // None if Anycast
            session::SessionConfig::Multicast(cfg) => Some(cfg.channel_name.clone().into()),
        };

        Ok(name_opt)
    }

>>>>>>> 85fd2ca2
    pub fn set_session_config(&self, config: PySessionConfiguration) -> PyResult<()> {
        let session = strong_session(&self.internal.session)?;
        session
            .set_session_config(&config.into())
            .map_err(|e| PyErr::new::<PyException, _>(e.to_string()))?;
        Ok(())
    }
}

/// session type
#[gen_stub_pyclass_enum]
#[pyclass(eq, eq_int)]
#[derive(PartialEq, Clone)]
pub enum PySessionType {
    #[pyo3(name = "ANYCAST")]
    Anycast = 0,
    #[pyo3(name = "UNICAST")]
    Unicast = 1,
    #[pyo3(name = "MULTICAST")]
    Multicast = 2,
}

#[gen_stub_pyclass_enum]
#[derive(Clone, PartialEq)]
#[pyclass(eq)]
pub(crate) enum PySessionConfiguration {
    #[pyo3(constructor = (timeout=None, max_retries=None, mls_enabled=false, metadata=HashMap::new()))]
    Anycast {
        timeout: Option<std::time::Duration>,
        max_retries: Option<u32>,
        mls_enabled: bool,
        metadata: HashMap<String, String>,
    },

    #[pyo3(constructor = (unicast_name, timeout=None, max_retries=None, mls_enabled=false, metadata=HashMap::new()))]
    Unicast {
        unicast_name: PyName,
        timeout: Option<std::time::Duration>,
        max_retries: Option<u32>,
        mls_enabled: bool,
        metadata: HashMap<String, String>,
    },

    #[pyo3(constructor = (topic, max_retries=0, timeout=std::time::Duration::from_millis(1000), mls_enabled=false, metadata=HashMap::new()))]
    Multicast {
        topic: PyName,
        max_retries: u32,
        timeout: std::time::Duration,
        mls_enabled: bool,
        metadata: HashMap<String, String>,
    },
}

impl From<session::SessionConfig> for PySessionConfiguration {
    fn from(session_config: session::SessionConfig) -> Self {
        match session_config {
            session::SessionConfig::PointToPoint(config) => {
                if config.unicast_name.is_some() {
                    PySessionConfiguration::Unicast {
                        unicast_name: config.unicast_name.unwrap().into(),
                        timeout: config.timeout,
                        max_retries: config.max_retries,
                        mls_enabled: config.mls_enabled,
                        metadata: config.metadata,
                    }
                } else {
                    PySessionConfiguration::Anycast {
                        timeout: config.timeout,
                        max_retries: config.max_retries,
                        mls_enabled: config.mls_enabled,
                        metadata: config.metadata,
                    }
                }
            }
            session::SessionConfig::Multicast(config) => PySessionConfiguration::Multicast {
                topic: config.channel_name.into(),
                max_retries: config.max_retries,
                timeout: config.timeout,
                mls_enabled: config.mls_enabled,
                metadata: config.metadata,
            },
        }
    }
}

impl From<PySessionConfiguration> for session::SessionConfig {
    fn from(value: PySessionConfiguration) -> Self {
        match value {
            PySessionConfiguration::Anycast {
                timeout,
                max_retries,
                mls_enabled,
                metadata,
            } => session::SessionConfig::PointToPoint(PointToPointConfiguration::new(
                timeout,
                max_retries,
                mls_enabled,
                None,
                metadata,
            )),
            PySessionConfiguration::Unicast {
                unicast_name,
                timeout,
                max_retries,
                mls_enabled,
                metadata,
            } => session::SessionConfig::PointToPoint(PointToPointConfiguration::new(
                timeout,
                max_retries,
                mls_enabled,
                Some(unicast_name.into()),
                metadata,
            )),
            PySessionConfiguration::Multicast {
                topic,
                max_retries,
                timeout,
                mls_enabled,
                metadata,
            } => session::SessionConfig::Multicast(MulticastConfiguration::new(
                topic.into(),
                Some(max_retries),
                Some(timeout),
                mls_enabled,
                metadata,
            )),
        }
    }
}<|MERGE_RESOLUTION|>--- conflicted
+++ resolved
@@ -113,13 +113,6 @@
         Ok(session.session_config().into())
     }
 
-<<<<<<< HEAD
-    /// Replace the underlying session configuration with a new one.
-    ///
-    /// Safety/Consistency:
-    /// The underlying service validates and applies changes atomically.
-    /// Errors (e.g. invalid transitions) are surfaced as Python exceptions.
-=======
     #[getter]
     pub fn destination_name(&self) -> PyResult<Option<PyName>> {
         let session = strong_session(&self.internal.session)?;
@@ -135,7 +128,6 @@
         Ok(name_opt)
     }
 
->>>>>>> 85fd2ca2
     pub fn set_session_config(&self, config: PySessionConfiguration) -> PyResult<()> {
         let session = strong_session(&self.internal.session)?;
         session
