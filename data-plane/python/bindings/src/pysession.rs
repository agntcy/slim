--- conflicted
+++ resolved
@@ -45,14 +45,14 @@
 /// ...
 /// ```
 #[gen_stub_pyclass]
-#[pyclass]
+#[pyclass(name = "CompletionHandle")]
 pub(crate) struct PyCompletionHandle {
     pub(crate) handle: Option<CompletionHandle>,
 }
 
 impl From<CompletionHandle> for PyCompletionHandle {
     fn from(handle: CompletionHandle) -> Self {
-        PyCompletionHandle {
+        Self {
             handle: Some(handle),
         }
     }
@@ -365,30 +365,16 @@
             .bindings_ctx
             .invite(&name.into())
             .await
-<<<<<<< HEAD
             .map_err(|e| PyErr::new::<PyException, _>(e.to_string()))
     }
 
     /// Remove a participant from this session (multicast only)
     async fn remove_internal(&self, name: PyName) -> PyResult<CompletionHandle> {
-=======
-            .map_err(|e| PyErr::new::<PyException, _>(e.to_string()))?;
-        Ok(())
-    }
-
-    /// Remove a participant from this session (multicast only)
-    pub(crate) async fn remove(&self, name: PyName) -> PyResult<()> {
->>>>>>> 7df62ca7
         self.internal
             .bindings_ctx
             .remove(&name.into())
             .await
-<<<<<<< HEAD
             .map_err(|e| PyErr::new::<PyException, _>(e.to_string()))
-=======
-            .map_err(|e| PyErr::new::<PyException, _>(e.to_string()))?;
-        Ok(())
->>>>>>> 7df62ca7
     }
 
     /// Delete this session and return a completion handle
@@ -640,102 +626,4 @@
             metadata: value.metadata.clone(),
         }
     }
-<<<<<<< HEAD
-=======
-}
-
-// ============================================================================
-// Python binding functions for session operations
-// ============================================================================
-
-/// Publish a message through the specified session.
-#[allow(clippy::too_many_arguments)]
-#[gen_stub_pyfunction]
-#[pyfunction]
-#[pyo3(signature = (session_context, fanout, blob, message_ctx=None, name=None, payload_type=None, metadata=None))]
-pub fn publish(
-    py: Python,
-    session_context: PySessionContext,
-    fanout: u32,
-    blob: Vec<u8>,
-    message_ctx: Option<PyMessageContext>,
-    name: Option<PyName>,
-    payload_type: Option<String>,
-    metadata: Option<HashMap<String, String>>,
-) -> PyResult<Bound<PyAny>> {
-    pyo3_async_runtimes::tokio::future_into_py(py, async move {
-        session_context
-            .publish(fanout, blob, message_ctx, name, payload_type, metadata)
-            .await
-    })
-}
-
-/// Publish a message as a reply to a received message through the specified session.
-#[gen_stub_pyfunction]
-#[pyfunction]
-#[pyo3(signature = (session_context, message_ctx, blob, payload_type=None, metadata=None))]
-pub fn publish_to(
-    py: Python,
-    session_context: PySessionContext,
-    message_ctx: PyMessageContext,
-    blob: Vec<u8>,
-    payload_type: Option<String>,
-    metadata: Option<HashMap<String, String>>,
-) -> PyResult<Bound<PyAny>> {
-    pyo3_async_runtimes::tokio::future_into_py_with_locals(
-        py,
-        pyo3_async_runtimes::tokio::get_current_locals(py)?,
-        async move {
-            session_context
-                .publish_to(message_ctx, blob, payload_type, metadata)
-                .await
-        },
-    )
-}
-
-/// Invite a participant to the specified session (group only).
-#[gen_stub_pyfunction]
-#[pyfunction]
-#[pyo3(signature = (session_context, name))]
-pub fn invite(
-    py: Python,
-    session_context: PySessionContext,
-    name: PyName,
-) -> PyResult<Bound<PyAny>> {
-    pyo3_async_runtimes::tokio::future_into_py(
-        py,
-        async move { session_context.invite(name).await },
-    )
-}
-
-/// Remove a participant from the specified session (group only).
-#[gen_stub_pyfunction]
-#[pyfunction]
-#[pyo3(signature = (session_context, name))]
-pub fn remove(
-    py: Python,
-    session_context: PySessionContext,
-    name: PyName,
-) -> PyResult<Bound<PyAny>> {
-    pyo3_async_runtimes::tokio::future_into_py(
-        py,
-        async move { session_context.remove(name).await },
-    )
-}
-
-/// Get a message from the specified session.
-#[gen_stub_pyfunction]
-#[pyfunction]
-#[pyo3(signature = (session_context, timeout=None))]
-pub fn get_message(
-    py: Python,
-    session_context: PySessionContext,
-    timeout: Option<std::time::Duration>,
-) -> PyResult<Bound<PyAny>> {
-    pyo3_async_runtimes::tokio::future_into_py_with_locals(
-        py,
-        pyo3_async_runtimes::tokio::get_current_locals(py)?,
-        async move { session_context.get_message(timeout).await },
-    )
->>>>>>> 7df62ca7
 }