// Copyright AGNTCY Contributors (https://github.com/agntcy)
// SPDX-License-Identifier: Apache-2.0

use pyo3::exceptions::PyException;
use std::collections::HashMap;
use std::sync::{Arc, Weak};
use tokio::sync::RwLock;

use pyo3::prelude::*;
use pyo3_stub_gen::derive::gen_stub_pyclass;
use pyo3_stub_gen::derive::gen_stub_pyclass_enum;
use pyo3_stub_gen::derive::gen_stub_pymethods;
use slim_service::{AppChannelReceiver, SessionError};
// (Python-only session wrapper will provide higher-level methods; keep Rust minimal)

use crate::pyidentity::{IdentityProvider, IdentityVerifier};
use crate::utils::PyName;
use slim_service::MulticastConfiguration;
use slim_service::PointToPointConfiguration;
use slim_service::session;
pub use slim_service::session::SESSION_UNSPECIFIED;
use slim_service::session::Session;
use slim_service::session::context::SessionContext;

/// Internal shared session context state.
///
/// Holds:
/// * a weak reference to the underlying `Session` (so that Python
///   references do not keep a closed session alive),
/// * a receiver (`rx`) for application/channel messages which is
///   protected by an async `RwLock` to allow concurrent access patterns.
///
/// This struct is not exposed directly to Python; it is wrapped by
/// `PySessionContext`.
pub(crate) struct PySessionCtxInternal {
    pub(crate) session: Weak<Session<IdentityProvider, IdentityVerifier>>,
    pub(crate) rx: RwLock<AppChannelReceiver>,
}

/// Python-exposed session context wrapper.
///
/// A thin, clonable handle around the underlying Rust session state. All
/// getters perform a safe upgrade of the weak internal session reference,
/// returning a Python exception if the session has already been closed.
/// The internal message receiver is intentionally not exposed at this level.
///
/// Higher-level Python code (see `session.py`) provides ergonomic async
/// operations on top of this context.
///
/// Properties (getters exposed to Python):
/// - id -> int: Unique numeric identifier of the session. Raises a Python
///   exception if the session has been closed.
/// - metadata -> dict[str,str]: Arbitrary key/value metadata copied from the
///   current SessionConfig. A cloned map is returned so Python can mutate
///   without racing the underlying config.
/// - session_type -> PySessionType: High-level transport classification
///   (ANYCAST, UNICAST, MULTICAST), inferred from internal kind + destination.
/// - src -> PyName: Fully qualified source identity that originated / owns
///   the session.
/// - dst -> Optional[PyName]: Destination name when applicable:
///     * PyName of the peer for UNICAST
///     * None for ANYCAST (no fixed peer)
///     * PyName of the channel for MULTICAST
/// - session_config -> PySessionConfiguration: Current effective configuration
///   converted to the Python-facing enum variant.
#[gen_stub_pyclass]
#[pyclass]
#[derive(Clone)]
pub(crate) struct PySessionContext {
    pub(crate) internal: Arc<PySessionCtxInternal>,
}

impl From<SessionContext<IdentityProvider, IdentityVerifier>> for PySessionContext {
    fn from(ctx: SessionContext<IdentityProvider, IdentityVerifier>) -> Self {
        // Split context into constituent parts (session + channel receiver)
        let (session, rx) = ctx.into_parts();
        let rx = RwLock::new(rx);

        PySessionContext {
            internal: Arc::new(PySessionCtxInternal { session, rx }),
        }
    }
}

// Internal helper to obtain a strong session reference or raise a Python exception
fn strong_session(
    weak: &Weak<Session<IdentityProvider, IdentityVerifier>>,
) -> PyResult<Arc<Session<IdentityProvider, IdentityVerifier>>> {
    weak.upgrade().ok_or_else(|| {
        PyErr::new::<PyException, _>(
            SessionError::SessionClosed("session already closed".to_string()).to_string(),
        )
    })
}

#[gen_stub_pymethods]
#[pymethods]
impl PySessionContext {
    #[getter]
    pub fn id(&self) -> PyResult<u32> {
        let id = strong_session(&self.internal.session)?.id();

        Ok(id)
    }

    #[getter]
    pub fn metadata(&self) -> PyResult<HashMap<String, String>> {
        let session = self.internal.session.upgrade().ok_or_else(|| {
            PyErr::new::<PyException, _>(
                SessionError::SessionClosed("session already closed".to_string()).to_string(),
            )
        })?;
        let session_config = session.session_config();

        Ok(session_config.metadata())
    }

    #[getter]
    pub fn session_type(&self) -> PyResult<PySessionType> {
        let session = strong_session(&self.internal.session)?;

        let session_type = session.kind();
        let dst = session.dst();

        match (session_type, dst) {
            (session::SessionType::PointToPoint, Some(_)) => Ok(PySessionType::Unicast),
            (session::SessionType::PointToPoint, None) => Ok(PySessionType::Anycast),
            (session::SessionType::Multicast, _) => Ok(PySessionType::Multicast),
        }
    }

    #[getter]
    pub fn src(&self) -> PyResult<PyName> {
        let session = strong_session(&self.internal.session)?;

        Ok(session.source().clone().into())
    }

    #[getter]
    pub fn dst(&self) -> PyResult<Option<PyName>> {
        let session = strong_session(&self.internal.session)?;

        Ok(session.dst().map(|name| name.into()))
    }

    #[getter]
    pub fn session_config(&self) -> PyResult<PySessionConfiguration> {
        let session = strong_session(&self.internal.session)?;
        Ok(session.session_config().into())
    }

<<<<<<< HEAD
    /// Replace the underlying session configuration with a new one.
    ///
    /// Safety/Consistency:
    /// The underlying service validates and applies changes atomically.
    /// Errors (e.g. invalid transitions) are surfaced as Python exceptions.
=======
    #[getter]
    pub fn destination_name(&self) -> PyResult<Option<PyName>> {
        let session = strong_session(&self.internal.session)?;
        let session_config = session.session_config();

        let name_opt = match session_config {
            session::SessionConfig::PointToPoint(cfg) => {
                cfg.unicast_name.as_ref().map(|n| n.clone().into())
            } // None if Anycast
            session::SessionConfig::Multicast(cfg) => Some(cfg.channel_name.clone().into()),
        };

        Ok(name_opt)
    }

>>>>>>> 85fd2ca2
    pub fn set_session_config(&self, config: PySessionConfiguration) -> PyResult<()> {
        let session = strong_session(&self.internal.session)?;
        session
            .set_session_config(&config.into())
            .map_err(|e| PyErr::new::<PyException, _>(e.to_string()))?;
        Ok(())
    }
}

/// High-level session classification presented to Python.
///
/// Variants map onto core `SessionType` plus additional inference
/// (e.g. presence of a concrete destination for UNICAST).
#[gen_stub_pyclass_enum]
#[pyclass(eq, eq_int)]
#[derive(PartialEq, Clone)]
pub enum PySessionType {
    /// Point-to-point without a fixed destination (best-available / load-balanced).
    #[pyo3(name = "ANYCAST")]
    Anycast = 0,
    /// Point-to-point with a single, explicit destination name.
    #[pyo3(name = "UNICAST")]
    Unicast = 1,
    /// One-to-many distribution via a multicast channel_name/channel.
    #[pyo3(name = "MULTICAST")]
    Multicast = 2,
}

/// User-facing configuration for establishing and tuning sessions.
///
/// Each variant corresponds to an underlying core `SessionConfig`.
/// Common fields:
/// * `timeout`: How long to wait for operations (creation / messaging) before failing.
/// * `max_retries`: Optional retry count for establishment or delivery.
/// * `mls_enabled`: Whether to negotiate/use MLS secure group messaging.
/// * `metadata`: Free-form string map propagated with session context.
///
/// Variant-specific notes:
/// * `Anycast` / `Unicast`: Point-to-point; anycast will pick any available peer
///                          for each message sent, while unicast targets a specific
///                          peer for all messages.
/// * `Multicast`: Uses a named channel and distributes to multiple subscribers.
///
/// # Examples
///
/// ## Python: Create different session configs
/// ```python
/// from slim_bindings import PySessionConfiguration, PyName
///
/// # Anycast session (no fixed destination; service picks an available peer)
/// # MLS is not available with Anycast sessions, and session metadata is not supported,
/// # as there is no session establishment phase, only per-message routing.
/// anycast_cfg = PySessionConfiguration.Anycast
///     timeout=datetime.timedelta(seconds=2), # try to send a message within 2 seconds
///     max_retries=5, # retry up to 5 times
/// )
///
/// # Unicast session. Try to send a message within 2 seconds, retry up to 5 times,
/// # enable MLS, and attach some metadata.
/// unicast_cfg = PySessionConfiguration.Unicast(
///     timeout=datetime.timedelta(seconds=2), # try to send a message within 2 seconds
///     max_retries=5, # retry up to 5 times
///     mls_enabled=True, # enable MLS
///     metadata={"trace_id": "1234abcd"} # arbitrary key/value pairs to send at session establishment
/// )
///
/// # Multicast session (channel-based)
/// channel = PyName("org", "namespace", "channel")
/// multicast_cfg = PySessionConfiguration.Multicast(
///     channel, # multicast channel_name
///     max_retries=2, # retry up to 2 times
///     timeout=datetime.timedelta(seconds=2), # try to send a message within 2 seconds
///     mls_enabled=True, # enable MLS
///     metadata={"role": "publisher"} # arbitrary key/value pairs to send at session establishment
/// )
/// ```
///
/// ## Python: Using a config when creating a session
/// ```python
/// slim = await Slim.new(local_name, provider, verifier)
/// session = await slim.create_session(unicast_cfg)
/// print("Session ID:", session.id)
/// print("Type:", session.session_type)
/// print("Metadata:", session.metadata)
/// ```
///
/// ## Python: Updating configuration after creation
/// ```python
/// # Adjust retries & metadata dynamically
/// new_cfg = PySessionConfiguration.Unicast(
///     timeout=None,
///     max_retries=10,
///     mls_enabled=True,
///     metadata={"trace_id": "1234abcd", "phase": "retrying"}
/// )
/// session.set_session_config(new_cfg)
/// ```
///
/// ## Rust (internal conversion flow)
/// The enum transparently converts to and from `session::SessionConfig`:
/// ```rust
/// let core: session::SessionConfig = py_cfg.clone().into();
/// let roundtrip: PySessionConfiguration = core.into();
/// assert_eq!(py_cfg, roundtrip);
/// ```
#[gen_stub_pyclass_enum]
#[derive(Clone, PartialEq)]
#[pyclass(eq)]
pub(crate) enum PySessionConfiguration {
    /// Point-to-point configuration without a fixed destination; selection of
    /// the actual peer is deferred/implicit (load-balancing behavior).
    #[pyo3(constructor = (timeout=None, max_retries=None, mls_enabled=false))]
    Anycast {
        /// Optional overall timeout for operations.
        timeout: Option<std::time::Duration>,
        /// Optional maximum retry attempts.
        max_retries: Option<u32>,
        /// Enable (true) or disable (false) MLS features.
        mls_enabled: bool,
    },

<<<<<<< HEAD
    /// Point-to-point configuration with a single explicit destination.
    #[pyo3(constructor = (timeout=None, max_retries=None, mls_enabled=false, metadata=HashMap::new()))]
    Unicast {
        /// Optional overall timeout for operations.
=======
    #[pyo3(constructor = (unicast_name, timeout=None, max_retries=None, mls_enabled=false, metadata=HashMap::new()))]
    Unicast {
        unicast_name: PyName,
>>>>>>> 85fd2ca2
        timeout: Option<std::time::Duration>,
        /// Optional maximum retry attempts.
        max_retries: Option<u32>,
        /// Enable (true) or disable (false) MLS features.
        mls_enabled: bool,
        /// Arbitrary metadata key/value pairs.
        metadata: HashMap<String, String>,
    },

    /// Multicast configuration: one-to-many distribution through a channel_name.
    #[pyo3(constructor = (channel_name, max_retries=0, timeout=std::time::Duration::from_millis(1000), mls_enabled=false, metadata=HashMap::new()))]
    Multicast {
        /// Multicast channel_name (channel) identifier.
        channel_name: PyName,
        /// Maximum retry attempts for setup or message send.
        max_retries: u32,
        /// Per-operation timeout.
        timeout: std::time::Duration,
        /// Enable (true) or disable (false) MLS features.
        mls_enabled: bool,
        /// Arbitrary metadata key/value pairs.
        metadata: HashMap<String, String>,
    },
}

impl From<session::SessionConfig> for PySessionConfiguration {
    fn from(session_config: session::SessionConfig) -> Self {
        match session_config {
            session::SessionConfig::PointToPoint(config) => {
                if config.unicast_name.is_some() {
                    PySessionConfiguration::Unicast {
                        unicast_name: config.unicast_name.unwrap().into(),
                        timeout: config.timeout,
                        max_retries: config.max_retries,
                        mls_enabled: config.mls_enabled,
                        metadata: config.metadata,
                    }
                } else {
                    PySessionConfiguration::Anycast {
                        timeout: config.timeout,
                        max_retries: config.max_retries,
                        mls_enabled: config.mls_enabled,
                    }
                }
            }
            session::SessionConfig::Multicast(config) => PySessionConfiguration::Multicast {
                channel_name: config.channel_name.into(),
                max_retries: config.max_retries,
                timeout: config.timeout,
                mls_enabled: config.mls_enabled,
                metadata: config.metadata,
            },
        }
    }
}

impl From<PySessionConfiguration> for session::SessionConfig {
    fn from(value: PySessionConfiguration) -> Self {
        match value {
            PySessionConfiguration::Anycast {
                timeout,
                max_retries,
                mls_enabled,
            } => session::SessionConfig::PointToPoint(PointToPointConfiguration::new(
                timeout,
                max_retries,
                mls_enabled,
<<<<<<< HEAD
                HashMap::new(),
=======
                None,
                metadata,
>>>>>>> 85fd2ca2
            )),
            PySessionConfiguration::Unicast {
                unicast_name,
                timeout,
                max_retries,
                mls_enabled,
                metadata,
            } => session::SessionConfig::PointToPoint(PointToPointConfiguration::new(
                timeout,
                max_retries,
                mls_enabled,
                Some(unicast_name.into()),
                metadata,
            )),
            PySessionConfiguration::Multicast {
                channel_name,
                max_retries,
                timeout,
                mls_enabled,
                metadata,
            } => session::SessionConfig::Multicast(MulticastConfiguration::new(
                channel_name.into(),
                Some(max_retries),
                Some(timeout),
                mls_enabled,
                metadata,
            )),
        }
    }
}<|MERGE_RESOLUTION|>--- conflicted
+++ resolved
@@ -149,13 +149,6 @@
         Ok(session.session_config().into())
     }
 
-<<<<<<< HEAD
-    /// Replace the underlying session configuration with a new one.
-    ///
-    /// Safety/Consistency:
-    /// The underlying service validates and applies changes atomically.
-    /// Errors (e.g. invalid transitions) are surfaced as Python exceptions.
-=======
     #[getter]
     pub fn destination_name(&self) -> PyResult<Option<PyName>> {
         let session = strong_session(&self.internal.session)?;
@@ -171,7 +164,11 @@
         Ok(name_opt)
     }
 
->>>>>>> 85fd2ca2
+    /// Replace the underlying session configuration with a new one.
+    ///
+    /// Safety/Consistency:
+    /// The underlying service validates and applies changes atomically.
+    /// Errors (e.g. invalid transitions) are surfaced as Python exceptions.
     pub fn set_session_config(&self, config: PySessionConfiguration) -> PyResult<()> {
         let session = strong_session(&self.internal.session)?;
         session
@@ -293,16 +290,9 @@
         mls_enabled: bool,
     },
 
-<<<<<<< HEAD
-    /// Point-to-point configuration with a single explicit destination.
-    #[pyo3(constructor = (timeout=None, max_retries=None, mls_enabled=false, metadata=HashMap::new()))]
-    Unicast {
-        /// Optional overall timeout for operations.
-=======
     #[pyo3(constructor = (unicast_name, timeout=None, max_retries=None, mls_enabled=false, metadata=HashMap::new()))]
     Unicast {
         unicast_name: PyName,
->>>>>>> 85fd2ca2
         timeout: Option<std::time::Duration>,
         /// Optional maximum retry attempts.
         max_retries: Option<u32>,
@@ -370,12 +360,8 @@
                 timeout,
                 max_retries,
                 mls_enabled,
-<<<<<<< HEAD
-                HashMap::new(),
-=======
                 None,
                 metadata,
->>>>>>> 85fd2ca2
             )),
             PySessionConfiguration::Unicast {
                 unicast_name,
