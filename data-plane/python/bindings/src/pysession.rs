// Copyright AGNTCY Contributors (https://github.com/agntcy)
// SPDX-License-Identifier: Apache-2.0

use pyo3::exceptions::PyException;
use std::collections::HashMap;
use std::sync::{Arc, Weak};
use tokio::sync::RwLock;

use pyo3::prelude::*;
use pyo3_stub_gen::derive::gen_stub_pyclass;
use pyo3_stub_gen::derive::gen_stub_pyclass_enum;
use pyo3_stub_gen::derive::gen_stub_pymethods;
use slim_service::{AppChannelReceiver, SessionError};
// (Python-only session wrapper will provide higher-level methods; keep Rust minimal)

use crate::pyidentity::{IdentityProvider, IdentityVerifier};
use crate::utils::PyName;
use slim_service::MulticastConfiguration;
use slim_service::PointToPointConfiguration;
use slim_service::session;
pub use slim_service::session::SESSION_UNSPECIFIED;
use slim_service::session::Session;
use slim_service::session::context::SessionContext;

/// Internal shared session context state.
///
/// Holds:
/// * a weak reference to the underlying `Session` (so that Python
///   references do not keep a closed session alive),
/// * a receiver (`rx`) for application/channel messages which is
///   protected by an async `RwLock` to allow concurrent access patterns.
///
/// This struct is not exposed directly to Python; it is wrapped by
/// `PySessionContext`.
pub(crate) struct PySessionCtxInternal {
    pub(crate) session: Weak<Session<IdentityProvider, IdentityVerifier>>,
    pub(crate) rx: RwLock<AppChannelReceiver>,
}

/// Python-exposed session context wrapper.
///
/// A thin, cloneable handle around the underlying Rust session state. All
/// getters perform a safe upgrade of the weak internal session reference,
/// returning a Python exception if the session has already been closed.
/// The internal message receiver is intentionally not exposed at this level.
///
/// Higher-level Python code (see `session.py`) provides ergonomic async
/// operations on top of this context.
///
/// Properties (getters exposed to Python):
/// - id -> int: Unique numeric identifier of the session. Raises a Python
///   exception if the session has been closed.
/// - metadata -> dict[str,str]: Arbitrary key/value metadata copied from the
///   current SessionConfig. A cloned map is returned so Python can mutate
///   without racing the underlying config.
/// - session_type -> PySessionType: High-level transport classification
///   (ANYCAST, UNICAST, MULTICAST), inferred from internal kind + destination.
/// - src -> PyName: Fully qualified source identity that originated / owns
///   the session.
/// - dst -> Optional[PyName]: Destination name when applicable:
///     * PyName of the peer for UNICAST
///     * None for ANYCAST (no fixed peer)
///     * PyName of the channel for MULTICAST
/// - session_config -> PySessionConfiguration: Current effective configuration
///   converted to the Python-facing enum variant.
#[gen_stub_pyclass]
#[pyclass]
#[derive(Clone)]
pub(crate) struct PySessionContext {
    pub(crate) internal: Arc<PySessionCtxInternal>,
}

impl From<SessionContext<IdentityProvider, IdentityVerifier>> for PySessionContext {
    fn from(ctx: SessionContext<IdentityProvider, IdentityVerifier>) -> Self {
        // Split context into constituent parts (session + channel receiver)
        let (session, rx) = ctx.into_parts();
        let rx = RwLock::new(rx);

        PySessionContext {
            internal: Arc::new(PySessionCtxInternal { session, rx }),
        }
    }
}

// Internal helper to obtain a strong session reference or raise a Python exception
fn strong_session(
    weak: &Weak<Session<IdentityProvider, IdentityVerifier>>,
) -> PyResult<Arc<Session<IdentityProvider, IdentityVerifier>>> {
    weak.upgrade().ok_or_else(|| {
        PyErr::new::<PyException, _>(
            SessionError::SessionClosed("session already closed".to_string()).to_string(),
        )
    })
}

#[gen_stub_pymethods]
#[pymethods]
impl PySessionContext {
    #[getter]
    pub fn id(&self) -> PyResult<u32> {
        let id = strong_session(&self.internal.session)?.id();

        Ok(id)
    }

    #[getter]
    pub fn metadata(&self) -> PyResult<HashMap<String, String>> {
        let session = self.internal.session.upgrade().ok_or_else(|| {
            PyErr::new::<PyException, _>(
                SessionError::SessionClosed("session already closed".to_string()).to_string(),
            )
        })?;
        let session_config = session.session_config();

        Ok(session_config.metadata())
    }

    #[getter]
    pub fn session_type(&self) -> PyResult<PySessionType> {
        let session = strong_session(&self.internal.session)?;

        let session_type = session.kind();
        let dst = session.dst();

        match (session_type, dst) {
            (session::SessionType::PointToPoint, Some(_)) => Ok(PySessionType::Unicast),
            (session::SessionType::PointToPoint, None) => Ok(PySessionType::Anycast),
            (session::SessionType::Multicast, _) => Ok(PySessionType::Multicast),
        }
    }

    #[getter]
    pub fn src(&self) -> PyResult<PyName> {
        let session = strong_session(&self.internal.session)?;

        Ok(session.source().clone().into())
    }

    #[getter]
    pub fn dst(&self) -> PyResult<Option<PyName>> {
        let session = strong_session(&self.internal.session)?;

        Ok(session.dst().map(|name| name.into()))
    }

    #[getter]
    pub fn session_config(&self) -> PyResult<PySessionConfiguration> {
        let session = strong_session(&self.internal.session)?;
        Ok(session.session_config().into())
    }

<<<<<<< HEAD
    #[getter]
    pub fn destination_name(&self) -> PyResult<Option<PyName>> {
        let session = strong_session(&self.internal.session)?;
        let session_config = session.session_config();

        let name_opt = match session_config {
            session::SessionConfig::PointToPoint(cfg) => {
                cfg.unicast_name.as_ref().map(|n| n.clone().into())
            } // None if Anycast
            session::SessionConfig::Multicast(cfg) => Some(cfg.channel_name.clone().into()),
        };

        Ok(name_opt)
    }

    /// Replace the underlying session configuration with a new one.
    ///
    /// Safety/Consistency:
    /// The underlying service validates and applies changes atomically.
    /// Errors (e.g. invalid transitions) are surfaced as Python exceptions.
=======
>>>>>>> 04f1d0f5
    pub fn set_session_config(&self, config: PySessionConfiguration) -> PyResult<()> {
        let session = strong_session(&self.internal.session)?;
        session
            .set_session_config(&config.into())
            .map_err(|e| PyErr::new::<PyException, _>(e.to_string()))?;
        Ok(())
    }
}

/// High-level session classification presented to Python.
///
/// Variants map onto core `SessionType` plus additional inference
/// (e.g. presence of a concrete destination for UNICAST).
#[gen_stub_pyclass_enum]
#[pyclass(eq, eq_int)]
#[derive(PartialEq, Clone)]
pub enum PySessionType {
    /// Point-to-point without a fixed destination (best-available / load-balanced).
    #[pyo3(name = "ANYCAST")]
    Anycast = 0,
    /// Point-to-point with a single, explicit destination name.
    #[pyo3(name = "UNICAST")]
    Unicast = 1,
    /// Many-to-many distribution via a multicast channel_name/channel.
    #[pyo3(name = "MULTICAST")]
    Multicast = 2,
}

/// User-facing configuration for establishing and tuning sessions.
///
/// Each variant maps to a core `SessionConfig`.
/// Common fields (casual rundown):
/// * `timeout`: How long we wait for an ack before trying again.
/// * `max_retries`: Number of attempts to send a message. If we run out, an error is returned.
/// * `mls_enabled`: Turn on MLS for end‑to‑end crypto (ignored for Anycast which doesn’t negotiate a session).
/// * `metadata`: One-shot string key/value tags sent at session start; the other side can read them for tracing, routing, auth, etc.
///
/// Variant-specific notes:
/// * `Anycast` / `Unicast`: Point-to-point; anycast will pick any available peer
///                          for each message sent, while unicast targets a specific
///                          peer for all messages.
/// * `Multicast`: Uses a named channel and distributes to multiple subscribers.
///
/// # Examples
///
/// ## Python: Create different session configs
/// ```python
/// from slim_bindings import PySessionConfiguration, PyName
///
/// # Anycast session (no fixed destination; service picks an available peer)
/// # MLS is not available with Anycast sessions, and session metadata is not supported,
/// # as there is no session establishment phase, only per-message routing.
/// anycast_cfg = PySessionConfiguration.Anycast(
///     timeout=datetime.timedelta(seconds=2), # wait 2 seconds for an ack
///     max_retries=5, # retry up to 5 times
/// )
///
/// # Unicast session. Wait up to 2 seconds for an ack for each message, retry up to 5 times,
/// # enable MLS, and attach some metadata.
/// unicast_cfg = PySessionConfiguration.Unicast(
///     unicast_name=PyName("org", "namespace", "service"), # target peer
///     timeout=datetime.timedelta(seconds=2), # wait 2 seconds for an ack
///     max_retries=5, # retry up to 5 times
///     mls_enabled=True, # enable MLS
///     metadata={"trace_id": "1234abcd"} # arbitrary (string -> string) key/value pairs to send at session establishment
/// )
///
/// # Multicast session (channel-based)
/// channel = PyName("org", "namespace", "channel")
/// multicast_cfg = PySessionConfiguration.Multicast(
///     channel_name=channel, # multicast channel_name
///     max_retries=2, # retry up to 2 times
///     timeout=datetime.timedelta(seconds=2), # wait 2 seconds for an ack
///     mls_enabled=True, # enable MLS
///     metadata={"role": "publisher"} # arbitrary (string -> string) key/value pairs to send at session establishment
/// )
/// ```
///
/// ## Python: Using a config when creating a session
/// ```python
/// slim = await Slim.new(local_name, provider, verifier)
/// session = await slim.create_session(unicast_cfg)
/// print("Session ID:", session.id)
/// print("Type:", session.session_type)
/// print("Metadata:", session.metadata)
/// ```
///
/// ## Python: Updating configuration after creation
/// ```python
/// # Adjust retries & metadata dynamically
/// new_cfg = PySessionConfiguration.Unicast(
///     timeout=None,
///     max_retries=10,
///     mls_enabled=True,
///     metadata={"trace_id": "1234abcd", "phase": "retrying"}
/// )
/// session.set_session_config(new_cfg)
/// ```
///
/// ## Rust (internal conversion flow)
/// The enum transparently converts to and from `session::SessionConfig`:
/// ```rust
/// let core: session::SessionConfig = py_cfg.clone().into();
/// let roundtrip: PySessionConfiguration = core.into();
/// assert_eq!(py_cfg, roundtrip);
/// ```
#[gen_stub_pyclass_enum]
#[derive(Clone, PartialEq)]
#[pyclass(eq)]
pub(crate) enum PySessionConfiguration {
    /// Point-to-point configuration without a fixed destination; selection of
    /// the actual peer is deferred/implicit (load-balancing behavior).
    #[pyo3(constructor = (timeout=None, max_retries=None, mls_enabled=false))]
    Anycast {
        /// Optional overall timeout for operations.
        timeout: Option<std::time::Duration>,
        /// Optional maximum retry attempts.
        max_retries: Option<u32>,
        /// Enable (true) or disable (false) MLS features.
        mls_enabled: bool,
    },

    #[pyo3(constructor = (unicast_name, timeout=None, max_retries=None, mls_enabled=false, metadata=HashMap::new()))]
    Unicast {
        unicast_name: PyName,
        timeout: Option<std::time::Duration>,
        /// Optional maximum retry attempts.
        max_retries: Option<u32>,
        /// Enable (true) or disable (false) MLS features.
        mls_enabled: bool,
        /// Arbitrary metadata key/value pairs.
        metadata: HashMap<String, String>,
    },

    /// Multicast configuration: one-to-many distribution through a channel_name.
    #[pyo3(constructor = (channel_name, max_retries=0, timeout=std::time::Duration::from_millis(1000), mls_enabled=false, metadata=HashMap::new()))]
    Multicast {
        /// Multicast channel_name (channel) identifier.
        channel_name: PyName,
        /// Maximum retry attempts for setup or message send.
        max_retries: u32,
        /// Per-operation timeout.
        timeout: std::time::Duration,
        /// Enable (true) or disable (false) MLS features.
        mls_enabled: bool,
        /// Arbitrary metadata key/value pairs.
        metadata: HashMap<String, String>,
    },
}

impl From<session::SessionConfig> for PySessionConfiguration {
    fn from(session_config: session::SessionConfig) -> Self {
        match session_config {
            session::SessionConfig::PointToPoint(config) => {
                if config.unicast_name.is_some() {
                    PySessionConfiguration::Unicast {
                        unicast_name: config.unicast_name.unwrap().into(),
                        timeout: config.timeout,
                        max_retries: config.max_retries,
                        mls_enabled: config.mls_enabled,
                        metadata: config.metadata,
                    }
                } else {
                    PySessionConfiguration::Anycast {
                        timeout: config.timeout,
                        max_retries: config.max_retries,
                        mls_enabled: config.mls_enabled,
                    }
                }
            }
            session::SessionConfig::Multicast(config) => PySessionConfiguration::Multicast {
                channel_name: config.channel_name.into(),
                max_retries: config.max_retries,
                timeout: config.timeout,
                mls_enabled: config.mls_enabled,
                metadata: config.metadata,
            },
        }
    }
}

impl From<PySessionConfiguration> for session::SessionConfig {
    fn from(value: PySessionConfiguration) -> Self {
        match value {
            PySessionConfiguration::Anycast {
                timeout,
                max_retries,
                mls_enabled,
            } => session::SessionConfig::PointToPoint(PointToPointConfiguration::new(
                timeout,
                max_retries,
                mls_enabled,
                None,
                HashMap::new(),
            )),
            PySessionConfiguration::Unicast {
                unicast_name,
                timeout,
                max_retries,
                mls_enabled,
                metadata,
            } => session::SessionConfig::PointToPoint(PointToPointConfiguration::new(
                timeout,
                max_retries,
                mls_enabled,
                Some(unicast_name.into()),
                metadata,
            )),
            PySessionConfiguration::Multicast {
                channel_name,
                max_retries,
                timeout,
                mls_enabled,
                metadata,
            } => session::SessionConfig::Multicast(MulticastConfiguration::new(
                channel_name.into(),
                Some(max_retries),
                Some(timeout),
                mls_enabled,
                metadata,
            )),
        }
    }
}<|MERGE_RESOLUTION|>--- conflicted
+++ resolved
@@ -149,29 +149,6 @@
         Ok(session.session_config().into())
     }
 
-<<<<<<< HEAD
-    #[getter]
-    pub fn destination_name(&self) -> PyResult<Option<PyName>> {
-        let session = strong_session(&self.internal.session)?;
-        let session_config = session.session_config();
-
-        let name_opt = match session_config {
-            session::SessionConfig::PointToPoint(cfg) => {
-                cfg.unicast_name.as_ref().map(|n| n.clone().into())
-            } // None if Anycast
-            session::SessionConfig::Multicast(cfg) => Some(cfg.channel_name.clone().into()),
-        };
-
-        Ok(name_opt)
-    }
-
-    /// Replace the underlying session configuration with a new one.
-    ///
-    /// Safety/Consistency:
-    /// The underlying service validates and applies changes atomically.
-    /// Errors (e.g. invalid transitions) are surfaced as Python exceptions.
-=======
->>>>>>> 04f1d0f5
     pub fn set_session_config(&self, config: PySessionConfiguration) -> PyResult<()> {
         let session = strong_session(&self.internal.session)?;
         session
