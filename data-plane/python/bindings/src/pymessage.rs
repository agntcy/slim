--- conflicted
+++ resolved
@@ -71,46 +71,6 @@
     }
 }
 
-<<<<<<< HEAD
-    /// Build a `PyMessageContext` plus the raw payload bytes from a low-level
-    /// `ProtoMessage`. Returns an error if the message type is unsupported
-    /// (i.e. not a publish payload).
-    ///
-    /// On success:
-    /// * The context captures source/destination identities
-    /// * `payload_type` defaults to "msg" if unset
-    /// * `metadata` is copied from the underlying protocol envelope
-    /// * The returned `Vec<u8>` is the raw application payload
-    pub fn from_proto_message(msg: ProtoMessage) -> Result<(Self, Vec<u8>), ServiceError> {
-        if let Some(ProtoPublishType(publish)) = msg.message_type.as_ref() {
-            let source = msg.get_source();
-            let destination = Some(msg.get_dst());
-            let input_connection = msg.get_incoming_conn();
-            let payload_bytes = publish
-                .msg
-                .as_ref()
-                .map(|c| c.as_application_payload().blob.clone())
-                .unwrap_or_default();
-            let payload_type = publish
-                .msg
-                .as_ref()
-                .map(|c| c.as_application_payload().payload_type.clone())
-                .unwrap_or_else(|| "msg".to_string());
-            let metadata = msg.get_metadata_map();
-            let ctx = PyMessageContext::new(
-                source,
-                destination,
-                payload_type,
-                metadata,
-                input_connection,
-            );
-            Ok((ctx, payload_bytes))
-        } else {
-            Err(ServiceError::ReceiveError(
-                "unsupported message type".to_string(),
-            ))
-        }
-=======
 impl From<PyMessageContext> for MessageContext {
     /// Convert a Python-specific PyMessageContext back into a common MessageContext
     fn from(py_ctx: PyMessageContext) -> Self {
@@ -122,7 +82,6 @@
             py_ctx.input_connection,
             py_ctx.identity,
         )
->>>>>>> 59189121
     }
 }
 
