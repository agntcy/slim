# Copyright AGNTCY Contributors (https://github.com/agntcy)
# SPDX-License-Identifier: Apache-2.0

from __future__ import annotations

import datetime
import typing

from ._slim_bindings import (
    MessageContext,
    Name,
    SessionConfiguration,
    SessionContext,
    SessionType,
)


class PySession:
    """High level Python wrapper around a `SessionContext`.

    This object provides a Pythonic façade over the lower-level Rust session
    context. It retains a reference to the owning `App` so the existing
    service-level binding functions (publish, invite, remove, get_message,
    delete_session) can be invoked without duplicating logic on the Rust side.

    Threading / Concurrency:
        The methods are all async (where network / I/O is involved) and are
        safe to await concurrently.

    Lifecycle:
        A `PySession` is typically obtained from `Slim.create_session(...)`
        or `Slim.listen_for_session(...)`. Call `delete()`to release
        server-side resources.

    Attributes (properties):
        id (int): Unique numeric session identifier.
        metadata (dict[str, str]): Free-form key/value metadata attached
            to the current session configuration.
        session_type (SessionType): PointToPoint / Group classification.
        session_config (SessionConfiguration): Current effective configuration.
        src (Name): Source name (creator / initiator of the session).
        dst (Name): Destination name (PointToPoint), Channel name (group)
    """

    def __init__(self, ctx: SessionContext):
        self._ctx = ctx

    @property
    def id(self) -> int:
        """Return the unique numeric identifier for this session."""
        return self._ctx.id  # exposed by PySessionContext

    @property
    def metadata(self) -> dict[str, str]:
        """Return a copy of the session metadata mapping (string keys/values)."""
        return self._ctx.metadata

    @property
    def session_type(self) -> SessionType:
        """Return the type of this session (PointToPoint / Group)."""
        return self._ctx.session_type

    @property
    def session_config(self) -> SessionConfiguration:
        """Return the current effective session configuration enum variant."""
        return self._ctx.session_config

    @property
    def src(self) -> Name:
        """Return the source name of this session."""
        return self._ctx.src

    @property
    def dst(self) -> Name | None:
        """Return the destination name"""
        return self._ctx.dst

    def publish(
        self,
        msg: bytes,
        payload_type: str | None = None,
        metadata: dict | None = None,
    ) -> typing.Any:
        """
        Publish a message on the current session.

        Args:
            msg (bytes): The message payload to publish.
            payload_type (str, optional): The type of the payload, if applicable.
            metadata (dict, optional): Additional metadata to include with the
                message.

        Returns:
            None
        """

        return self._ctx.publish(
            1,
            msg,
            message_ctx=None,
            name=None,
            payload_type=payload_type,
            metadata=metadata,
        )

    async def publish_to(
        self,
        message_ctx: MessageContext,
        msg: bytes,
        payload_type: str | None = None,
        metadata: dict | None = None,
    ) -> typing.Any:
        """
        Publish a message directly back to the originator associated with the
        supplied `message_ctx` (reply semantics).

        Args:
            message_ctx: The context previously received with a message from
                `get_message()` / `recv()`. Provides addressing info.
            msg: Raw bytes payload to send as the reply.
            payload_type: Optional content-type / discriminator.
            metadata: Optional message-scoped metadata.

        Notes:
            The explicit `dest` parameter is not required because the routing
            information is derived from `message_ctx`.

        Raises:
            RuntimeError (wrapped) if sending fails or the session is closed.
        """

        return self._ctx.publish_to(
            message_ctx,
            msg,
            payload_type=payload_type,
            metadata=metadata,
        )

<<<<<<< HEAD
    async def invite(self, name: PyName) -> typing.Any:
=======
    async def invite(self, name: Name) -> None:
>>>>>>> 7df62ca7
        """Invite (add) a participant to this session. Only works for Group.

        Args:
            name: Name of the participant to invite.

        Raises:
            RuntimeError (wrapped) if the invite fails.
        """
        return await self._ctx.invite(name)

<<<<<<< HEAD
    async def remove(self, name: PyName) -> typing.Any:
=======
    async def remove(self, name: Name) -> None:
>>>>>>> 7df62ca7
        """Remove (eject) a participant from this session. Only works for Group.

        Args:
            name: Name of the participant to remove.

        Raises:
            RuntimeError (wrapped) if removal fails.
        """
        return await self._ctx.remove(name)

    async def get_message(
        self, timeout: datetime.timedelta | None = None
    ) -> tuple[MessageContext, bytes]:  # MessageContext, blob
        """Wait for and return the next inbound message.

        Returns:
            (MessageContext, bytes): A tuple containing the message context
            (routing / origin metadata) and the raw payload bytes.

        Raises:
            RuntimeError (wrapped) if the session is closed or receive fails.
        """
        return await self._ctx.get_message(timeout)


__all__ = [
    "PySession",
]<|MERGE_RESOLUTION|>--- conflicted
+++ resolved
@@ -15,7 +15,7 @@
 )
 
 
-class PySession:
+class Session:
     """High level Python wrapper around a `SessionContext`.
 
     This object provides a Pythonic façade over the lower-level Rust session
@@ -136,11 +136,7 @@
             metadata=metadata,
         )
 
-<<<<<<< HEAD
-    async def invite(self, name: PyName) -> typing.Any:
-=======
-    async def invite(self, name: Name) -> None:
->>>>>>> 7df62ca7
+    async def invite(self, name: Name) -> typing.Any:
         """Invite (add) a participant to this session. Only works for Group.
 
         Args:
@@ -151,11 +147,7 @@
         """
         return await self._ctx.invite(name)
 
-<<<<<<< HEAD
-    async def remove(self, name: PyName) -> typing.Any:
-=======
-    async def remove(self, name: Name) -> None:
->>>>>>> 7df62ca7
+    async def remove(self, name: Name) -> typing.Any:
         """Remove (eject) a participant from this session. Only works for Group.
 
         Args:
@@ -182,5 +174,5 @@
 
 
 __all__ = [
-    "PySession",
+    "Session",
 ]