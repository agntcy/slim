--- conflicted
+++ resolved
@@ -148,23 +148,6 @@
         payload_type: str | None = None,
         metadata: dict | None = None,
     ) -> None:
-<<<<<<< HEAD
-        """Publish a message to the specified destination within this session.
-
-        For point-to-point (unicast/anycast) sessions, the destination must
-        be a valid peer/application name. For multicast sessions the `dest`
-        is typically the multicast topic/channel.
-
-        Args:
-            msg: Raw bytes payload to send.
-            dest: Destination `PyName` (app/channel).
-            payload_type: Optional content-type or type discriminator string.
-            metadata: Optional per-message metadata (string->string mapping).
-
-        Raises:
-            RuntimeError (wrapped) if sending fails or the session is closed.
-        """
-=======
         """
         Publish a message with a destination name on an existing session.
         This is possible only on Anycast sessions. The function returns an error
@@ -183,7 +166,6 @@
         if self._ctx.session_type != PySessionType.ANYCAST:
             raise RuntimeError("unexpected session type: expected ANYCAST")
 
->>>>>>> 85fd2ca2
         await _publish(
             self._svc,
             self._ctx,
@@ -203,7 +185,6 @@
         metadata: dict | None = None,
     ):
         """
-<<<<<<< HEAD
         Publish a message directly back to the originator associated with the
         supplied `message_ctx` (reply semantics).
 
@@ -220,22 +201,6 @@
 
         Raises:
             RuntimeError (wrapped) if sending fails or the session is closed.
-=======
-        Publish a message back to the application that sent the original message.
-        The source application information is retrieved from the message context and
-        session.
-
-        Args:
-            message_ctx (PyMessageContext): The context of the original message,
-                used to identify the source application.
-            msg (bytes): The message payload to publish.
-            payload_type (str, optional): The type of the payload, if applicable.
-            metadata (dict, optional): Additional metadata to include with the
-                message.
-
-        Returns:
-            None
->>>>>>> 85fd2ca2
         """
 
         await _publish(
