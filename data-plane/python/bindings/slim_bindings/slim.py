--- conflicted
+++ resolved
@@ -12,47 +12,8 @@
     SessionConfiguration,
     SessionContext,
 )
-<<<<<<< HEAD
-=======
-from slim_bindings._slim_bindings import (
-    connect as _connect,
-)
-from slim_bindings._slim_bindings import (
-    create_app as _create_app,
-)
-from slim_bindings._slim_bindings import (
-    create_session as _create_session,
-)
-from slim_bindings._slim_bindings import (
-    delete_session as _delete_session,
-)
-from slim_bindings._slim_bindings import (
-    disconnect as _disconnect,
-)
-from slim_bindings._slim_bindings import (
-    listen_for_session as _listen_for_session,
-)
-from slim_bindings._slim_bindings import (
-    remove_route as _remove_route,
-)
-from slim_bindings._slim_bindings import (
-    run_server as _run_server,
-)
-from slim_bindings._slim_bindings import (
-    set_route as _set_route,
-)
-from slim_bindings._slim_bindings import (
-    stop_server as _stop_server,
-)
-from slim_bindings._slim_bindings import (
-    subscribe as _subscribe,
-)
-from slim_bindings._slim_bindings import (
-    unsubscribe as _unsubscribe,
-)
->>>>>>> 7df62ca7
-
-from .session import PySession
+
+from .session import Session
 
 
 class Slim:
@@ -111,10 +72,9 @@
 
     def __init__(
         self,
-<<<<<<< HEAD
-        name: PyName,
-        provider: PyIdentityProvider,
-        verifier: PyIdentityVerifier,
+        name: Name,
+        provider: IdentityProvider,
+        verifier: IdentityVerifier,
         local_service: bool = False,
     ):
         """
@@ -128,25 +88,12 @@
             provider (PyIdentityProvider): Identity provider for authentication.
             verifier (PyIdentityVerifier): Identity verifier for validating peers.
             local_service (bool): Whether this is a local service. Defaults to False.
-=======
-        svc: App,
-        name: Name,
-    ):
-        """
-        Internal constructor. Prefer Slim.new(...) unless you already have a
-        prepared App. Associates this instance with the provided service
-        and cached local name/identity (Name).
-
-        Args:
-            svc (App): Low-level service handle returned by bindings.
-            name (Name): Fully qualified local name (org/namespace/app).
->>>>>>> 7df62ca7
 
         Note: Service initialization happens here via PyApp construction.
         """
 
         # Initialize service
-        self._app = PyApp(
+        self._app = App(
             name,
             provider,
             verifier,
@@ -159,38 +106,6 @@
         # For the moment we manage one connection only
         self.conn_id: int | None = None
 
-<<<<<<< HEAD
-=======
-    @classmethod
-    async def new(
-        cls,
-        name: Name,
-        provider: IdentityProvider,
-        verifier: IdentityVerifier,
-        local_service: bool = False,
-    ) -> "Slim":
-        """
-        Asynchronously construct and initialize a new Slim instance (preferred entry
-        point). Allocates a new underlying App via the native bindings.
-
-        Args:
-            name (Name): Fully qualified local application identity.
-            provider (IdentityProvider): Provides local authentication material.
-            verifier (IdentityVerifier): Verifies remote identities / signatures.
-            local_service (bool): If True, creates a local service instance
-                instead of using the global static service. Defaults to False (global).
-
-        Returns:
-            Slim: High-level wrapper around the created App.
-
-        Possible errors: Propagates exceptions from create_app.
-        """
-        return cls(
-            await _create_app(name, provider, verifier, local_service),
-            name,
-        )
-
->>>>>>> 7df62ca7
     @property
     def id(self) -> int:
         """Unique numeric identifier of the underlying app instance.
@@ -223,15 +138,9 @@
 
     async def create_session(
         self,
-<<<<<<< HEAD
-        destination: PyName,
-        session_config: PySessionConfiguration,
-    ) -> typing.Any:
-=======
         destination: Name,
         session_config: SessionConfiguration,
-    ) -> PySession:
->>>>>>> 7df62ca7
+    ) -> typing.Any:
         """Create a new session and return its high-level PySession wrapper.
 
         Args:
@@ -241,17 +150,12 @@
         Returns:
             PySession: Wrapper exposing high-level async operations for the session.
         """
-<<<<<<< HEAD
         ctx, completion_handle = await self._app.create_session(
             destination, session_config
-=======
-        ctx: SessionContext = await _create_session(
-            self._svc, destination, session_config
->>>>>>> 7df62ca7
-        )
-        return PySession(ctx), completion_handle
-
-    async def delete_session(self, session: PySession):
+        )
+        return Session(ctx), completion_handle
+
+    async def delete_session(self, session: Session)-> typing.Any:
         """
         Terminate and remove an existing session.
 
@@ -266,7 +170,7 @@
         """
 
         # Remove the session from SLIM
-        await self._app.delete_session(session._ctx)
+        return await self._app.delete_session(session._ctx)
 
     async def run_server(self, config: dict):
         """
@@ -409,7 +313,7 @@
 
         await self._app.unsubscribe(name, self.conn_id)
 
-    async def listen_for_session(self, timeout: timedelta | None = None) -> PySession:
+    async def listen_for_session(self, timeout: timedelta | None = None) -> Session:
         """
         Await the next inbound session (optionally bounded by timeout).
 
@@ -417,9 +321,5 @@
             PySession: Wrapper for the accepted session context.
         """
 
-<<<<<<< HEAD
-        ctx: PySessionContext = await self._app.listen_for_session(timeout)
-=======
-        ctx: SessionContext = await _listen_for_session(self._svc, timeout)
->>>>>>> 7df62ca7
-        return PySession(ctx)+        ctx: SessionContext = await self._app.listen_for_session(timeout)
+        return Session(ctx)