# Copyright AGNTCY Contributors (https://github.com/agntcy)
# SPDX-License-Identifier: Apache-2.0

from slim_bindings._slim_bindings import (
<<<<<<< HEAD
    PyAlgorithm,
    PyApp,
    PyCompletionHandle,
    PyIdentityProvider,
    PyIdentityVerifier,
    PyKey,
    PyKeyData,
    PyKeyFormat,
    PyMessageContext,
    PyName,
    PySessionConfiguration,
    PySessionContext,
    PySessionType,
=======
    Algorithm,
    App,
    IdentityProvider,
    IdentityVerifier,
    Key,
    KeyData,
    KeyFormat,
    MessageContext,
    Name,
    SessionConfiguration,
    SessionContext,
    SessionType,
>>>>>>> 7df62ca7
    init_tracing,
)
from slim_bindings.errors import SLIMTimeoutError
from slim_bindings.session import PySession
from slim_bindings.slim import Slim
from slim_bindings.version import get_build_info, get_build_profile, get_version

# High-level public API - only expose the main interface and supporting types
__all__ = [
    "get_build_info",
    "get_build_profile",
    "get_version",
    "init_tracing",
    "App",
    "Algorithm",
    "IdentityProvider",
    "IdentityVerifier",
    "Key",
    "KeyData",
    "KeyFormat",
    "MessageContext",
    "Name",
    "PySession",
<<<<<<< HEAD
    "PySessionConfiguration",
    "PySessionContext",
    "PySessionType",
    "PyCompletionHandle",
=======
    "SessionConfiguration",
    "SessionContext",
    "SessionType",
>>>>>>> 7df62ca7
    "SLIMTimeoutError",
    "Slim",
]<|MERGE_RESOLUTION|>--- conflicted
+++ resolved
@@ -2,23 +2,9 @@
 # SPDX-License-Identifier: Apache-2.0
 
 from slim_bindings._slim_bindings import (
-<<<<<<< HEAD
-    PyAlgorithm,
-    PyApp,
-    PyCompletionHandle,
-    PyIdentityProvider,
-    PyIdentityVerifier,
-    PyKey,
-    PyKeyData,
-    PyKeyFormat,
-    PyMessageContext,
-    PyName,
-    PySessionConfiguration,
-    PySessionContext,
-    PySessionType,
-=======
     Algorithm,
     App,
+    CompletionHandle,
     IdentityProvider,
     IdentityVerifier,
     Key,
@@ -29,11 +15,10 @@
     SessionConfiguration,
     SessionContext,
     SessionType,
->>>>>>> 7df62ca7
     init_tracing,
 )
 from slim_bindings.errors import SLIMTimeoutError
-from slim_bindings.session import PySession
+from slim_bindings.session import Session
 from slim_bindings.slim import Slim
 from slim_bindings.version import get_build_info, get_build_profile, get_version
 
@@ -52,17 +37,11 @@
     "KeyFormat",
     "MessageContext",
     "Name",
-    "PySession",
-<<<<<<< HEAD
-    "PySessionConfiguration",
-    "PySessionContext",
-    "PySessionType",
-    "PyCompletionHandle",
-=======
+    "Session",
     "SessionConfiguration",
     "SessionContext",
     "SessionType",
->>>>>>> 7df62ca7
+    "CompletionHandle",
     "SLIMTimeoutError",
     "Slim",
 ]