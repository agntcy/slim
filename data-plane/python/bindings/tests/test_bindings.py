# Copyright AGNTCY Contributors (https://github.com/agntcy)
# SPDX-License-Identifier: Apache-2.0

"""
Integration tests for the slim_bindings Python layer.

These tests exercise:
- End-to-end PointToPoint session creation, message publish/reply, and cleanup.
- Session configuration retrieval and default session configuration propagation.
- Usage of the high-level Slim wrapper (PySession helper methods).
- Automatic client reconnection after a server restart.
- Error handling when targeting a non-existent subscription.

Authentication is simplified by using SharedSecret identity provider/verifier
pairs. Network operations run against an in-process server fixture defined
in tests.conftest.
"""

import asyncio
import datetime

import pytest
from common import create_slim, create_svc

import slim_bindings


@pytest.mark.asyncio
@pytest.mark.parametrize("server", [None], indirect=True)
async def test_end_to_end(server):
    """Full round-trip:
    - Two services connect (Alice, Bob)
    - Subscribe & route setup
    - PointToPoint session creation (Alice -> Bob)
    - Publish + receive + reply
    - Validate session IDs, payload integrity
    - Test error behavior after deleting session
    - Disconnect cleanup
    """
    alice_name = slim_bindings.Name("org", "default", "alice_e2e")
    bob_name = slim_bindings.Name("org", "default", "bob_e2e")

    # create 2 clients, Alice and Bob
    svc_alice = create_svc(alice_name, local_service=server.local_service)
    svc_bob = create_svc(bob_name, local_service=server.local_service)

    # connect to the service
    if server.local_service:
        conn_id_alice = await svc_alice.connect(
            {"endpoint": "http://127.0.0.1:12344", "tls": {"insecure": True}},
        )
        conn_id_bob = await svc_bob.connect(
            {"endpoint": "http://127.0.0.1:12344", "tls": {"insecure": True}},
        )

        # subscribe alice and bob
        alice_name = slim_bindings.Name("org", "default", "alice_e2e", id=svc_alice.id)
        bob_name = slim_bindings.Name("org", "default", "bob_e2e", id=svc_bob.id)
        await svc_alice.subscribe(alice_name, conn_id_alice)
        await svc_bob.subscribe(bob_name, conn_id_bob)

        await asyncio.sleep(1)

        # set routes
        await svc_alice.set_route(bob_name, conn_id_alice)

    await asyncio.sleep(1)
    print(alice_name)
    print(bob_name)

    # create point to point session
    session_context_alice, completion_handle = await svc_alice.create_session(
        bob_name,
        slim_bindings.SessionConfiguration.PointToPoint(
            max_retries=5,
            timeout=datetime.timedelta(seconds=5),
        ),
    )

    # wait for session to be fully established
    await completion_handle

    # send msg from Alice to Bob
    msg = [1, 2, 3, 4, 5, 6, 7, 8, 9]
    pub_result = await session_context_alice.publish(1, msg, name=bob_name)

    # receive session from Alice
    session_context_bob = await svc_bob.listen_for_session()

    # Receive message from Alice
    message_ctx, msg_rcv = await session_context_bob.get_message()

    # make sure the session id corresponds
    assert session_context_bob.id == session_context_alice.id

    # check if the message is correct
    assert msg_rcv == bytes(msg)

    # make also sure the pub message was acknowledged
    await pub_result

    # make sure if we await twice, we get an exception
    with pytest.raises(Exception):
        await pub_result

    # reply to Alice
    pub_result = await session_context_bob.publish(1, msg_rcv, message_ctx=message_ctx)

    # wait for message
    message_context, msg_rcv = await session_context_alice.get_message()

    # check if the message is correct
    assert msg_rcv == bytes(msg)

    # make sure the pub message was acknowledged
    await pub_result

    # make sure if we await twice, we get an exception
    with pytest.raises(Exception):
        await pub_result

    # delete both sessions by deleting bob
    h = await svc_alice.delete_session(session_context_alice)
    await h

    # try to send a message after deleting the session - this should raise an exception
    try:
        await session_context_alice.publish(1, msg, name=bob_name)
    except Exception as e:
        assert "session closed" in str(e), f"Unexpected error message: {str(e)}"

    if server.local_service:
        # disconnect alice
        await svc_alice.disconnect(conn_id_alice)

        # disconnect bob
        await svc_bob.disconnect(conn_id_bob)

    try:
        delete_handle = await svc_alice.delete_session(session_context_alice)
        await delete_handle
    except Exception as e:
        assert "session closed" in str(e)


@pytest.mark.asyncio
@pytest.mark.parametrize("server", ["127.0.0.1:12345"], indirect=True)
async def test_slim_wrapper(server):
    """Exercise high-level Slim + PySession convenience API:
    - Instantiate two Slim instances
    - Connect & establish routing
    - Create PointToPoint session and publish
    - Receive via listen_for_session + get_message
    - Validate src/dst/session_type invariants
    - Reply using publish_to helper
    - Ensure errors after session deletion are surfaced
    """
    name1 = slim_bindings.Name("org", "default", "slim1")
    name2 = slim_bindings.Name("org", "default", "slim2")

    # create new slim object
    slim1 = create_slim(name1, local_service=server.local_service)

    if server.local_service:
        # Connect to the service and subscribe for the local name
        _ = await slim1.connect(
            {"endpoint": "http://127.0.0.1:12345", "tls": {"insecure": True}}
        )

    # create second local app
    slim2 = create_slim(name2, local_service=server.local_service)

    if server.local_service:
        # Connect to SLIM server
        _ = await slim2.connect(
            {"endpoint": "http://127.0.0.1:12345", "tls": {"insecure": True}}
        )

        # Wait for routes to propagate
        await asyncio.sleep(1)

        # set route
        await slim2.set_route(name1)

    # create session
    session_context, completion_handle = await slim2.create_session(
        name1,
        slim_bindings.SessionConfiguration.PointToPoint(),
    )

    # wait for session to be fully established
    await completion_handle

    # publish message
    msg = [1, 2, 3, 4, 5, 6, 7, 8, 9]
    pub_res = await session_context.publish(msg)

    # wait for a new session
    session_context_rec = await slim1.listen_for_session()
    msg_ctx, msg_rcv = await session_context_rec.get_message()

    # make sure the received session is PointToPoint as well
    assert session_context_rec.session_type == slim_bindings.SessionType.PointToPoint

    # Make sure the source is correct
    assert session_context_rec.src == slim1.local_name

    # check if the message is correct
    assert msg_rcv == bytes(msg)

    # make sure the session id is correct
    assert session_context.id == session_context_rec.id

    # make sure the publish was acknowledged
    await pub_res

    # reply to Alice
    res_pub = await session_context_rec.publish_to(msg_ctx, msg_rcv)

    # wait for message
    msg_ctx, msg_rcv = await session_context.get_message()

    # check if the message is correct
    assert msg_rcv == bytes(msg)

    # make sure the publish was acknowledged
    await res_pub

    # delete sessions by delete the session on slim2 (initiator)
    h2 = await slim2.delete_session(session_context)

    await h2

    # try to send a message after deleting the session - this should raise an exception
    try:
        await session_context.publish(msg)
    except Exception as e:
        assert "session closed" in str(e), f"Unexpected error message: {str(e)}"

    # try to delete a random session, we should get an exception
    try:
        await slim1.delete_session(session_context)
    except Exception as e:
        assert "session closed" in str(e), f"Unexpected error message: {str(e)}"


@pytest.mark.asyncio
@pytest.mark.parametrize("server", ["127.0.0.1:12346"], indirect=True)
async def test_auto_reconnect_after_server_restart(server):
    """Test resilience / auto-reconnect:
    - Establish connection and session
    - Exchange a baseline message
    - Stop and restart server
    - Wait for automatic reconnection
    - Publish again and confirm continuity using original session context
    """
    alice_name = slim_bindings.Name("org", "default", "alice_res")
    bob_name = slim_bindings.Name("org", "default", "bob_res")

    svc_alice = create_svc(alice_name, local_service=server.local_service)
    svc_bob = create_svc(bob_name, local_service=server.local_service)

    if server.local_service:
        # connect clients and subscribe for messages
        conn_id_alice = await svc_alice.connect(
            {"endpoint": "http://127.0.0.1:12346", "tls": {"insecure": True}},
        )
        conn_id_bob = await svc_bob.connect(
            {"endpoint": "http://127.0.0.1:12346", "tls": {"insecure": True}},
        )

        alice_name = slim_bindings.Name("org", "default", "alice_res", id=svc_alice.id)
        bob_name = slim_bindings.Name("org", "default", "bob_res", id=svc_bob.id)
        await svc_alice.subscribe(alice_name, conn_id_alice)
        await svc_bob.subscribe(bob_name, conn_id_bob)

        # set routing from Alice to Bob
        await svc_alice.set_route(bob_name, conn_id_alice)

        # Wait for routes to propagate
        await asyncio.sleep(1)

    # create point to point session
    session_context, completion_handle = await svc_alice.create_session(
        bob_name,
        slim_bindings.SessionConfiguration.PointToPoint(),
    )

    # wait for session to be fully established
    await completion_handle

    # send baseline message Alice -> Bob; Bob should first receive a new session then the message
    baseline_msg = [1, 2, 3]
    await session_context.publish(1, baseline_msg, name=bob_name)

    # Bob waits for new session
    bob_session_ctx = await svc_bob.listen_for_session()
    msg_ctx, received = await bob_session_ctx.get_message()
    assert received == bytes(baseline_msg)
    # session ids should match
    assert bob_session_ctx.id == session_context.id

    # restart the server
    await server.service.stop_server("127.0.0.1:12346")
    await asyncio.sleep(3)  # allow time for the server to fully shut down
    await server.service.run_server(
        {"endpoint": "127.0.0.1:12346", "tls": {"insecure": True}}
    )
    await asyncio.sleep(2)  # allow time for automatic reconnection

    # test that the message exchange resumes normally after the simulated restart
    test_msg = [4, 5, 6]
    await session_context.publish(1, test_msg, name=bob_name)
    # Bob should still use the existing session context; just receive next message
    msg_ctx, received = await bob_session_ctx.get_message()
    assert received == bytes(test_msg)

    # delete sessions by deleting alice session
    h_alice = await svc_alice.delete_session(session_context)
<<<<<<< HEAD

    await h_alice

    # clean up
    await svc_alice.disconnect(conn_id_alice)
    await svc_bob.disconnect(conn_id_bob)
=======

    await h_alice
>>>>>>> b1d474dd

    # clean up
    await svc_alice.disconnect(conn_id_alice)
    await svc_bob.disconnect(conn_id_bob)

@pytest.mark.asyncio
@pytest.mark.parametrize("server", ["127.0.0.1:12347"], indirect=True)
async def test_error_on_nonexistent_subscription(server):
    """Validate error path when publishing to an unsubscribed / nonexistent destination:
    - Create only Alice, subscribe her
    - Publish message addressed to Bob (not connected)
    - Expect an error surfaced (no matching subscription)
    """
    name = slim_bindings.Name("org", "default", "alice_nonsub")

    svc_alice = create_svc(name, local_service=server.local_service)

    if server.local_service:
        # connect client and subscribe for messages
        conn_id_alice = await svc_alice.connect(
            {"endpoint": "http://127.0.0.1:12347", "tls": {"insecure": True}},
        )
        alice_class = slim_bindings.Name(
            "org", "default", "alice_nonsub", id=svc_alice.id
        )
        await svc_alice.subscribe(alice_class, conn_id_alice)

    # create Bob's name, but do not instantiate or subscribe Bob
    bob_name = slim_bindings.Name("org", "default", "bob_nonsub")

    # create point to point session (Alice only)
    session_context, completion_handle = await svc_alice.create_session(
        bob_name,
        slim_bindings.SessionConfiguration.PointToPoint(),
    )

    # completion handle should not complete since Bob is not there
    with pytest.raises(
        asyncio.TimeoutError,
    ):
        await asyncio.wait_for(completion_handle, timeout=1)

    # publish a message from Alice intended for Bob (who is not there)
    msg = [7, 8, 9]
    await session_context.publish(1, msg, name=bob_name)

    # attempt to receive on Alice's session context; since Bob does not exist, no message should arrive
    # and we should also get an error coming from SLIM
    try:
<<<<<<< HEAD
        _, src, received = await asyncio.wait_for(
=======
        session = await asyncio.wait_for(
>>>>>>> b1d474dd
            svc_alice.listen_for_session(), timeout=5
        )
    except asyncio.TimeoutError:
        pytest.fail("timed out waiting for error message on receive channel")
    except Exception as e:
        assert "no matching found" in str(e), f"Unexpected error message: {str(e)}"
    else:
        pytest.fail(f"Expected an exception, but received session: {session}")

    # delete session
    h = await svc_alice.delete_session(session_context)
    await h

    # clean up
    await svc_alice.disconnect(conn_id_alice)
<<<<<<< HEAD

=======
>>>>>>> b1d474dd

@pytest.mark.asyncio
@pytest.mark.parametrize("server", ["127.0.0.1:12345", None], indirect=True)
async def test_listen_for_session_timeout(server):
    """Test that listen_for_session times out appropriately when no session is available."""
    alice_name = slim_bindings.Name("org", "default", "alice_timeout")

    svc_alice = create_svc(alice_name, local_service=server.local_service)

    conn_id_alice = None
    if server.local_service:
        # Connect to the service to get connection ID
        conn_id_alice = await svc_alice.connect(
            {"endpoint": "http://127.0.0.1:12345", "tls": {"insecure": True}},
        )

    # Test with a short timeout - should raise an exception
    start_time = asyncio.get_event_loop().time()
    timeout_duration = datetime.timedelta(milliseconds=100)

    with pytest.raises(Exception) as exc_info:
        await svc_alice.listen_for_session(timeout_duration)

    elapsed_time = asyncio.get_event_loop().time() - start_time

    # Verify the timeout was respected (allow some tolerance)
    assert 0.08 <= elapsed_time <= 0.2, (
        f"Timeout took {elapsed_time:.3f}s, expected ~0.1s"
    )
    assert (
        "timed out" in str(exc_info.value).lower()
        or "timeout" in str(exc_info.value).lower()
    )

    # Test with None timeout - should wait indefinitely (we'll interrupt it)
    with pytest.raises(asyncio.TimeoutError):
        await asyncio.wait_for(
            svc_alice.listen_for_session(None),
            timeout=0.1,  # Our own timeout to prevent hanging
        )

    # Clean up
    if conn_id_alice is not None:
        await svc_alice.disconnect(conn_id_alice)


@pytest.mark.asyncio
@pytest.mark.parametrize("server", ["127.0.0.1:12346", None], indirect=True)
async def test_get_message_timeout(server):
    """Test that get_message times out appropriately when no message is available."""
    alice_name = slim_bindings.Name("org", "default", "alice_msg_timeout")

    # Create service
    svc_alice = create_svc(alice_name, local_service=server.local_service)

    conn_id_alice = None

    if server.local_service:
        # Connect to the service to get connection ID
        conn_id_alice = await svc_alice.connect(
            {"endpoint": "http://127.0.0.1:12346", "tls": {"insecure": True}},
        )

    # Create a session (with dummy peer for timeout testing)
    dummy_peer = slim_bindings.Name("org", "default", "dummy_peer")
    session_context, completion_handle = await svc_alice.create_session(
        dummy_peer, slim_bindings.SessionConfiguration.PointToPoint()
    )

    # make sure the completion of the session creation hangs when awaited
    with pytest.raises(
        asyncio.TimeoutError,
    ):
        await asyncio.wait_for(completion_handle, timeout=0.5)

    # Test with a short timeout - should raise an exception
    start_time = asyncio.get_event_loop().time()
    timeout_duration = datetime.timedelta(milliseconds=100)

    with pytest.raises(Exception) as exc_info:
        await session_context.get_message(timeout_duration)

    elapsed_time = asyncio.get_event_loop().time() - start_time

    # Verify the timeout was respected (allow some tolerance)
    assert 0.08 <= elapsed_time <= 0.2, (
        f"Timeout took {elapsed_time:.3f}s, expected ~0.1s"
    )
    assert (
        "timed out" in str(exc_info.value).lower()
        or "timeout" in str(exc_info.value).lower()
    )

    # Test with None timeout - should wait indefinitely (we'll interrupt it)
    with pytest.raises(asyncio.TimeoutError):
        await asyncio.wait_for(
            session_context.get_message(None),
            timeout=0.1,  # Our own timeout to prevent hanging
        )

    # Clean up
    h = await svc_alice.delete_session(session_context)
    await h

    if conn_id_alice is not None:
        await svc_alice.disconnect(conn_id_alice)


@pytest.mark.asyncio
@pytest.mark.parametrize("server", ["127.0.0.1:12348", None], indirect=True)
async def test_publish_no_ack_timeout(server):
    """Test that awaiting publish result times out when there's no receiver to acknowledge.

    This test verifies that when a message is published to a non-existent peer,
    the internal acknowledgment (that the message was received by the other side)
    never arrives, causing the publish await to timeout.

    The session should be reliable to require acknowledgments.
    """
    alice_name = slim_bindings.Name("org", "default", "alice_noack")

    # Create only Alice - no Bob to receive/acknowledge
    slim_alice = create_slim(alice_name, local_service=server.local_service)

    if server.local_service:
        # Connect to the service and subscribe for the local name
        _ = await slim_alice.connect(
            {"endpoint": "http://127.0.0.1:12348", "tls": {"insecure": True}}
        )

    # Create Bob's name, but Bob doesn't exist/isn't listening
    bob_name = slim_bindings.Name("org", "default", "bob_noack")

    # Create a reliable session from Alice to non-existent Bob
    session_context, completion_handle = await slim_alice.create_session(
        bob_name,
        slim_bindings.SessionConfiguration.PointToPoint(
            max_retries=5,
            timeout=datetime.timedelta(seconds=5),
        ),
    )

    # Publish a message - there's no Bob to acknowledge receipt
    msg = [1, 2, 3, 4, 5, 6, 7, 8, 9]
    pub_res = await session_context.publish(msg)

    # The await on pub_res should timeout because there's no receiver to send internal ack
    with pytest.raises(asyncio.TimeoutError):
        await asyncio.wait_for(pub_res, timeout=2.0)

    # Clean up
    h = await slim_alice.delete_session(session_context)
    await h<|MERGE_RESOLUTION|>--- conflicted
+++ resolved
@@ -317,17 +317,8 @@
 
     # delete sessions by deleting alice session
     h_alice = await svc_alice.delete_session(session_context)
-<<<<<<< HEAD
 
     await h_alice
-
-    # clean up
-    await svc_alice.disconnect(conn_id_alice)
-    await svc_bob.disconnect(conn_id_bob)
-=======
-
-    await h_alice
->>>>>>> b1d474dd
 
     # clean up
     await svc_alice.disconnect(conn_id_alice)
@@ -377,11 +368,7 @@
     # attempt to receive on Alice's session context; since Bob does not exist, no message should arrive
     # and we should also get an error coming from SLIM
     try:
-<<<<<<< HEAD
-        _, src, received = await asyncio.wait_for(
-=======
         session = await asyncio.wait_for(
->>>>>>> b1d474dd
             svc_alice.listen_for_session(), timeout=5
         )
     except asyncio.TimeoutError:
@@ -397,10 +384,6 @@
 
     # clean up
     await svc_alice.disconnect(conn_id_alice)
-<<<<<<< HEAD
-
-=======
->>>>>>> b1d474dd
 
 @pytest.mark.asyncio
 @pytest.mark.parametrize("server", ["127.0.0.1:12345", None], indirect=True)
