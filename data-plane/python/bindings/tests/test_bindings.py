# Copyright AGNTCY Contributors (https://github.com/agntcy)
# SPDX-License-Identifier: Apache-2.0

"""
Integration tests for the slim_bindings Python layer.

These tests exercise:
- End-to-end PointToPoint session creation, message publish/reply, and cleanup.
- Session configuration retrieval and default session configuration propagation.
- Usage of the high-level Slim wrapper (PySession helper methods).
- Automatic client reconnection after a server restart.
- Error handling when targeting a non-existent subscription.

Authentication is simplified by using SharedSecret identity provider/verifier
pairs. Network operations run against an in-process server fixture defined
in tests.conftest.
"""

import asyncio
import datetime

import pytest
from common import create_slim, create_svc

import slim_bindings


@pytest.mark.asyncio
@pytest.mark.parametrize("server", [None], indirect=True)
async def test_end_to_end(server):
    """Full round-trip:
    - Two services connect (Alice, Bob)
    - Subscribe & route setup
    - PointToPoint session creation (Alice -> Bob)
    - Publish + receive + reply
    - Validate session IDs, payload integrity
    - Test error behavior after deleting session
    - Disconnect cleanup
    """
    alice_name = slim_bindings.Name("org", "default", "alice_e2e")
    bob_name = slim_bindings.Name("org", "default", "bob_e2e")

    # create 2 clients, Alice and Bob
    svc_alice = create_svc(alice_name, local_service=server.local_service)
    svc_bob = create_svc(bob_name, local_service=server.local_service)

    # connect to the service
    if server.local_service:
        conn_id_alice = await svc_alice.connect(
            {"endpoint": "http://127.0.0.1:12344", "tls": {"insecure": True}},
        )
        conn_id_bob = await svc_bob.connect(
            {"endpoint": "http://127.0.0.1:12344", "tls": {"insecure": True}},
        )

        # subscribe alice and bob
        alice_name = slim_bindings.Name("org", "default", "alice_e2e", id=svc_alice.id)
        bob_name = slim_bindings.Name("org", "default", "bob_e2e", id=svc_bob.id)
        await svc_alice.subscribe(alice_name, conn_id_alice)
        await svc_bob.subscribe(bob_name, conn_id_bob)

        await asyncio.sleep(1)

        # set routes
        await svc_alice.set_route(bob_name, conn_id_alice)

    await asyncio.sleep(1)
    print(alice_name)
    print(bob_name)

    # create point to point session
    session_context_alice, completion_handle = await svc_alice.create_session(
        bob_name,
        slim_bindings.SessionConfiguration.PointToPoint(
            max_retries=5,
            timeout=datetime.timedelta(seconds=5),
        ),
    )

    # wait for session to be fully established
    await completion_handle

    # send msg from Alice to Bob
    msg = [1, 2, 3, 4, 5, 6, 7, 8, 9]
    pub_result = await session_context_alice.publish(1, msg, name=bob_name)

    # receive session from Alice
    session_context_bob = await svc_bob.listen_for_session()

    # Receive message from Alice
    message_ctx, msg_rcv = await session_context_bob.get_message()

    # make sure the session id corresponds
    assert session_context_bob.id == session_context_alice.id

    # check if the message is correct
    assert msg_rcv == bytes(msg)

    # make also sure the pub message was acknowledged
    await pub_result

    # make sure if we await twice, we get an exception
    with pytest.raises(Exception):
        await pub_result

    # reply to Alice
    pub_result = await session_context_bob.publish(1, msg_rcv, message_ctx=message_ctx)

    # wait for message
    message_context, msg_rcv = await session_context_alice.get_message()

    # check if the message is correct
    assert msg_rcv == bytes(msg)

    # make sure the pub message was acknowledged
    await pub_result

    # make sure if we await twice, we get an exception
    with pytest.raises(Exception):
        await pub_result

    # delete both sessions by deleting bob
    h = await svc_alice.delete_session(session_context_alice)
    await h

    # try to send a message after deleting the session - this should raise an exception
    try:
        await session_context_alice.publish(1, msg, name=bob_name)
    except Exception as e:
        assert "session closed" in str(e), f"Unexpected error message: {str(e)}"

    if server.local_service:
        # disconnect alice
        await svc_alice.disconnect(conn_id_alice)

        # disconnect bob
        await svc_bob.disconnect(conn_id_bob)

    try:
        delete_handle = await svc_alice.delete_session(session_context_alice)
        await delete_handle
    except Exception as e:
        assert "session closed" in str(e)


@pytest.mark.asyncio
@pytest.mark.parametrize("server", ["127.0.0.1:12345"], indirect=True)
async def test_slim_wrapper(server):
    """Exercise high-level Slim + PySession convenience API:
    - Instantiate two Slim instances
    - Connect & establish routing
    - Create PointToPoint session and publish
    - Receive via listen_for_session + get_message
    - Validate src/dst/session_type invariants
    - Reply using publish_to helper
    - Ensure errors after session deletion are surfaced
    """
    name1 = slim_bindings.Name("org", "default", "slim1")
    name2 = slim_bindings.Name("org", "default", "slim2")

    # create new slim object
    slim1 = create_slim(name1, local_service=server.local_service)

    if server.local_service:
        # Connect to the service and subscribe for the local name
        _ = await slim1.connect(
            {"endpoint": "http://127.0.0.1:12345", "tls": {"insecure": True}}
        )

    # create second local app
    slim2 = create_slim(name2, local_service=server.local_service)

    if server.local_service:
        # Connect to SLIM server
        _ = await slim2.connect(
            {"endpoint": "http://127.0.0.1:12345", "tls": {"insecure": True}}
        )

        # Wait for routes to propagate
        await asyncio.sleep(1)

        # set route
        await slim2.set_route(name1)

    # create session
    session_context, completion_handle = await slim2.create_session(
        name1,
        slim_bindings.SessionConfiguration.PointToPoint(),
    )

    # wait for session to be fully established
    await completion_handle

    # publish message
    msg = [1, 2, 3, 4, 5, 6, 7, 8, 9]
    pub_res = await session_context.publish(msg)

    # wait for a new session
    session_context_rec = await slim1.listen_for_session()
    msg_ctx, msg_rcv = await session_context_rec.get_message()

    # make sure the received session is PointToPoint as well
    assert session_context_rec.session_type == slim_bindings.SessionType.PointToPoint

    # Make sure the source is correct
    assert session_context_rec.src == slim1.local_name

    # check if the message is correct
    assert msg_rcv == bytes(msg)

    # make sure the session id is correct
    assert session_context.id == session_context_rec.id

    # make sure the publish was acknowledged
    await pub_res

    # reply to Alice
    res_pub = await session_context_rec.publish_to(msg_ctx, msg_rcv)

    # wait for message
    msg_ctx, msg_rcv = await session_context.get_message()

    # check if the message is correct
    assert msg_rcv == bytes(msg)

    # make sure the publish was acknowledged
    await res_pub

    # delete sessions by delete the session on slim2 (initiator)
    h2 = await slim2.delete_session(session_context)

    await h2

    # try to send a message after deleting the session - this should raise an exception
    try:
        await session_context.publish(msg)
    except Exception as e:
        assert "session closed" in str(e), f"Unexpected error message: {str(e)}"

    # try to delete a random session, we should get an exception
    try:
        await slim1.delete_session(session_context)
    except Exception as e:
        assert "session closed" in str(e), f"Unexpected error message: {str(e)}"


@pytest.mark.asyncio
@pytest.mark.parametrize("server", ["127.0.0.1:12346"], indirect=True)
async def test_auto_reconnect_after_server_restart(server):
    """Test resilience / auto-reconnect:
    - Establish connection and session
    - Exchange a baseline message
    - Stop and restart server
    - Wait for automatic reconnection
    - Publish again and confirm continuity using original session context
    """
    alice_name = slim_bindings.Name("org", "default", "alice_res")
    bob_name = slim_bindings.Name("org", "default", "bob_res")

    svc_alice = create_svc(alice_name, local_service=server.local_service)
    svc_bob = create_svc(bob_name, local_service=server.local_service)

    if server.local_service:
        # connect clients and subscribe for messages
        conn_id_alice = await svc_alice.connect(
            {"endpoint": "http://127.0.0.1:12346", "tls": {"insecure": True}},
        )
        conn_id_bob = await svc_bob.connect(
            {"endpoint": "http://127.0.0.1:12346", "tls": {"insecure": True}},
        )

        alice_name = slim_bindings.Name("org", "default", "alice_res", id=svc_alice.id)
        bob_name = slim_bindings.Name("org", "default", "bob_res", id=svc_bob.id)
        await svc_alice.subscribe(alice_name, conn_id_alice)
        await svc_bob.subscribe(bob_name, conn_id_bob)

        # set routing from Alice to Bob
        await svc_alice.set_route(bob_name, conn_id_alice)

        # Wait for routes to propagate
        await asyncio.sleep(1)

    # create point to point session
    session_context, completion_handle = await svc_alice.create_session(
        bob_name,
        slim_bindings.SessionConfiguration.PointToPoint(),
    )

    # wait for session to be fully established
    await completion_handle

    # send baseline message Alice -> Bob; Bob should first receive a new session then the message
    baseline_msg = [1, 2, 3]
    await session_context.publish(1, baseline_msg, name=bob_name)

    # Bob waits for new session
    bob_session_ctx = await svc_bob.listen_for_session()
    msg_ctx, received = await bob_session_ctx.get_message()
    assert received == bytes(baseline_msg)
    # session ids should match
    assert bob_session_ctx.id == session_context.id

    # restart the server
    await server.service.stop_server("127.0.0.1:12346")
    await asyncio.sleep(3)  # allow time for the server to fully shut down
    await server.service.run_server(
        {"endpoint": "127.0.0.1:12346", "tls": {"insecure": True}}
    )
    await asyncio.sleep(2)  # allow time for automatic reconnection

    # test that the message exchange resumes normally after the simulated restart
    test_msg = [4, 5, 6]
    await session_context.publish(1, test_msg, name=bob_name)
    # Bob should still use the existing session context; just receive next message
    msg_ctx, received = await bob_session_ctx.get_message()
    assert received == bytes(test_msg)

    # delete sessions by deleting alice session
    h_alice = await svc_alice.delete_session(session_context)

    await h_alice

    # clean up
    await svc_alice.disconnect(conn_id_alice)
    await svc_bob.disconnect(conn_id_bob)


@pytest.mark.asyncio
@pytest.mark.parametrize("server", ["127.0.0.1:12347"], indirect=True)
async def test_error_on_nonexistent_subscription(server):
    """Validate error path when publishing to an unsubscribed / nonexistent destination:
    - Create only Alice, subscribe her
    - Publish message addressed to Bob (not connected)
    - Expect an error surfaced (no matching subscription)
    """
    name = slim_bindings.Name("org", "default", "alice_nonsub")

    svc_alice = create_svc(name, local_service=server.local_service)

    if server.local_service:
        # connect client and subscribe for messages
        conn_id_alice = await svc_alice.connect(
            {"endpoint": "http://127.0.0.1:12347", "tls": {"insecure": True}},
        )
        alice_class = slim_bindings.Name(
            "org", "default", "alice_nonsub", id=svc_alice.id
        )
        await svc_alice.subscribe(alice_class, conn_id_alice)

    # create Bob's name, but do not instantiate or subscribe Bob
    bob_name = slim_bindings.Name("org", "default", "bob_nonsub")

    # create point to point session (Alice only)
    session_context, completion_handle = await svc_alice.create_session(
        bob_name,
        slim_bindings.SessionConfiguration.PointToPoint(),
    )

    # completion handle should not complete since Bob is not there
    with pytest.raises(
        asyncio.TimeoutError,
    ):
        await asyncio.wait_for(completion_handle, timeout=1)

<<<<<<< HEAD
    # publish a message from Alice intended for Bob (who is not there)
    msg = [7, 8, 9]
    await session_context.publish(1, msg, name=bob_name)

    # attempt to receive on Alice's session context; since Bob does not exist, no message should arrive
    # and we should also get an error coming from SLIM
    try:
        session = await asyncio.wait_for(svc_alice.listen_for_session(), timeout=5)
    except asyncio.TimeoutError:
        pytest.fail("timed out waiting for error message on receive channel")
    except Exception as e:
        assert "no matching found" in str(e), f"Unexpected error message: {str(e)}"
    else:
        pytest.fail(f"Expected an exception, but received session: {session}")

    # delete session
    h = await svc_alice.delete_session(session_context)
    await h
=======
    # delete session - no need to wait for completion since it was never established
    await svc_alice.delete_session(session_context)
>>>>>>> 7b167247

    # clean up
    await svc_alice.disconnect(conn_id_alice)


@pytest.mark.asyncio
@pytest.mark.parametrize("server", ["127.0.0.1:12345", None], indirect=True)
async def test_listen_for_session_timeout(server):
    """Test that listen_for_session times out appropriately when no session is available."""
    alice_name = slim_bindings.Name("org", "default", "alice_timeout")

    svc_alice = create_svc(alice_name, local_service=server.local_service)

    conn_id_alice = None
    if server.local_service:
        # Connect to the service to get connection ID
        conn_id_alice = await svc_alice.connect(
            {"endpoint": "http://127.0.0.1:12345", "tls": {"insecure": True}},
        )

    # Test with a short timeout - should raise an exception
    start_time = asyncio.get_event_loop().time()
    timeout_duration = datetime.timedelta(milliseconds=100)

    with pytest.raises(Exception) as exc_info:
        await svc_alice.listen_for_session(timeout_duration)

    elapsed_time = asyncio.get_event_loop().time() - start_time

    # Verify the timeout was respected (allow some tolerance)
    assert 0.08 <= elapsed_time <= 0.2, (
        f"Timeout took {elapsed_time:.3f}s, expected ~0.1s"
    )
    assert (
        "timed out" in str(exc_info.value).lower()
        or "timeout" in str(exc_info.value).lower()
    )

    # Test with None timeout - should wait indefinitely (we'll interrupt it)
    with pytest.raises(asyncio.TimeoutError):
        await asyncio.wait_for(
            svc_alice.listen_for_session(None),
            timeout=0.1,  # Our own timeout to prevent hanging
        )

    # Clean up
    if conn_id_alice is not None:
        await svc_alice.disconnect(conn_id_alice)


@pytest.mark.asyncio
@pytest.mark.parametrize("server", ["127.0.0.1:12346", None], indirect=True)
async def test_get_message_timeout(server):
    """Test that get_message times out appropriately when no message is available."""
    alice_name = slim_bindings.Name("org", "default", "alice_msg_timeout")

    # Create service
    svc_alice = create_svc(alice_name, local_service=server.local_service)

    conn_id_alice = None

    if server.local_service:
        # Connect to the service to get connection ID
        conn_id_alice = await svc_alice.connect(
            {"endpoint": "http://127.0.0.1:12346", "tls": {"insecure": True}},
        )

    # Create a session (with dummy peer for timeout testing)
    dummy_peer = slim_bindings.Name("org", "default", "dummy_peer")
    session_context, completion_handle = await svc_alice.create_session(
        dummy_peer, slim_bindings.SessionConfiguration.PointToPoint()
    )

    # make sure the completion of the session creation hangs when awaited
    with pytest.raises(
        asyncio.TimeoutError,
    ):
        await asyncio.wait_for(completion_handle, timeout=0.5)

    # Test with a short timeout - should raise an exception
    start_time = asyncio.get_event_loop().time()
    timeout_duration = datetime.timedelta(milliseconds=100)

    with pytest.raises(Exception) as exc_info:
        await session_context.get_message(timeout_duration)

    elapsed_time = asyncio.get_event_loop().time() - start_time

    # Verify the timeout was respected (allow some tolerance)
    assert 0.08 <= elapsed_time <= 0.2, (
        f"Timeout took {elapsed_time:.3f}s, expected ~0.1s"
    )
    assert (
        "timed out" in str(exc_info.value).lower()
        or "timeout" in str(exc_info.value).lower()
    )

    # Test with None timeout - should wait indefinitely (we'll interrupt it)
    with pytest.raises(asyncio.TimeoutError):
        await asyncio.wait_for(
            session_context.get_message(None),
            timeout=0.1,  # Our own timeout to prevent hanging
        )

    # Clean up
    await svc_alice.delete_session(session_context)

    if conn_id_alice is not None:
        await svc_alice.disconnect(conn_id_alice)<|MERGE_RESOLUTION|>--- conflicted
+++ resolved
@@ -362,29 +362,8 @@
     ):
         await asyncio.wait_for(completion_handle, timeout=1)
 
-<<<<<<< HEAD
-    # publish a message from Alice intended for Bob (who is not there)
-    msg = [7, 8, 9]
-    await session_context.publish(1, msg, name=bob_name)
-
-    # attempt to receive on Alice's session context; since Bob does not exist, no message should arrive
-    # and we should also get an error coming from SLIM
-    try:
-        session = await asyncio.wait_for(svc_alice.listen_for_session(), timeout=5)
-    except asyncio.TimeoutError:
-        pytest.fail("timed out waiting for error message on receive channel")
-    except Exception as e:
-        assert "no matching found" in str(e), f"Unexpected error message: {str(e)}"
-    else:
-        pytest.fail(f"Expected an exception, but received session: {session}")
-
-    # delete session
-    h = await svc_alice.delete_session(session_context)
-    await h
-=======
     # delete session - no need to wait for completion since it was never established
     await svc_alice.delete_session(session_context)
->>>>>>> 7b167247
 
     # clean up
     await svc_alice.disconnect(conn_id_alice)
