--- conflicted
+++ resolved
@@ -212,10 +212,7 @@
                     print(f"{part_name} -> Received all messages, close channel...")
                     h = await participant.delete_session(recv_session)
                     await h
-<<<<<<< HEAD
-=======
                     print("session closed on participant 0")
->>>>>>> b1d474dd
                     break
 
             except Exception as e:
