--- conflicted
+++ resolved
@@ -186,13 +186,8 @@
         # send a request and expect a response in slim2
         if audience == test_audience:
             # As audience matches, we expect a successful request/reply
-<<<<<<< HEAD
-            await session_info.publish(pub_msg, receiver_name)  # Send request
-            _ctx2, message = await session_info.get_message()  # Await reply
-=======
             await session_info.publish_with_destination(pub_msg, receiver_name)
             _ctx2, message = await session_info.get_message()
->>>>>>> 85fd2ca2
 
             # check if the message is correct
             assert message == bytes(res_msg)
@@ -203,13 +198,7 @@
             # expect an exception due to audience mismatch
             with pytest.raises(asyncio.TimeoutError):
                 # As audience matches, we expect a successful request/reply
-<<<<<<< HEAD
-                await session_info.publish(
-                    pub_msg, receiver_name
-                )  # Attempt publish (expected mismatch)
-=======
                 await session_info.publish_with_destination(pub_msg, receiver_name)
->>>>>>> 85fd2ca2
                 await asyncio.wait_for(session_info.get_message(), timeout=3.0)
 
             # cancel the background task
