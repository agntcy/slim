# Copyright AGNTCY Contributors
# SPDX-License-Identifier: Apache-2.0

"""
Test: session metadata propagation (round-trip).

Purpose:
  Validate that metadata attached to a PointToPoint session configuration on the
  initiating side (sender) is visible with identical key/value pairs on the
  receiving side once the session is established.

What is covered:
  * Construction of a PointToPoint SessionConfiguration with custom metadata.
  * Session creation by the sender and automatic session notification for receiver.
  * Verification that all metadata entries appear unchanged on the receiver's
    session context (session_receiver.metadata).

Not supported:
  * Mutating metadata after session establishment.

Pass criteria:
  All key/value pairs inserted in the initiating configuration must appear
  exactly once and match on the receiver side.
"""

import asyncio

import pytest
from common import create_slim

from slim_bindings import (
    Name,
    SessionConfiguration,
)


@pytest.mark.asyncio
@pytest.mark.parametrize("server", [None], indirect=True)
async def test_session_metadata_merge_roundtrip(server):
    """Ensure session metadata provided at PointToPoint session creation is preserved end-to-end.

    Flow:
      1. Create sender & receiver Slim instances.
      2. Sender connects, sets a route to receiver.
      3. Sender creates a PointToPoint session with metadata.
      4. Sender publishes a message to trigger session establishment on receiver.
      5. Receiver listens for the new session and inspects metadata.
      6. Assert every original key/value is present and unchanged.

    Assertions:
      For each (k, v) in initial metadata: receiver.metadata[k] == v.
    """
    # Define identities
    sender_name = Name("org", "ns", "session_sender")
    receiver_name = Name("org", "ns", "session_receiver")

    # Instantiate Slim instances with shared-secret auth
    sender = create_slim(sender_name, local_service=False)
    receiver = create_slim(receiver_name, local_service=False)

    # Metadata we want to propagate with the session creation
    metadata = {"a": "1", "k": "session"}

    # Create PointToPoint session
    sess_cfg = SessionConfiguration.PointToPoint(metadata=metadata)
    session_sender, completion_handle = await sender.create_session(
        receiver_name, sess_cfg
    )

    # wait for session establishment to complete
    await completion_handle

    await session_sender.publish(b"hello")

    # Receiver obtains the new session context
    session_receiver = await receiver.listen_for_session()

    # Extract and validate metadata
    session_metadata = session_receiver.metadata
    for k, v in metadata.items():
        assert v == session_metadata[k], (
            f"Metadata mismatch for key '{k}': {v} != {session_metadata.get(k)}"
        )

    # Delete sessions
    h1 = await sender.delete_session(session_sender)
<<<<<<< HEAD
    h2 = await receiver.delete_session(session_receiver)

    await asyncio.gather(h1, h2)
=======

    await asyncio.gather(h1)
>>>>>>> b1d474dd
<|MERGE_RESOLUTION|>--- conflicted
+++ resolved
@@ -84,11 +84,5 @@
 
     # Delete sessions
     h1 = await sender.delete_session(session_sender)
-<<<<<<< HEAD
-    h2 = await receiver.delete_session(session_receiver)
 
-    await asyncio.gather(h1, h2)
-=======
-
-    await asyncio.gather(h1)
->>>>>>> b1d474dd
+    await asyncio.gather(h1)