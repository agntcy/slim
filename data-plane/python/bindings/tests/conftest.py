--- conflicted
+++ resolved
@@ -49,13 +49,8 @@
     endpoint = request.param
     local_service = endpoint is not None
 
-<<<<<<< HEAD
-    name = slim_bindings.PyName("agntcy", "default", "server")
+    name = slim_bindings.Name("agntcy", "default", "server")
     svc_server = create_svc(name, local_service=local_service)
-=======
-    name = slim_bindings.Name("agntcy", "default", "server")
-    svc_server = await create_svc(name, local_service=local_service)
->>>>>>> 7df62ca7
 
     # init tracing
     await slim_bindings.init_tracing({"log_level": "info"})
