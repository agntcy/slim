--- conflicted
+++ resolved
@@ -68,15 +68,9 @@
         secret="jasfhuejasdfhays3wtkrktasdhfsadu2rtkdhsfgeht",  # Must be > 32 bytes
     )
 
-<<<<<<< HEAD
     # Create Slim instance with a fixed PyName. Organization/namespace/app are illustrative.
     slim = slim_bindings.Slim(
-        slim_bindings.PyName("cisco", "default", "slim"), provider, verifier
-=======
-    # Create Slim instance with a fixed Name. Organization/namespace/app are illustrative.
-    slim = await slim_bindings.Slim.new(
         slim_bindings.Name("cisco", "default", "slim"), provider, verifier
->>>>>>> 7df62ca7
     )
 
     # Launch the embedded server with insecure TLS (development setting).
