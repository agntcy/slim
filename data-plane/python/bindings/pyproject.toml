--- conflicted
+++ resolved
@@ -10,11 +10,7 @@
 
 [project]
 name = "slim-bindings"
-<<<<<<< HEAD
 version = "0.6.3"
-=======
-version = "0.6.2"
->>>>>>> f297d5bf
 description = "SLIM Rust bindings for Python"
 requires-python = ">=3.10, <4.0"
 readme = "README.md"
