--- conflicted
+++ resolved
@@ -34,22 +34,13 @@
 
 [workspace.dependencies]
 # Local dependencies
-<<<<<<< HEAD
-agp-config = { path = "gateway/config", version = "0.1.6" }
+agp-config = { path = "gateway/config", version = "0.1.7" }
 agp-controller = { path = "gateway/controller", version = "0.1.0" }
-agp-datapath = { path = "gateway/datapath", version = "0.5.0" }
-agp-gw = { path = "gateway/gateway", version = "0.3.11" }
-agp-service = { path = "gateway/service", version = "0.3.0" }
-agp-signal = { path = "gateway/signal", version = "0.1.1" }
-agp-tracing = { path = "gateway/tracing", version = "0.1.4" }
-=======
-agp-config = { path = "gateway/config", version = "0.1.7" }
 agp-datapath = { path = "gateway/datapath", version = "0.6.0" }
 agp-gw = { path = "gateway/gateway", version = "0.3.12" }
 agp-service = { path = "gateway/service", version = "0.4.0" }
 agp-signal = { path = "gateway/signal", version = "0.1.2" }
 agp-tracing = { path = "gateway/tracing", version = "0.2.0" }
->>>>>>> 05b32070
 
 # Core dependencies
 async-trait = "0.1.88"
