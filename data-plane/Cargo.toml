--- conflicted
+++ resolved
@@ -37,16 +37,6 @@
 
 [workspace.dependencies]
 # Local dependencies
-<<<<<<< HEAD
-agntcy-slim = { path = "core/slim", version = "0.5.0" }
-agntcy-slim-auth = { path = "core/auth", version = "0.3.0" }
-agntcy-slim-config = { path = "core/config", version = "0.3.0" }
-agntcy-slim-controller = { path = "core/controller", version = "0.3.0" }
-agntcy-slim-datapath = { path = "core/datapath", version = "0.9.0" }
-agntcy-slim-mls = { path = "core/mls", version = "0.1.1" }
-agntcy-slim-service = { path = "core/service", version = "0.6.0" }
-agntcy-slim-session = { path = "core/session", version = "0.1.0" }
-=======
 agntcy-slim = { path = "core/slim", version = "0.6.0" }
 agntcy-slim-auth = { path = "core/auth", version = "0.3.1" }
 agntcy-slim-config = { path = "core/config", version = "0.4.0" }
@@ -54,7 +44,7 @@
 agntcy-slim-datapath = { path = "core/datapath", version = "0.10.0" }
 agntcy-slim-mls = { path = "core/mls", version = "0.1.2" }
 agntcy-slim-service = { path = "core/service", version = "0.7.0" }
->>>>>>> 562b5504
+agntcy-slim-session = { path = "core/session", version = "0.1.0" }
 agntcy-slim-signal = { path = "core/signal", version = "0.1.3" }
 agntcy-slim-tracing = { path = "core/tracing", version = "0.2.4" }
 
