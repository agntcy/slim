--- conflicted
+++ resolved
@@ -108,12 +108,9 @@
 tracing-opentelemetry = "0.30.0"
 tracing-subscriber = "0.3.19"
 tracing-test = { version = "0.2.5", features = ["no-env-filter"] }
-<<<<<<< HEAD
+twox-hash = "2.1.1"
 
-twox-hash = "2.1.1"
-=======
 url = "2.5.0"
->>>>>>> 2ec415d5
 uuid = { version = "1.15.1", features = ["v4"] }
 
 [workspace.package]
