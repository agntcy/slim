# Copyright AGNTCY Contributors (https://github.com/agntcy)
# SPDX-License-Identifier: Apache-2.0

---
version: '3'

silent: true
set: [pipefail]
shopt: [globstar]

verbose: false

includes:
  rust:
    taskfile: ../../tasks/rust.yaml
    internal: true

tasks:
  default:
    cmds:
      - task -l

  python-bindings:build:
    desc: "Build the Python bindings"
    vars:
      PROFILE: '{{.PROFILE | default "debug"}}'
      RELEASE:
        sh: '[[ {{.PROFILE}} == "release" ]] && echo "--release" || echo ""'
      TARGET: '{{.TARGET | default ""}}'
    cmds:
      - task: rust:toolchain:run-command
        vars:
          COMMAND: |
            uv run maturin develop --uv {{.RELEASE}}

  python-bindings:examples:build:
    desc: "Build the Python bindings examples"
    deps:
      - python-bindings:build
    cmds:
      - task: rust:toolchain:run-command
        vars:
          COMMAND: |
            uv sync --frozen --no-dev --no-editable --package slim-bindings-examples

  python-bindings:lint:
    desc: "Lint the Python bindings"
    cmds:
      - uv run ruff check
      - uv run ruff format --check
      - uv run mypy slim_bindings

  python-bindings:test:
    desc: "Test the Python bindings"
    deps:
      - python-bindings:build
    cmds:
      - uv run pytest -s {{.TESTS}}
    vars:
      TARGET: '{{.TESTS | default ""}}'

  python-bindings:packaging:
    desc: "Generate the Python bindings for python versions 3.9, 3.10, 3.11, 3.12 and 3.13"
    vars:
      PROFILE: '{{.PROFILE | default "debug"}}'
      RELEASE:
        sh: '[[ {{.PROFILE}} == "release" ]] && echo "--release" || echo ""'
      TARGET: '{{.TARGET | default ""}}'
    cmds:
      - for:
          matrix:
            PYTHON: ["3.9", "3.10", "3.11", "3.12", "3.13"]
        cmd: |
          uv python install {{.ITEM.PYTHON}}
          uv python pin {{.ITEM.PYTHON}}
      - task: rust:toolchain:run-command
        vars:
          COMMAND: |
            rustup target add {{.TARGET}}

            UV_ARGS=(
              --no-default-groups
              --group building
            )

            uv sync ${UV_ARGS[@]}

            uv run ${UV_ARGS[@]} maturin develop --uv {{.RELEASE}}

            # This file if a leftover from the previous build, delete it otherwise
            # maturin will try to add it to the wheel, and it will fail
            rm -f slim_bindings/*.pyd

            PYTHONS=(3.9 3.10 3.11 3.12 3.13)
            uv run                            \
              ${UV_ARGS[@]}                   \
              maturin build {{.RELEASE}}      \
              --out dist                      \
              --target {{.TARGET}}            \
              --frozen                        \
              -i                              \
              ${PYTHONS[@]}

  python-bindings:example:server:
    desc: "Run the server example"
    env:
      SLIM_INSTANCE_ID: server
    cmds:
<<<<<<< HEAD
      - uv run --package slim-bindings-examples slim {{.EXTRA_ARGS}}
=======
      - uv run --package slim-bindings-examples slim --slim "127.0.0.1:46357" {{.EXTRA_ARGS}}
>>>>>>> 17c61acc
    vars:
      EXTRA_ARGS: '{{.EXTRA_ARGS | default ""}}'

  python-bindings:example:ff:alice:
    desc: "Fire and forget example - Alice will listen for messages and echo them"
    cmds:
      - |
        uv run --package slim-bindings-examples ff                                    \
          --local agntcy/ns/alice                                                     \
          --slim '{"endpoint": "http://localhost:46357", "tls": {"insecure": true}}'  \
          --shared-secret "secret" {{.EXTRA_ARGS}}
<<<<<<< HEAD
    vars:
      EXTRA_ARGS: '{{.EXTRA_ARGS | default ""}}'

  python-bindings:example:ff:bob:
    desc: "Fire and forget example - Bob will send encrypted messages to Alice"
    env:
      SLIM_INSTANCE_ID: bob
    cmds:
      - |
        uv run --package slim-bindings-examples ff                                    \
          --local agntcy/ns/bob                                                       \
          --slim '{"endpoint": "http://localhost:46357", "tls": {"insecure": true}}'  \
          --shared-secret "secret"                                                    \
          --remote agntcy/ns/alice                                                    \
          --message "hey there"                                                       \
          --enable-mls {{.EXTRA_ARGS}}
    vars:
      EXTRA_ARGS: '{{.EXTRA_ARGS | default ""}}'

  python-bindings:example:rr:responder  :
    desc: "Responder example - Responds to requests from the requester"
    cmds:
      - |
        uv run --package slim-bindings-examples rr                                    \
          --local agntcy/ns/responder                                                 \
          --slim '{"endpoint": "http://localhost:46357", "tls": {"insecure": true}}'  \
          --shared-secret "secret"
          {{.EXTRA_ARGS}}
    vars:
      EXTRA_ARGS: '{{.EXTRA_ARGS | default ""}}'

  python-bindings:example:rr:requester:
    desc: "Requester example - Sends requests to the responder and waits for responses"
    cmds:
      - |
        uv run --package slim-bindings-examples rr                                    \
          --local agntcy/ns/requester                                                 \
          --slim '{"endpoint": "http://localhost:46357", "tls": {"insecure": true}}'  \
          --shared-secret "secret"                                                    \
          --remote agntcy/ns/responder                                                \
          --message "hey there"                                                       \
          --enable-mls {{.EXTRA_ARGS}}
    vars:
      EXTRA_ARGS: '{{.EXTRA_ARGS | default ""}}'

  python-bindings:example:stream:producer:
    desc: "Stream producer example - Sends messages to shared stream"
    cmds:
      - |
        uv run --package slim-bindings-examples streaming                             \
          --local agntcy/ns/producer                                                  \
          --slim '{"endpoint": "http://localhost:46357", "tls": {"insecure": true}}'  \
          --shared-secret "secret"                                                    \
          --remote agntcy/ns/stream                                                   \
          --message "hello"                                                           \
          --iterations 1000
    vars:
      EXTRA_ARGS: '{{.EXTRA_ARGS | default ""}}'

  python-bindings:example:stream:consumer:
    desc: "Stream consumer example - Receives messages from shared stream"
    cmds:
      - |
        uv run --package slim-bindings-examples streaming                             \
          --local agntcy/ns/consumer                                                  \
          --slim '{"endpoint": "http://localhost:46357", "tls": {"insecure": true}}'  \
          --shared-secret "secret"                                                    \
          --remote agntcy/ns/stream
    vars:
      EXTRA_ARGS: '{{.EXTRA_ARGS | default ""}}'

  python-bindings:example:pubsub:moderator:
    desc: "PubSub moderator example - Creates a channel, invites participants, and sends messages"
    cmds:
      - |
        uv run --package slim-bindings-examples pubsub                                \
          --local agntcy/ns/moderator                                                 \
          --slim '{"endpoint": "http://localhost:46357", "tls": {"insecure": true}}'  \
          --shared-secret "secret"                                                    \
          --remote agntcy/ns/chat                                                     \
          --invites agntcy/ns/client-1                                                \
          --invites agntcy/ns/client-2                                                \
          --enable-mls {{.EXTRA_ARGS}}
    vars:
      EXTRA_ARGS: '{{.EXTRA_ARGS | default ""}}'

  python-bindings:example:pubsub:client-1:
    desc: "PubSub moderator example - Creates a channel, invites participants, and sends messages"
    cmds:
      - |
        uv run --package slim-bindings-examples pubsub                                \
          --local agntcy/ns/client-1                                                  \
          --slim '{"endpoint": "http://localhost:46357", "tls": {"insecure": true}}'  \
          --shared-secret "secret" {{.EXTRA_ARGS}}
    vars:
      EXTRA_ARGS: '{{.EXTRA_ARGS | default ""}}'

  python-bindings:example:pubsub:client-2:
    desc: "PubSub moderator example - Creates a channel, invites participants, and sends messages"
    cmds:
      - |
        uv run --package slim-bindings-examples pubsub                                \
=======
    vars:
      EXTRA_ARGS: '{{.EXTRA_ARGS | default ""}}'

  python-bindings:example:ff:bob:
    desc: "Fire and forget example - Bob will send encrypted messages to Alice"
    env:
      SLIM_INSTANCE_ID: bob
    cmds:
      - |
        uv run --package slim-bindings-examples ff                                    \
          --local agntcy/ns/bob                                                       \
          --slim '{"endpoint": "http://localhost:46357", "tls": {"insecure": true}}'  \
          --shared-secret "secret"                                                    \
          --remote agntcy/ns/alice                                                    \
          --message "hey there"                                                       \
          --enable-mls {{.EXTRA_ARGS}}
    vars:
      EXTRA_ARGS: '{{.EXTRA_ARGS | default ""}}'

  python-bindings:example:rr:responder  :
    desc: "Responder example - Responds to requests from the requester"
    cmds:
      - |
        uv run --package slim-bindings-examples rr                                    \
          --local agntcy/ns/responder                                                 \
          --slim '{"endpoint": "http://localhost:46357", "tls": {"insecure": true}}'  \
          --shared-secret "secret"
          {{.EXTRA_ARGS}}
    vars:
      EXTRA_ARGS: '{{.EXTRA_ARGS | default ""}}'

  python-bindings:example:rr:requester:
    desc: "Requester example - Sends requests to the responder and waits for responses"
    cmds:
      - |
        uv run --package slim-bindings-examples rr                                    \
          --local agntcy/ns/requester                                                 \
          --slim '{"endpoint": "http://localhost:46357", "tls": {"insecure": true}}'  \
          --shared-secret "secret"                                                    \
          --remote agntcy/ns/responder                                                \
          --message "hey there"                                                       \
          --enable-mls {{.EXTRA_ARGS}}
    vars:
      EXTRA_ARGS: '{{.EXTRA_ARGS | default ""}}'

  python-bindings:example:pubsub:moderator:
    desc: "PubSub moderator example - Creates a channel, invites participants, and sends messages"
    cmds:
      - |
        uv run --package slim-bindings-examples pubsub                                \
          --local agntcy/ns/moderator                                                 \
          --slim '{"endpoint": "http://localhost:46357", "tls": {"insecure": true}}'  \
          --shared-secret "secret"                                                    \
          --remote agntcy/ns/chat                                                     \
          --invites agntcy/ns/client-1                                                \
          --invites agntcy/ns/client-2                                                \
          --enable-mls {{.EXTRA_ARGS}}
    vars:
      EXTRA_ARGS: '{{.EXTRA_ARGS | default ""}}'

  python-bindings:example:pubsub:client-1:
    desc: "PubSub client example - Waits to be invited to a channel and receives messages"
    cmds:
      - |
        uv run --package slim-bindings-examples pubsub                                \
          --local agntcy/ns/client-1                                                  \
          --slim '{"endpoint": "http://localhost:46357", "tls": {"insecure": true}}'  \
          --shared-secret "secret" {{.EXTRA_ARGS}}
    vars:
      EXTRA_ARGS: '{{.EXTRA_ARGS | default ""}}'

  python-bindings:example:pubsub:client-2:
    desc: "PubSub client example - Waits to be invited to a channel and receives messages"
    cmds:
      - |
        uv run --package slim-bindings-examples pubsub                                \
>>>>>>> 17c61acc
          --local agntcy/ns/client-2                                                  \
          --slim '{"endpoint": "http://localhost:46357", "tls": {"insecure": true}}'  \
          --shared-secret "secret" {{.EXTRA_ARGS}}
    vars:
      EXTRA_ARGS: '{{.EXTRA_ARGS | default ""}}'

  python-bindings:generate-stub:
    desc: "Generate stub file for the Python bindings"
    cmds:
      - cargo run --bin stub_gen<|MERGE_RESOLUTION|>--- conflicted
+++ resolved
@@ -106,11 +106,7 @@
     env:
       SLIM_INSTANCE_ID: server
     cmds:
-<<<<<<< HEAD
-      - uv run --package slim-bindings-examples slim {{.EXTRA_ARGS}}
-=======
       - uv run --package slim-bindings-examples slim --slim "127.0.0.1:46357" {{.EXTRA_ARGS}}
->>>>>>> 17c61acc
     vars:
       EXTRA_ARGS: '{{.EXTRA_ARGS | default ""}}'
 
@@ -122,7 +118,6 @@
           --local agntcy/ns/alice                                                     \
           --slim '{"endpoint": "http://localhost:46357", "tls": {"insecure": true}}'  \
           --shared-secret "secret" {{.EXTRA_ARGS}}
-<<<<<<< HEAD
     vars:
       EXTRA_ARGS: '{{.EXTRA_ARGS | default ""}}'
 
@@ -165,32 +160,6 @@
           --remote agntcy/ns/responder                                                \
           --message "hey there"                                                       \
           --enable-mls {{.EXTRA_ARGS}}
-    vars:
-      EXTRA_ARGS: '{{.EXTRA_ARGS | default ""}}'
-
-  python-bindings:example:stream:producer:
-    desc: "Stream producer example - Sends messages to shared stream"
-    cmds:
-      - |
-        uv run --package slim-bindings-examples streaming                             \
-          --local agntcy/ns/producer                                                  \
-          --slim '{"endpoint": "http://localhost:46357", "tls": {"insecure": true}}'  \
-          --shared-secret "secret"                                                    \
-          --remote agntcy/ns/stream                                                   \
-          --message "hello"                                                           \
-          --iterations 1000
-    vars:
-      EXTRA_ARGS: '{{.EXTRA_ARGS | default ""}}'
-
-  python-bindings:example:stream:consumer:
-    desc: "Stream consumer example - Receives messages from shared stream"
-    cmds:
-      - |
-        uv run --package slim-bindings-examples streaming                             \
-          --local agntcy/ns/consumer                                                  \
-          --slim '{"endpoint": "http://localhost:46357", "tls": {"insecure": true}}'  \
-          --shared-secret "secret"                                                    \
-          --remote agntcy/ns/stream
     vars:
       EXTRA_ARGS: '{{.EXTRA_ARGS | default ""}}'
 
@@ -210,7 +179,7 @@
       EXTRA_ARGS: '{{.EXTRA_ARGS | default ""}}'
 
   python-bindings:example:pubsub:client-1:
-    desc: "PubSub moderator example - Creates a channel, invites participants, and sends messages"
+    desc: "PubSub client example - Waits to be invited to a channel and receives messages"
     cmds:
       - |
         uv run --package slim-bindings-examples pubsub                                \
@@ -221,88 +190,10 @@
       EXTRA_ARGS: '{{.EXTRA_ARGS | default ""}}'
 
   python-bindings:example:pubsub:client-2:
-    desc: "PubSub moderator example - Creates a channel, invites participants, and sends messages"
+    desc: "PubSub client example - Waits to be invited to a channel and receives messages"
     cmds:
       - |
         uv run --package slim-bindings-examples pubsub                                \
-=======
-    vars:
-      EXTRA_ARGS: '{{.EXTRA_ARGS | default ""}}'
-
-  python-bindings:example:ff:bob:
-    desc: "Fire and forget example - Bob will send encrypted messages to Alice"
-    env:
-      SLIM_INSTANCE_ID: bob
-    cmds:
-      - |
-        uv run --package slim-bindings-examples ff                                    \
-          --local agntcy/ns/bob                                                       \
-          --slim '{"endpoint": "http://localhost:46357", "tls": {"insecure": true}}'  \
-          --shared-secret "secret"                                                    \
-          --remote agntcy/ns/alice                                                    \
-          --message "hey there"                                                       \
-          --enable-mls {{.EXTRA_ARGS}}
-    vars:
-      EXTRA_ARGS: '{{.EXTRA_ARGS | default ""}}'
-
-  python-bindings:example:rr:responder  :
-    desc: "Responder example - Responds to requests from the requester"
-    cmds:
-      - |
-        uv run --package slim-bindings-examples rr                                    \
-          --local agntcy/ns/responder                                                 \
-          --slim '{"endpoint": "http://localhost:46357", "tls": {"insecure": true}}'  \
-          --shared-secret "secret"
-          {{.EXTRA_ARGS}}
-    vars:
-      EXTRA_ARGS: '{{.EXTRA_ARGS | default ""}}'
-
-  python-bindings:example:rr:requester:
-    desc: "Requester example - Sends requests to the responder and waits for responses"
-    cmds:
-      - |
-        uv run --package slim-bindings-examples rr                                    \
-          --local agntcy/ns/requester                                                 \
-          --slim '{"endpoint": "http://localhost:46357", "tls": {"insecure": true}}'  \
-          --shared-secret "secret"                                                    \
-          --remote agntcy/ns/responder                                                \
-          --message "hey there"                                                       \
-          --enable-mls {{.EXTRA_ARGS}}
-    vars:
-      EXTRA_ARGS: '{{.EXTRA_ARGS | default ""}}'
-
-  python-bindings:example:pubsub:moderator:
-    desc: "PubSub moderator example - Creates a channel, invites participants, and sends messages"
-    cmds:
-      - |
-        uv run --package slim-bindings-examples pubsub                                \
-          --local agntcy/ns/moderator                                                 \
-          --slim '{"endpoint": "http://localhost:46357", "tls": {"insecure": true}}'  \
-          --shared-secret "secret"                                                    \
-          --remote agntcy/ns/chat                                                     \
-          --invites agntcy/ns/client-1                                                \
-          --invites agntcy/ns/client-2                                                \
-          --enable-mls {{.EXTRA_ARGS}}
-    vars:
-      EXTRA_ARGS: '{{.EXTRA_ARGS | default ""}}'
-
-  python-bindings:example:pubsub:client-1:
-    desc: "PubSub client example - Waits to be invited to a channel and receives messages"
-    cmds:
-      - |
-        uv run --package slim-bindings-examples pubsub                                \
-          --local agntcy/ns/client-1                                                  \
-          --slim '{"endpoint": "http://localhost:46357", "tls": {"insecure": true}}'  \
-          --shared-secret "secret" {{.EXTRA_ARGS}}
-    vars:
-      EXTRA_ARGS: '{{.EXTRA_ARGS | default ""}}'
-
-  python-bindings:example:pubsub:client-2:
-    desc: "PubSub client example - Waits to be invited to a channel and receives messages"
-    cmds:
-      - |
-        uv run --package slim-bindings-examples pubsub                                \
->>>>>>> 17c61acc
           --local agntcy/ns/client-2                                                  \
           --slim '{"endpoint": "http://localhost:46357", "tls": {"insecure": true}}'  \
           --shared-secret "secret" {{.EXTRA_ARGS}}
