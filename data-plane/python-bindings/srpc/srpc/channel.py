# Copyright AGNTCY Contributors (https://github.com/agntcy)
# SPDX-License-Identifier: Apache-2.0

import asyncio
import datetime
import logging
import sys
from time import time
from collections.abc import AsyncIterable, Callable

import slim_bindings
from google.rpc import code_pb2

from srpc.common import (
    DEADLINE_KEY,
    MAX_TIMEOUT,
    create_local_app,
    service_and_method_to_pyname,
    split_id,
)

logging.basicConfig(level=logging.DEBUG)
logger = logging.getLogger(__name__)


class Channel:
    def __init__(
        self,
        local: str,
        slim: dict,
        remote: str,
        enable_opentelemetry: bool = False,
        shared_secret: str | None = None,
    ):
        self.local = split_id(local)
        self.slim = slim
        self.enable_opentelemetry = enable_opentelemetry
        self.shared_secret = shared_secret
        self.remote = split_id(remote)
        self.local_app: slim_bindings.Slim | None = None
        self._prepare_task = asyncio.get_running_loop().create_task(
            self._prepare_channel()
        )

    async def _prepare_channel(self):
        # Create local SLIM instance
        self.local_app = await create_local_app(
            self.local,
            self.slim,
            enable_opentelemetry=self.enable_opentelemetry,
            shared_secret=self.shared_secret,
        )

        # Start receiving messages
        await self.local_app.__aenter__()

    def close(self) -> None:
        """
        Close the channel.
        """
        if self.local_app is not None:
            self.local_app.__aexit__(None, None, None)

    async def _common_setup(self, method: str, metadata: dict | None = None):
        service_name = service_and_method_to_pyname(self.remote, method)

        assert self.local_app is not None
        await self.local_app.set_route(
            service_name,
        )

        # Create a session
        session = await self.local_app.create_session(
            slim_bindings.PySessionConfiguration.FireAndForget(
                max_retries=10,
                timeout=datetime.timedelta(seconds=1),
                sticky=True,
            )
        )

        return service_name, session, metadata or {}

    async def _delete_session(self, session: slim_bindings.PySessionInfo):
        assert self.local_app is not None
        await self.local_app.delete_session(session.id)

    async def _send_unary(
        self,
        request,
        session,
        service_name,
        metadata,
        request_serializer,
        deadline: int,
    ):
        # Add deadline to metadata
        metadata[DEADLINE_KEY] = str(deadline)

        # Send the request
        request_bytes = request_serializer(request)
        assert self.local_app is not None
        await self.local_app.publish(
            session,
            request_bytes,
            dest=service_name,
            metadata=metadata,
        )

    async def _send_stream(
        self,
        request_stream,
        session: slim_bindings.PySessionInfo,
        service_name: slim_bindings.PyName,
        metadata: dict,
        request_serializer,
        deadline: int,
    ):
        assert self.local_app is not None

        # Add deadline to metadata
        metadata[DEADLINE_KEY] = str(deadline)

        # Send requests
        async for request in request_stream:
            request_bytes = request_serializer(request)
            await self.local_app.publish(
                session,
                request_bytes,
                dest=service_name,
                metadata=metadata,
            )

        # Send enf of streaming message
        await self.local_app.publish(
            session,
            b"",
            dest=service_name,
            metadata={**metadata, "code": str(code_pb2.OK)},
        )

    async def _receive_unary(self, session, response_deserializer, deadline: int):
        # Wait for the response
        assert self.local_app is not None

        async with asyncio.timeout_at(deadline):
            session_recv, response_bytes = await self.local_app.receive(
                session=session.id,
            )
            response = response_deserializer(response_bytes)
            return session_recv, response

    async def _receive_stream(self, session, response_deserializer, deadline: int):
        # Wait for the responses

        async def generator():
            try:
                while True:
<<<<<<< HEAD
                    async with asyncio.timeout_at(deadline):
                        session_recv, response_bytes = await self.local_app.receive(
                            session=session.id,
                        )

                        if (
                            session_recv.metadata.get("code") == str(code_pb2.OK)
                            and not response_bytes
                        ):
                            logger.debug("end of stream received")
                            break

                        response = response_deserializer(response_bytes)
                        yield response
=======
                    session_recv, response_bytes = await self.local_app.receive(
                        session=session.id,
                    )

                    if (
                        session_recv.metadata.get("code") == str(code_pb2.OK)
                        and not response_bytes
                    ):
                        logger.debug("end of stream received")
                        break

                    response = response_deserializer(response_bytes)
                    yield response
>>>>>>> 39dbb820
            except Exception as e:
                logger.error(f"error receiving messages: {e}")
                raise

        async with asyncio.timeout_at(deadline):
            async for response in generator():
                yield response

    def stream_stream(
        self,
        method: str,
        request_serializer: Callable = lambda x: x,
        response_deserializer: Callable = lambda x: x,
    ):
        async def call_stream_stream(
            request_stream: AsyncIterable,
            timeout=MAX_TIMEOUT,
            metadata=None,
            credentials=None,
            wait_for_ready=None,
            compression=None,
        ):
            try:
                await self._prepare_task
                service_name, session, metadata = await self._common_setup(method)

                # Send the requests
                await self._send_stream(
                    request_stream,
                    session,
                    service_name,
                    metadata,
                    request_serializer,
                    _compute_deadline(timeout),
                )

<<<<<<< HEAD
                # Wait for the responses
                async for response in self._receive_stream(
                    session, response_deserializer, _compute_deadline(timeout)
                ):
                    yield response
            finally:
                await self._delete_session(session)
=======
            # Send end of streaming message
            await self.local_app.publish(
                session,
                b"",
                dest=service_name,
                metadata={"code": str(code_pb2.OK)},
            )

            # Wait for the responses
            async def generator():
                try:
                    while True:
                        session_recv, response_bytes = await self.local_app.receive(
                            session=session.id,
                        )

                        if (
                            session_recv.metadata.get("code") == str(code_pb2.OK)
                            and not response_bytes
                        ):
                            logger.debug("end of stream received")
                            break

                        response = response_deserializer(response_bytes)
                        yield response
                except Exception as e:
                    logger.error(f"error receiving messages: {e}")
                    raise

            async for response in generator():
                yield response

        return call_stream_stream
>>>>>>> 39dbb820

    def stream_unary(
        self,
        method: str,
        request_serializer: Callable = lambda x: x,
        response_deserializer: Callable = lambda x: x,
    ):
        async def call_stream_unary(
            request_stream: AsyncIterable,
            timeout=MAX_TIMEOUT,
            metadata=None,
            credentials=None,
            wait_for_ready=None,
            compression=None,
        ):
            try:
                await self._prepare_task
                service_name, session, metadata = await self._common_setup(method)

                # Send the requests
                await self._send_stream(
                    request_stream,
                    session,
                    service_name,
                    metadata,
                    request_serializer,
                    _compute_deadline(timeout),
                )

                # Wait for response
                _, ret = await self._receive_unary(
                    session, response_deserializer, _compute_deadline(timeout)
                )
            finally:
                await self._delete_session(session)

        return call_stream_unary

    def unary_stream(
        self,
        method: str,
        request_serializer: Callable = lambda x: x,
        response_deserializer: Callable = lambda x: x,
    ):
        async def call_unary_stream(
            request,
            timeout=MAX_TIMEOUT,
            metadata=None,
            credentials=None,
            wait_for_ready=None,
            compression=None,
        ):
            try:
                await self._prepare_task
                service_name, session, metadata = await self._common_setup(method)

                # Send the request
                await self._send_unary(
                    request,
                    session,
                    service_name,
                    metadata,
                    request_serializer,
                    _compute_deadline(timeout),
                )

                # Wait for the responses
                async for response in self._receive_stream(
                    session, response_deserializer, _compute_deadline(timeout)
                ):
                    yield response
            finally:
                await self._delete_session(session)

        return call_unary_stream

    def unary_unary(
        self,
        method: str,
        request_serializer: Callable = lambda x: x,
        response_deserializer: Callable = lambda x: x,
    ):
        async def call_unary_unary(
            request,
            timeout=MAX_TIMEOUT,
            metadata=None,
            credentials=None,
            wait_for_ready=None,
            compression=None,
        ):
            try:
                await self._prepare_task
                service_name, session, metadata = await self._common_setup(method)

                # Send request
                await self._send_unary(
                    request,
                    session,
                    service_name,
                    metadata,
                    request_serializer,
                    _compute_deadline(timeout),
                )

                # Wait for the response
                _, ret = await self._receive_unary(
                    session, response_deserializer, _compute_deadline(timeout)
                )

                return ret
            finally:
                await self._delete_session(session)

        return call_unary_unary


def _compute_deadline(timeout: int) -> float:
    return asyncio.get_running_loop().time() + float(timeout)<|MERGE_RESOLUTION|>--- conflicted
+++ resolved
@@ -155,22 +155,6 @@
         async def generator():
             try:
                 while True:
-<<<<<<< HEAD
-                    async with asyncio.timeout_at(deadline):
-                        session_recv, response_bytes = await self.local_app.receive(
-                            session=session.id,
-                        )
-
-                        if (
-                            session_recv.metadata.get("code") == str(code_pb2.OK)
-                            and not response_bytes
-                        ):
-                            logger.debug("end of stream received")
-                            break
-
-                        response = response_deserializer(response_bytes)
-                        yield response
-=======
                     session_recv, response_bytes = await self.local_app.receive(
                         session=session.id,
                     )
@@ -184,7 +168,6 @@
 
                     response = response_deserializer(response_bytes)
                     yield response
->>>>>>> 39dbb820
             except Exception as e:
                 logger.error(f"error receiving messages: {e}")
                 raise
@@ -221,15 +204,6 @@
                     _compute_deadline(timeout),
                 )
 
-<<<<<<< HEAD
-                # Wait for the responses
-                async for response in self._receive_stream(
-                    session, response_deserializer, _compute_deadline(timeout)
-                ):
-                    yield response
-            finally:
-                await self._delete_session(session)
-=======
             # Send end of streaming message
             await self.local_app.publish(
                 session,
@@ -263,7 +237,6 @@
                 yield response
 
         return call_stream_stream
->>>>>>> 39dbb820
 
     def stream_unary(
         self,
