--- conflicted
+++ resolved
@@ -200,14 +200,7 @@
         session_info: session::Info,
         name: PyAgentType,
     ) -> Result<(), ServiceError> {
-<<<<<<< HEAD
-        self.sdk
-            .service
-            .invite(&self.sdk.agent, &name.into(), session_info)
-            .await
-=======
         self.sdk.app.invite(&name.into(), session_info).await
->>>>>>> 242e38a9
     }
 
     async fn receive(&self) -> Result<(PySessionInfo, Vec<u8>), ServiceError> {
