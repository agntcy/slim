--- conflicted
+++ resolved
@@ -68,18 +68,6 @@
 #[gen_stub_pyclass_enum]
 #[derive(Clone, PartialEq)]
 #[pyclass(eq)]
-<<<<<<< HEAD
-pub(crate) enum PyKey {
-    #[pyo3(constructor = (algorithm, path))]
-    File {
-        algorithm: PyAlgorithm,
-        path: String,
-    },
-    #[pyo3(constructor = (algorithm, pem))]
-    String { algorithm: PyAlgorithm, pem: String },
-    #[pyo3(constructor = (jwk))]
-    Jwk { jwk: String },
-=======
 pub(crate) enum PyKeyData {
     #[pyo3(constructor = (path))]
     File { path: String },
@@ -138,31 +126,14 @@
             key,
         }
     }
->>>>>>> 2a8eb69c
 }
 
 impl From<PyKey> for Key {
     fn from(value: PyKey) -> Self {
-<<<<<<< HEAD
-        match value {
-            PyKey::File { algorithm, path } => Key {
-                algorithm: algorithm.into(),
-                key: KeyData::File(path),
-            },
-            PyKey::String { algorithm, pem } => Key {
-                algorithm: algorithm.into(),
-                key: KeyData::Pem(pem),
-            },
-            PyKey::Jwk { jwk } => Key {
-                algorithm: Algorithm::RS256,
-                key: KeyData::Jwk(jwk),
-            },
-=======
         Key {
             algorithm: value.algorithm.into(),
             format: value.format.into(),
             key: value.key.into(),
->>>>>>> 2a8eb69c
         }
     }
 }
